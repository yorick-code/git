--- conflicted
+++ resolved
@@ -55,12 +55,6 @@
 # GIT_PS1_SHOWUPSTREAM, you can override it on a per-repository basis by
 # setting the bash.showUpstream config variable.
 #
-<<<<<<< HEAD
-# If you would like a colored hint about the current dirty state, set
-# GIT_PS1_SHOWCOLORHINTS to a nonempty value. The colors are based on
-# the colored output of "git status -sb".
-#
-=======
 # If you would like to see more information about the identity of
 # commits checked out as a detached HEAD, set GIT_PS1_DESCRIBE_STYLE
 # to one of these values:
@@ -69,8 +63,11 @@
 #     branch        relative to newer tag or branch (master~4)
 #     describe      relative to older annotated tag (v1.6.3.1-13-gdd42c2f)
 #     default       exactly matching tag
-
->>>>>>> 50b03b04
+#
+# If you would like a colored hint about the current dirty state, set
+# GIT_PS1_SHOWCOLORHINTS to a nonempty value. The colors are based on
+# the colored output of "git status -sb".
+
 # __gitdir accepts 0 or 1 arguments (i.e., location)
 # returns location of .git repo
 __gitdir ()
