#include "builtin.h"
#include "exec_cmd.h"
#include "cache.h"
#include "quote.h"

const char git_usage_string[] =
	"git [--version] [--exec-path[=GIT_EXEC_PATH]] [-p|--paginate|--no-pager] [--bare] [--git-dir=GIT_DIR] [--work-tree=GIT_WORK_TREE] [--help] COMMAND [ARGS]";

static int handle_options(const char*** argv, int* argc, int* envchanged)
{
	int handled = 0;

	while (*argc > 0) {
		const char *cmd = (*argv)[0];
		if (cmd[0] != '-')
			break;

		/*
		 * For legacy reasons, the "version" and "help"
		 * commands can be written with "--" prepended
		 * to make them look like flags.
		 */
		if (!strcmp(cmd, "--help") || !strcmp(cmd, "--version"))
			break;

		/*
		 * Check remaining flags.
		 */
		if (!prefixcmp(cmd, "--exec-path")) {
			cmd += 11;
			if (*cmd == '=')
				git_set_argv_exec_path(cmd + 1);
			else {
				puts(git_exec_path());
				exit(0);
			}
		} else if (!strcmp(cmd, "-p") || !strcmp(cmd, "--paginate")) {
			setup_pager();
		} else if (!strcmp(cmd, "--no-pager")) {
			setenv("GIT_PAGER", "cat", 1);
			if (envchanged)
				*envchanged = 1;
		} else if (!strcmp(cmd, "--git-dir")) {
			if (*argc < 2) {
				fprintf(stderr, "No directory given for --git-dir.\n" );
				usage(git_usage_string);
			}
			setenv(GIT_DIR_ENVIRONMENT, (*argv)[1], 1);
			if (envchanged)
				*envchanged = 1;
			(*argv)++;
			(*argc)--;
			handled++;
		} else if (!prefixcmp(cmd, "--git-dir=")) {
			setenv(GIT_DIR_ENVIRONMENT, cmd + 10, 1);
			if (envchanged)
				*envchanged = 1;
		} else if (!strcmp(cmd, "--work-tree")) {
			if (*argc < 2) {
				fprintf(stderr, "No directory given for --work-tree.\n" );
				usage(git_usage_string);
			}
			setenv(GIT_WORK_TREE_ENVIRONMENT, (*argv)[1], 1);
			if (envchanged)
				*envchanged = 1;
			(*argv)++;
			(*argc)--;
		} else if (!prefixcmp(cmd, "--work-tree=")) {
			setenv(GIT_WORK_TREE_ENVIRONMENT, cmd + 12, 1);
			if (envchanged)
				*envchanged = 1;
		} else if (!strcmp(cmd, "--bare")) {
			static char git_dir[PATH_MAX+1];
			is_bare_repository_cfg = 1;
			setenv(GIT_DIR_ENVIRONMENT, getcwd(git_dir, sizeof(git_dir)), 0);
			if (envchanged)
				*envchanged = 1;
		} else {
			fprintf(stderr, "Unknown option: %s\n", cmd);
			usage(git_usage_string);
		}

		(*argv)++;
		(*argc)--;
		handled++;
	}
	return handled;
}

static const char *alias_command;
static char *alias_string;

static int git_alias_config(const char *var, const char *value)
{
	if (!prefixcmp(var, "alias.") && !strcmp(var + 6, alias_command)) {
		alias_string = xstrdup(value);
	}
	return 0;
}

static int split_cmdline(char *cmdline, const char ***argv)
{
	int src, dst, count = 0, size = 16;
	char quoted = 0;

	*argv = xmalloc(sizeof(char*) * size);

	/* split alias_string */
	(*argv)[count++] = cmdline;
	for (src = dst = 0; cmdline[src];) {
		char c = cmdline[src];
		if (!quoted && isspace(c)) {
			cmdline[dst++] = 0;
			while (cmdline[++src]
					&& isspace(cmdline[src]))
				; /* skip */
			if (count >= size) {
				size += 16;
				*argv = xrealloc(*argv, sizeof(char*) * size);
			}
			(*argv)[count++] = cmdline + dst;
		} else if(!quoted && (c == '\'' || c == '"')) {
			quoted = c;
			src++;
		} else if (c == quoted) {
			quoted = 0;
			src++;
		} else {
			if (c == '\\' && quoted != '\'') {
				src++;
				c = cmdline[src];
				if (!c) {
					free(*argv);
					*argv = NULL;
					return error("cmdline ends with \\");
				}
			}
			cmdline[dst++] = c;
			src++;
		}
	}

	cmdline[dst] = 0;

	if (quoted) {
		free(*argv);
		*argv = NULL;
		return error("unclosed quote");
	}

	return count;
}

static int handle_alias(int *argcp, const char ***argv)
{
	int nongit = 0, envchanged = 0, ret = 0, saved_errno = errno;
	const char *subdir;
	int count, option_count;
	const char** new_argv;

	subdir = setup_git_directory_gently(&nongit);

	alias_command = (*argv)[0];
	git_config(git_alias_config);
	if (alias_string) {
		if (alias_string[0] == '!') {
			if (*argcp > 1) {
				struct strbuf buf;

				strbuf_init(&buf, PATH_MAX);
				strbuf_addstr(&buf, alias_string);
				sq_quote_argv(&buf, (*argv) + 1, PATH_MAX);
				free(alias_string);
				alias_string = buf.buf;
			}
			trace_printf("trace: alias to shell cmd: %s => %s\n",
				     alias_command, alias_string + 1);
			ret = system(alias_string + 1);
			if (ret >= 0 && WIFEXITED(ret) &&
			    WEXITSTATUS(ret) != 127)
				exit(WEXITSTATUS(ret));
			die("Failed to run '%s' when expanding alias '%s'\n",
			    alias_string + 1, alias_command);
		}
		count = split_cmdline(alias_string, &new_argv);
		option_count = handle_options(&new_argv, &count, &envchanged);
		if (envchanged)
			die("alias '%s' changes environment variables\n"
				 "You can use '!git' in the alias to do this.",
				 alias_command);
		memmove(new_argv - option_count, new_argv,
				count * sizeof(char *));
		new_argv -= option_count;

		if (count < 1)
			die("empty alias for %s", alias_command);

		if (!strcmp(alias_command, new_argv[0]))
			die("recursive alias: %s", alias_command);

		trace_argv_printf(new_argv,
				  "trace: alias expansion: %s =>",
				  alias_command);

		new_argv = xrealloc(new_argv, sizeof(char*) *
				    (count + *argcp + 1));
		/* insert after command name */
		memcpy(new_argv + count, *argv + 1, sizeof(char*) * *argcp);
		new_argv[count+*argcp] = NULL;

		*argv = new_argv;
		*argcp += count - 1;

		ret = 1;
	}

	if (subdir)
		chdir(subdir);

	errno = saved_errno;

	return ret;
}

const char git_version_string[] = GIT_VERSION;

#define RUN_SETUP	(1<<0)
#define USE_PAGER	(1<<1)
/*
 * require working tree to be present -- anything uses this needs
 * RUN_SETUP for reading from the configuration file.
 */
#define NEED_WORK_TREE	(1<<2)

struct cmd_struct {
	const char *cmd;
	int (*fn)(int, const char **, const char *);
	int option;
};

static int run_command(struct cmd_struct *p, int argc, const char **argv)
{
	int status;
	struct stat st;
	const char *prefix;

	prefix = NULL;
	if (p->option & RUN_SETUP)
		prefix = setup_git_directory();
	if (p->option & USE_PAGER)
		setup_pager();
	if (p->option & NEED_WORK_TREE)
		setup_work_tree();

	trace_argv_printf(argv, "trace: built-in: git");

	status = p->fn(argc, argv, prefix);
	if (status)
		return status & 0xff;

	/* Somebody closed stdout? */
	if (fstat(fileno(stdout), &st))
		return 0;
	/* Ignore write errors for pipes and sockets.. */
	if (S_ISFIFO(st.st_mode) || S_ISSOCK(st.st_mode))
		return 0;

	/* Check for ENOSPC and EIO errors.. */
	if (fflush(stdout))
		die("write failure on standard output: %s", strerror(errno));
	if (ferror(stdout))
		die("unknown write failure on standard output");
	if (fclose(stdout))
		die("close failed on standard output: %s", strerror(errno));
	return 0;
}

static void handle_internal_command(int argc, const char **argv)
{
	const char *cmd = argv[0];
	static struct cmd_struct commands[] = {
		{ "add", cmd_add, RUN_SETUP | NEED_WORK_TREE },
		{ "annotate", cmd_annotate, RUN_SETUP },
		{ "apply", cmd_apply },
		{ "archive", cmd_archive },
		{ "blame", cmd_blame, RUN_SETUP },
		{ "branch", cmd_branch, RUN_SETUP },
		{ "bundle", cmd_bundle },
		{ "cat-file", cmd_cat_file, RUN_SETUP },
		{ "checkout-index", cmd_checkout_index,
			RUN_SETUP | NEED_WORK_TREE},
		{ "check-ref-format", cmd_check_ref_format },
		{ "check-attr", cmd_check_attr, RUN_SETUP | NEED_WORK_TREE },
		{ "cherry", cmd_cherry, RUN_SETUP },
		{ "cherry-pick", cmd_cherry_pick, RUN_SETUP | NEED_WORK_TREE },
<<<<<<< HEAD
		{ "clean", cmd_clean, RUN_SETUP | NEED_WORK_TREE },
=======
		{ "commit", cmd_commit, RUN_SETUP | NEED_WORK_TREE },
>>>>>>> 5241b6bf
		{ "commit-tree", cmd_commit_tree, RUN_SETUP },
		{ "config", cmd_config },
		{ "count-objects", cmd_count_objects, RUN_SETUP },
		{ "describe", cmd_describe, RUN_SETUP },
		{ "diff", cmd_diff },
		{ "diff-files", cmd_diff_files },
		{ "diff-index", cmd_diff_index, RUN_SETUP },
		{ "diff-tree", cmd_diff_tree, RUN_SETUP },
		{ "fast-export", cmd_fast_export, RUN_SETUP },
		{ "fetch", cmd_fetch, RUN_SETUP },
		{ "fetch-pack", cmd_fetch_pack, RUN_SETUP },
		{ "fetch--tool", cmd_fetch__tool, RUN_SETUP },
		{ "fmt-merge-msg", cmd_fmt_merge_msg, RUN_SETUP },
		{ "for-each-ref", cmd_for_each_ref, RUN_SETUP },
		{ "format-patch", cmd_format_patch, RUN_SETUP },
		{ "fsck", cmd_fsck, RUN_SETUP },
		{ "fsck-objects", cmd_fsck, RUN_SETUP },
		{ "gc", cmd_gc, RUN_SETUP },
		{ "get-tar-commit-id", cmd_get_tar_commit_id },
		{ "grep", cmd_grep, RUN_SETUP | USE_PAGER },
		{ "help", cmd_help },
#ifndef NO_CURL
		{ "http-fetch", cmd_http_fetch, RUN_SETUP },
#endif
		{ "init", cmd_init_db },
		{ "init-db", cmd_init_db },
		{ "log", cmd_log, RUN_SETUP | USE_PAGER },
		{ "ls-files", cmd_ls_files, RUN_SETUP },
		{ "ls-tree", cmd_ls_tree, RUN_SETUP },
		{ "ls-remote", cmd_ls_remote },
		{ "mailinfo", cmd_mailinfo },
		{ "mailsplit", cmd_mailsplit },
		{ "merge-base", cmd_merge_base, RUN_SETUP },
		{ "merge-file", cmd_merge_file },
		{ "merge-ours", cmd_merge_ours, RUN_SETUP },
		{ "mv", cmd_mv, RUN_SETUP | NEED_WORK_TREE },
		{ "name-rev", cmd_name_rev, RUN_SETUP },
		{ "pack-objects", cmd_pack_objects, RUN_SETUP },
		{ "peek-remote", cmd_ls_remote },
		{ "pickaxe", cmd_blame, RUN_SETUP },
		{ "prune", cmd_prune, RUN_SETUP },
		{ "prune-packed", cmd_prune_packed, RUN_SETUP },
		{ "push", cmd_push, RUN_SETUP },
		{ "read-tree", cmd_read_tree, RUN_SETUP },
		{ "reflog", cmd_reflog, RUN_SETUP },
		{ "repo-config", cmd_config },
		{ "rerere", cmd_rerere, RUN_SETUP },
		{ "reset", cmd_reset, RUN_SETUP },
		{ "rev-list", cmd_rev_list, RUN_SETUP },
		{ "rev-parse", cmd_rev_parse },
		{ "revert", cmd_revert, RUN_SETUP | NEED_WORK_TREE },
		{ "rm", cmd_rm, RUN_SETUP },
<<<<<<< HEAD
		{ "runstatus", cmd_runstatus, RUN_SETUP | NEED_WORK_TREE },
		{ "send-pack", cmd_send_pack, RUN_SETUP },
=======
>>>>>>> 5241b6bf
		{ "shortlog", cmd_shortlog, RUN_SETUP | USE_PAGER },
		{ "show-branch", cmd_show_branch, RUN_SETUP },
		{ "show", cmd_show, RUN_SETUP | USE_PAGER },
		{ "status", cmd_status, RUN_SETUP | NEED_WORK_TREE },
		{ "stripspace", cmd_stripspace },
		{ "symbolic-ref", cmd_symbolic_ref, RUN_SETUP },
		{ "tag", cmd_tag, RUN_SETUP },
		{ "tar-tree", cmd_tar_tree },
		{ "unpack-objects", cmd_unpack_objects, RUN_SETUP },
		{ "update-index", cmd_update_index, RUN_SETUP },
		{ "update-ref", cmd_update_ref, RUN_SETUP },
		{ "upload-archive", cmd_upload_archive },
		{ "verify-tag", cmd_verify_tag, RUN_SETUP },
		{ "version", cmd_version },
		{ "whatchanged", cmd_whatchanged, RUN_SETUP | USE_PAGER },
		{ "write-tree", cmd_write_tree, RUN_SETUP },
		{ "verify-pack", cmd_verify_pack },
		{ "show-ref", cmd_show_ref, RUN_SETUP },
		{ "pack-refs", cmd_pack_refs, RUN_SETUP },
	};
	int i;

	/* Turn "git cmd --help" into "git help cmd" */
	if (argc > 1 && !strcmp(argv[1], "--help")) {
		argv[1] = argv[0];
		argv[0] = cmd = "help";
	}

	for (i = 0; i < ARRAY_SIZE(commands); i++) {
		struct cmd_struct *p = commands+i;
		if (strcmp(p->cmd, cmd))
			continue;
		exit(run_command(p, argc, argv));
	}
}

int main(int argc, const char **argv)
{
	const char *cmd = argv[0] ? argv[0] : "git-help";
	char *slash = strrchr(cmd, '/');
	const char *cmd_path = NULL;
	int done_alias = 0;

	/*
	 * Take the basename of argv[0] as the command
	 * name, and the dirname as the default exec_path
	 * if we don't have anything better.
	 */
	if (slash) {
		*slash++ = 0;
		cmd_path = cmd;
		cmd = slash;
	}

	/*
	 * "git-xxxx" is the same as "git xxxx", but we obviously:
	 *
	 *  - cannot take flags in between the "git" and the "xxxx".
	 *  - cannot execute it externally (since it would just do
	 *    the same thing over again)
	 *
	 * So we just directly call the internal command handler, and
	 * die if that one cannot handle it.
	 */
	if (!prefixcmp(cmd, "git-")) {
		cmd += 4;
		argv[0] = cmd;
		handle_internal_command(argc, argv);
		die("cannot handle %s internally", cmd);
	}

	/* Look for flags.. */
	argv++;
	argc--;
	handle_options(&argv, &argc, NULL);
	if (argc > 0) {
		if (!prefixcmp(argv[0], "--"))
			argv[0] += 2;
	} else {
		/* The user didn't specify a command; give them help */
		printf("usage: %s\n\n", git_usage_string);
		list_common_cmds_help();
		exit(1);
	}
	cmd = argv[0];

	/*
	 * We use PATH to find git commands, but we prepend some higher
	 * precidence paths: the "--exec-path" option, the GIT_EXEC_PATH
	 * environment, and the $(gitexecdir) from the Makefile at build
	 * time.
	 */
	setup_path(cmd_path);

	while (1) {
		/* See if it's an internal command */
		handle_internal_command(argc, argv);

		/* .. then try the external ones */
		execv_git_cmd(argv);

		/* It could be an alias -- this works around the insanity
		 * of overriding "git log" with "git show" by having
		 * alias.log = show
		 */
		if (done_alias || !handle_alias(&argc, &argv))
			break;
		done_alias = 1;
	}

	if (errno == ENOENT) {
		if (done_alias) {
			fprintf(stderr, "Expansion of alias '%s' failed; "
				"'%s' is not a git-command\n",
				cmd, argv[0]);
			exit(1);
		}
		help_unknown_cmd(cmd);
	}

	fprintf(stderr, "Failed to run command '%s': %s\n",
		cmd, strerror(errno));

	return 1;
}<|MERGE_RESOLUTION|>--- conflicted
+++ resolved
@@ -293,11 +293,8 @@
 		{ "check-attr", cmd_check_attr, RUN_SETUP | NEED_WORK_TREE },
 		{ "cherry", cmd_cherry, RUN_SETUP },
 		{ "cherry-pick", cmd_cherry_pick, RUN_SETUP | NEED_WORK_TREE },
-<<<<<<< HEAD
 		{ "clean", cmd_clean, RUN_SETUP | NEED_WORK_TREE },
-=======
 		{ "commit", cmd_commit, RUN_SETUP | NEED_WORK_TREE },
->>>>>>> 5241b6bf
 		{ "commit-tree", cmd_commit_tree, RUN_SETUP },
 		{ "config", cmd_config },
 		{ "count-objects", cmd_count_objects, RUN_SETUP },
@@ -350,11 +347,7 @@
 		{ "rev-parse", cmd_rev_parse },
 		{ "revert", cmd_revert, RUN_SETUP | NEED_WORK_TREE },
 		{ "rm", cmd_rm, RUN_SETUP },
-<<<<<<< HEAD
-		{ "runstatus", cmd_runstatus, RUN_SETUP | NEED_WORK_TREE },
 		{ "send-pack", cmd_send_pack, RUN_SETUP },
-=======
->>>>>>> 5241b6bf
 		{ "shortlog", cmd_shortlog, RUN_SETUP | USE_PAGER },
 		{ "show-branch", cmd_show_branch, RUN_SETUP },
 		{ "show", cmd_show, RUN_SETUP | USE_PAGER },
