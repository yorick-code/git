#include "cache.h"
#include "dir.h"

static int inside_git_dir = -1;
static int inside_work_tree = -1;

#ifdef __MINGW32__
static inline int is_dir_sep(char c) { return c == '/' || c == '\\'; }
#else
static inline int is_dir_sep(char c) { return c == '/'; }
#endif

const char *prefix_path(const char *prefix, int len, const char *path)
{
	const char *orig = path;
	int do_pfx;
	for (;;) {
		char c;
		if (*path != '.')
			break;
		c = path[1];
		/* "." */
		if (!c) {
			path++;
			break;
		}
		/* "./" */
		if (is_dir_sep(c)) {
			path += 2;
			continue;
		}
		if (c != '.')
			break;
		c = path[2];
		if (!c)
			path += 2;
		else if (is_dir_sep(c))
			path += 3;
		else
			break;
		/* ".." and "../" */
		/* Remove last component of the prefix */
		do {
			if (!len)
				die("'%s' is outside repository", orig);
			len--;
		} while (len && !is_dir_sep(prefix[len-1]));
		continue;
	}
	do_pfx = len;
#ifdef __MINGW32__
	/* we want to convert '\' in path to '/' (prefix already has '/') */
	{
		const char *p = path;
		while (!do_pfx && *p) {
			do_pfx = *p++ == '\\';
		}
	}
#endif
	if (do_pfx) {
		int speclen = strlen(path);
		char *n = xmalloc(speclen + len + 1);
		char *p;

		memcpy(n, prefix, len);
		memcpy(n + len, path, speclen+1);
#ifdef __MINGW32__
		for (p = n + len; *p; p++)
			if (*p == '\\')
				*p = '/';
#endif
		path = n;
	}
	return path;
}

/*
 * Unlike prefix_path, this should be used if the named file does
 * not have to interact with index entry; i.e. name of a random file
 * on the filesystem.
 */
const char *prefix_filename(const char *pfx, int pfx_len, const char *arg)
{
	static char path[PATH_MAX];
	char *p;
#ifndef __MINGW32__
	if (!pfx || !*pfx || arg[0] == '/')
		return arg;
#else
	/* don't add prefix to absolute paths */
	const int is_absolute =
		is_dir_sep(arg[0]) ||
		(arg[0] && arg[1] == ':' && is_dir_sep(arg[2]));
	if (is_absolute)
		pfx_len = 0;
	else
#endif
	memcpy(path, pfx, pfx_len);
	strcpy(path + pfx_len, arg);
	for (p = path + pfx_len; *p; p++)
		if (*p == '\\')
			*p = '/';
	return path;
}

/*
 * Verify a filename that we got as an argument for a pathspec
 * entry. Note that a filename that begins with "-" never verifies
 * as true, because even if such a filename were to exist, we want
 * it to be preceded by the "--" marker (or we want the user to
 * use a format like "./-filename")
 */
void verify_filename(const char *prefix, const char *arg)
{
	const char *name;
	struct stat st;

	if (*arg == '-')
		die("bad flag '%s' used after filename", arg);
	name = prefix ? prefix_filename(prefix, strlen(prefix), arg) : arg;
	if (!lstat(name, &st))
		return;
	if (errno == ENOENT)
		die("ambiguous argument '%s': unknown revision or path not in the working tree.\n"
		    "Use '--' to separate paths from revisions", arg);
	die("'%s': %s", arg, strerror(errno));
}

/*
 * Opposite of the above: the command line did not have -- marker
 * and we parsed the arg as a refname.  It should not be interpretable
 * as a filename.
 */
void verify_non_filename(const char *prefix, const char *arg)
{
	const char *name;
	struct stat st;

	if (!is_inside_work_tree() || is_inside_git_dir())
		return;
	if (*arg == '-')
		return; /* flag */
	name = prefix ? prefix_filename(prefix, strlen(prefix), arg) : arg;
	if (!lstat(name, &st))
		die("ambiguous argument '%s': both revision and filename\n"
		    "Use '--' to separate filenames from revisions", arg);
	if (errno != ENOENT)
		die("'%s': %s", arg, strerror(errno));
}

const char **get_pathspec(const char *prefix, const char **pathspec)
{
	const char *entry = *pathspec;
	const char **p;
	int prefixlen;

	if (!prefix && !entry)
		return NULL;

	if (!entry) {
		static const char *spec[2];
		spec[0] = prefix;
		spec[1] = NULL;
		return spec;
	}

	/* Otherwise we have to re-write the entries.. */
	p = pathspec;
	prefixlen = prefix ? strlen(prefix) : 0;
	do {
		*p = prefix_path(prefix, prefixlen, entry);
	} while ((entry = *++p) != NULL);
	return (const char **) pathspec;
}

/*
 * Test if it looks like we're at a git directory.
 * We want to see:
 *
 *  - either a objects/ directory _or_ the proper
 *    GIT_OBJECT_DIRECTORY environment variable
 *  - a refs/ directory
 *  - either a HEAD symlink or a HEAD file that is formatted as
 *    a proper "ref:", or a regular file HEAD that has a properly
 *    formatted sha1 object name.
 */
static int is_git_directory(const char *suspect)
{
	char path[PATH_MAX];
	size_t len = strlen(suspect);

	strcpy(path, suspect);
	if (getenv(DB_ENVIRONMENT)) {
		if (access(getenv(DB_ENVIRONMENT), X_OK))
			return 0;
	}
	else {
		strcpy(path + len, "/objects");
		if (access(path, X_OK))
			return 0;
	}

	strcpy(path + len, "/refs");
	if (access(path, X_OK))
		return 0;

	strcpy(path + len, "/HEAD");
	if (validate_headref(path))
		return 0;

	return 1;
}

int is_inside_git_dir(void)
{
	if (inside_git_dir < 0)
		inside_git_dir = is_inside_dir(get_git_dir());
	return inside_git_dir;
}

int is_inside_work_tree(void)
{
	if (inside_work_tree < 0)
		inside_work_tree = is_inside_dir(get_git_work_tree());
	return inside_work_tree;
}

/*
 * If no worktree was given, and we are outside of a default work tree,
 * now is the time to set it.
 *
 * In other words, if the user calls git with something like
 *
 *	git --git-dir=/some/where/else/.git bla
 *
 * default to /some/where/else as working directory; if the specified
 * git-dir does not end in "/.git", the cwd is used as working directory.
 */
const char *set_work_tree(const char *dir)
{
	char dir_buffer[PATH_MAX], *rel = NULL;
	static char buffer[PATH_MAX + 1];
	int len, suffix_len = strlen(DEFAULT_GIT_DIR_ENVIRONMENT) + 1;

	/* strip the variable 'dir' of the postfix "/.git" if it has it */
	len = strlen(dir);
	if (len > suffix_len &&
	    !strcmp(dir + len - suffix_len, "/" DEFAULT_GIT_DIR_ENVIRONMENT)) {
		if ((len - suffix_len) >= sizeof(dir_buffer))
			die("directory name too long");
		memcpy(dir_buffer, dir, len - suffix_len);
		dir_buffer[len - suffix_len] = '\0';

		/* are we inside the default work tree? */
		rel = get_relative_cwd(buffer, sizeof(buffer), dir_buffer);
	}

	/* if rel is set, the cwd is _not_ the current working tree */
	if (rel && *rel) {
		if (!is_absolute_path(dir))
			set_git_dir(make_absolute_path(dir));
		dir = dir_buffer;
		if (chdir(dir))
			die("cannot chdir to %s: %s", dir, strerror(errno));
		else
			strcat(rel, "/");
		inside_git_dir = 0;
	} else {
		rel = NULL;
		dir = getcwd(buffer, sizeof(buffer));
	}
	git_work_tree_cfg = xstrdup(dir);
	inside_work_tree = 1;

	return rel;
}

/*
 * We cannot decide in this function whether we are in the work tree or
 * not, since the config can only be read _after_ this function was called.
 */
const char *setup_git_directory_gently(int *nongit_ok)
{
	const char *work_tree_env = getenv(GIT_WORK_TREE_ENVIRONMENT);
	static char cwd[PATH_MAX+1];
	const char *gitdirenv;
	int len, offset;

	/*
	 * If GIT_DIR is set explicitly, we're not going
	 * to do any discovery, but we still do repository
	 * validation.
	 */
	gitdirenv = getenv(GIT_DIR_ENVIRONMENT);
<<<<<<< HEAD
	if (!gitdirenv) {
		int len, offset;
		int minoffset = 0;

		if (!getcwd(cwd, sizeof(cwd)-1))
			die("Unable to read current working directory");
#ifdef __MINGW32__
		if (cwd[1] == ':')
			minoffset = 2;
#endif

		offset = len = strlen(cwd);
		for (;;) {
			if (is_git_directory(".git"))
				break;
			if (offset == 0) {
				offset = -1;
				break;
			}
			chdir("..");
			while (offset > minoffset && cwd[--offset] != '/')
				; /* do nothing */
		}

		if (offset >= 0) {
			inside_work_tree = 1;
			git_config(git_default_config);
			if (offset == len) {
				inside_git_dir = 0;
				return NULL;
			}

			cwd[len++] = '/';
			cwd[len] = '\0';
			inside_git_dir = !prefixcmp(cwd + offset + 1, ".git/");
			return cwd + offset + 1;
		}

		if (chdir(cwd))
			die("Cannot come back to cwd");
		if (!is_git_directory(".")) {
			if (nongit_ok) {
				*nongit_ok = 1;
				return NULL;
			}
			die("Not a git repository");
		}
		setenv(GIT_DIR_ENVIRONMENT, cwd, 1);
		gitdirenv = getenv(GIT_DIR_ENVIRONMENT);
		if (!gitdirenv)
			die("getenv after setenv failed");
	}

	if (PATH_MAX - 40 < strlen(gitdirenv)) {
		if (nongit_ok) {
			*nongit_ok = 1;
=======
	if (gitdirenv) {
		if (PATH_MAX - 40 < strlen(gitdirenv))
			die("'$%s' too big", GIT_DIR_ENVIRONMENT);
		if (is_git_directory(gitdirenv)) {
			if (!work_tree_env)
				return set_work_tree(gitdirenv);
>>>>>>> 4f8f03d6
			return NULL;
		}
		if (nongit_ok) {
			*nongit_ok = 1;
			return NULL;
		}
		die("Not a git repository: '%s'", gitdirenv);
	}

	if (!getcwd(cwd, sizeof(cwd)-1))
		die("Unable to read current working directory");

	/*
	 * Test in the following order (relative to the cwd):
	 * - .git/
	 * - ./ (bare)
	 * - ../.git/
	 * - ../ (bare)
	 * - ../../.git/
	 *   etc.
	 */
	offset = len = strlen(cwd);
	for (;;) {
		if (is_git_directory(DEFAULT_GIT_DIR_ENVIRONMENT))
			break;
		if (is_git_directory(".")) {
			inside_git_dir = 1;
			if (!work_tree_env)
				inside_work_tree = 0;
			setenv(GIT_DIR_ENVIRONMENT, ".", 1);
			return NULL;
		}
		chdir("..");
		do {
			if (!offset) {
				if (nongit_ok) {
					if (chdir(cwd))
						die("Cannot come back to cwd");
					*nongit_ok = 1;
					return NULL;
				}
				die("Not a git repository");
			}
		} while (cwd[--offset] != '/');
	}

	inside_git_dir = 0;
	if (!work_tree_env)
		inside_work_tree = 1;
	git_work_tree_cfg = xstrndup(cwd, offset);
	if (offset == len)
		return NULL;

	/* Make "offset" point to past the '/', and add a '/' at the end */
	offset++;
	cwd[len++] = '/';
	cwd[len] = 0;
	return cwd + offset;
}

int git_config_perm(const char *var, const char *value)
{
	if (value) {
		int i;
		if (!strcmp(value, "umask"))
			return PERM_UMASK;
		if (!strcmp(value, "group"))
			return PERM_GROUP;
		if (!strcmp(value, "all") ||
		    !strcmp(value, "world") ||
		    !strcmp(value, "everybody"))
			return PERM_EVERYBODY;
		i = atoi(value);
		if (i > 1)
			return i;
	}
	return git_config_bool(var, value);
}

int check_repository_format_version(const char *var, const char *value)
{
	if (strcmp(var, "core.repositoryformatversion") == 0)
		repository_format_version = git_config_int(var, value);
	else if (strcmp(var, "core.sharedrepository") == 0)
		shared_repository = git_config_perm(var, value);
	else if (strcmp(var, "core.bare") == 0) {
		is_bare_repository_cfg = git_config_bool(var, value);
		if (is_bare_repository_cfg == 1)
			inside_work_tree = -1;
	} else if (strcmp(var, "core.worktree") == 0) {
		if (git_work_tree_cfg)
			free(git_work_tree_cfg);
		git_work_tree_cfg = xstrdup(value);
		inside_work_tree = -1;
	}
	return 0;
}

int check_repository_format(void)
{
	git_config(check_repository_format_version);
	if (GIT_REPO_VERSION < repository_format_version)
		die ("Expected git repo version <= %d, found %d",
		     GIT_REPO_VERSION, repository_format_version);
	return 0;
}

const char *setup_git_directory(void)
{
	const char *retval = setup_git_directory_gently(NULL);
	check_repository_format();

	/* If the work tree is not the default one, recompute prefix */
	if (inside_work_tree < 0) {
		static char buffer[PATH_MAX + 1];
		char *rel;
		if (retval && chdir(retval))
			die ("Could not jump back into original cwd");
		rel = get_relative_cwd(buffer, PATH_MAX, get_git_work_tree());
		return rel && *rel ? strcat(rel, "/") : NULL;
	}

	return retval;
}<|MERGE_RESOLUTION|>--- conflicted
+++ resolved
@@ -285,6 +285,7 @@
 	static char cwd[PATH_MAX+1];
 	const char *gitdirenv;
 	int len, offset;
+	int minoffset = 0;
 
 	/*
 	 * If GIT_DIR is set explicitly, we're not going
@@ -292,71 +293,12 @@
 	 * validation.
 	 */
 	gitdirenv = getenv(GIT_DIR_ENVIRONMENT);
-<<<<<<< HEAD
-	if (!gitdirenv) {
-		int len, offset;
-		int minoffset = 0;
-
-		if (!getcwd(cwd, sizeof(cwd)-1))
-			die("Unable to read current working directory");
-#ifdef __MINGW32__
-		if (cwd[1] == ':')
-			minoffset = 2;
-#endif
-
-		offset = len = strlen(cwd);
-		for (;;) {
-			if (is_git_directory(".git"))
-				break;
-			if (offset == 0) {
-				offset = -1;
-				break;
-			}
-			chdir("..");
-			while (offset > minoffset && cwd[--offset] != '/')
-				; /* do nothing */
-		}
-
-		if (offset >= 0) {
-			inside_work_tree = 1;
-			git_config(git_default_config);
-			if (offset == len) {
-				inside_git_dir = 0;
-				return NULL;
-			}
-
-			cwd[len++] = '/';
-			cwd[len] = '\0';
-			inside_git_dir = !prefixcmp(cwd + offset + 1, ".git/");
-			return cwd + offset + 1;
-		}
-
-		if (chdir(cwd))
-			die("Cannot come back to cwd");
-		if (!is_git_directory(".")) {
-			if (nongit_ok) {
-				*nongit_ok = 1;
-				return NULL;
-			}
-			die("Not a git repository");
-		}
-		setenv(GIT_DIR_ENVIRONMENT, cwd, 1);
-		gitdirenv = getenv(GIT_DIR_ENVIRONMENT);
-		if (!gitdirenv)
-			die("getenv after setenv failed");
-	}
-
-	if (PATH_MAX - 40 < strlen(gitdirenv)) {
-		if (nongit_ok) {
-			*nongit_ok = 1;
-=======
 	if (gitdirenv) {
 		if (PATH_MAX - 40 < strlen(gitdirenv))
 			die("'$%s' too big", GIT_DIR_ENVIRONMENT);
 		if (is_git_directory(gitdirenv)) {
 			if (!work_tree_env)
 				return set_work_tree(gitdirenv);
->>>>>>> 4f8f03d6
 			return NULL;
 		}
 		if (nongit_ok) {
@@ -368,6 +310,10 @@
 
 	if (!getcwd(cwd, sizeof(cwd)-1))
 		die("Unable to read current working directory");
+#ifdef __MINGW32__
+	if (cwd[1] == ':')
+		minoffset = 2;
+#endif
 
 	/*
 	 * Test in the following order (relative to the cwd):
@@ -400,7 +346,7 @@
 				}
 				die("Not a git repository");
 			}
-		} while (cwd[--offset] != '/');
+		} while (offset > minoffset && cwd[--offset] != '/');
 	}
 
 	inside_git_dir = 0;
