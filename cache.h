#ifndef CACHE_H
#define CACHE_H

#include "git-compat-util.h"
#include "strbuf.h"
#include "hash.h"

#include SHA1_HEADER
#include <zlib.h>

#if defined(NO_DEFLATE_BOUND) || ZLIB_VERNUM < 0x1200
#define deflateBound(c,s)  ((s) + (((s) + 7) >> 3) + (((s) + 63) >> 6) + 11)
#endif

#if defined(DT_UNKNOWN) && !defined(NO_D_TYPE_IN_DIRENT)
#define DTYPE(de)	((de)->d_type)
#else
#undef DT_UNKNOWN
#undef DT_DIR
#undef DT_REG
#undef DT_LNK
#define DT_UNKNOWN	0
#define DT_DIR		1
#define DT_REG		2
#define DT_LNK		3
#define DTYPE(de)	DT_UNKNOWN
#endif

/* unknown mode (impossible combination S_IFIFO|S_IFCHR) */
#define S_IFINVALID     0030000

/*
 * A "directory link" is a link to another git directory.
 *
 * The value 0160000 is not normally a valid mode, and
 * also just happens to be S_IFDIR + S_IFLNK
 *
 * NOTE! We *really* shouldn't depend on the S_IFxxx macros
 * always having the same values everywhere. We should use
 * our internal git values for these things, and then we can
 * translate that to the OS-specific value. It just so
 * happens that everybody shares the same bit representation
 * in the UNIX world (and apparently wider too..)
 */
#define S_IFGITLINK	0160000
#define S_ISGITLINK(m)	(((m) & S_IFMT) == S_IFGITLINK)

/*
 * Intensive research over the course of many years has shown that
 * port 9418 is totally unused by anything else. Or
 *
 *	Your search - "port 9418" - did not match any documents.
 *
 * as www.google.com puts it.
 *
 * This port has been properly assigned for git use by IANA:
 * git (Assigned-9418) [I06-050728-0001].
 *
 *	git  9418/tcp   git pack transfer service
 *	git  9418/udp   git pack transfer service
 *
 * with Linus Torvalds <torvalds@osdl.org> as the point of
 * contact. September 2005.
 *
 * See http://www.iana.org/assignments/port-numbers
 */
#define DEFAULT_GIT_PORT 9418

/*
 * Basic data structures for the directory cache
 */

#define CACHE_SIGNATURE 0x44495243	/* "DIRC" */
struct cache_header {
	unsigned int hdr_signature;
	unsigned int hdr_version;
	unsigned int hdr_entries;
};

/*
 * The "cache_time" is just the low 32 bits of the
 * time. It doesn't matter if it overflows - we only
 * check it for equality in the 32 bits we save.
 */
struct cache_time {
	unsigned int sec;
	unsigned int nsec;
};

/*
 * dev/ino/uid/gid/size are also just tracked to the low 32 bits
 * Again - this is just a (very strong in practice) heuristic that
 * the inode hasn't changed.
 *
 * We save the fields in big-endian order to allow using the
 * index file over NFS transparently.
 */
struct ondisk_cache_entry {
	struct cache_time ctime;
	struct cache_time mtime;
	unsigned int dev;
	unsigned int ino;
	unsigned int mode;
	unsigned int uid;
	unsigned int gid;
	unsigned int size;
	unsigned char sha1[20];
	unsigned short flags;
	char name[FLEX_ARRAY]; /* more */
};

struct cache_entry {
	unsigned int ce_ctime;
	unsigned int ce_mtime;
	unsigned int ce_dev;
	unsigned int ce_ino;
	unsigned int ce_mode;
	unsigned int ce_uid;
	unsigned int ce_gid;
	unsigned int ce_size;
	unsigned int ce_flags;
	unsigned char sha1[20];
	struct cache_entry *next;
	char name[FLEX_ARRAY]; /* more */
};

#define CE_NAMEMASK  (0x0fff)
#define CE_STAGEMASK (0x3000)
#define CE_VALID     (0x8000)
#define CE_STAGESHIFT 12

/* In-memory only */
#define CE_UPDATE    (0x10000)
#define CE_REMOVE    (0x20000)
#define CE_UPTODATE  (0x40000)
#define CE_ADDED     (0x80000)

#define CE_HASHED    (0x100000)
#define CE_UNHASHED  (0x200000)

/*
 * Copy the sha1 and stat state of a cache entry from one to
 * another. But we never change the name, or the hash state!
 */
#define CE_STATE_MASK (CE_HASHED | CE_UNHASHED)
static inline void copy_cache_entry(struct cache_entry *dst, struct cache_entry *src)
{
	unsigned int state = dst->ce_flags & CE_STATE_MASK;

	/* Don't copy hash chain and name */
	memcpy(dst, src, offsetof(struct cache_entry, next));

	/* Restore the hash state */
	dst->ce_flags = (dst->ce_flags & ~CE_STATE_MASK) | state;
}

static inline unsigned create_ce_flags(size_t len, unsigned stage)
{
	if (len >= CE_NAMEMASK)
		len = CE_NAMEMASK;
	return (len | (stage << CE_STAGESHIFT));
}

static inline size_t ce_namelen(const struct cache_entry *ce)
{
	size_t len = ce->ce_flags & CE_NAMEMASK;
	if (len < CE_NAMEMASK)
		return len;
	return strlen(ce->name + CE_NAMEMASK) + CE_NAMEMASK;
}

#define ce_size(ce) cache_entry_size(ce_namelen(ce))
#define ondisk_ce_size(ce) ondisk_cache_entry_size(ce_namelen(ce))
#define ce_stage(ce) ((CE_STAGEMASK & (ce)->ce_flags) >> CE_STAGESHIFT)
#define ce_uptodate(ce) ((ce)->ce_flags & CE_UPTODATE)
#define ce_mark_uptodate(ce) ((ce)->ce_flags |= CE_UPTODATE)

#define ce_permissions(mode) (((mode) & 0100) ? 0755 : 0644)
static inline unsigned int create_ce_mode(unsigned int mode)
{
	if (S_ISLNK(mode))
		return S_IFLNK;
	if (S_ISDIR(mode) || S_ISGITLINK(mode))
		return S_IFGITLINK;
	return S_IFREG | ce_permissions(mode);
}
static inline unsigned int ce_mode_from_stat(struct cache_entry *ce, unsigned int mode)
{
	extern int trust_executable_bit, has_symlinks;
	if (!has_symlinks && S_ISREG(mode) &&
	    ce && S_ISLNK(ce->ce_mode))
		return ce->ce_mode;
	if (!trust_executable_bit && S_ISREG(mode)) {
		if (ce && S_ISREG(ce->ce_mode))
			return ce->ce_mode;
		return create_ce_mode(0666);
	}
	return create_ce_mode(mode);
}
static inline int ce_to_dtype(const struct cache_entry *ce)
{
	unsigned ce_mode = ntohl(ce->ce_mode);
	if (S_ISREG(ce_mode))
		return DT_REG;
	else if (S_ISDIR(ce_mode) || S_ISGITLINK(ce_mode))
		return DT_DIR;
	else if (S_ISLNK(ce_mode))
		return DT_LNK;
	else
		return DT_UNKNOWN;
}
#define canon_mode(mode) \
	(S_ISREG(mode) ? (S_IFREG | ce_permissions(mode)) : \
	S_ISLNK(mode) ? S_IFLNK : S_ISDIR(mode) ? S_IFDIR : S_IFGITLINK)

#define cache_entry_size(len) ((offsetof(struct cache_entry,name) + (len) + 8) & ~7)
#define ondisk_cache_entry_size(len) ((offsetof(struct ondisk_cache_entry,name) + (len) + 8) & ~7)

struct index_state {
	struct cache_entry **cache;
	unsigned int cache_nr, cache_alloc, cache_changed;
	struct cache_tree *cache_tree;
	time_t timestamp;
	void *alloc;
	unsigned name_hash_initialized : 1;
	struct hash_table name_hash;
};

extern struct index_state the_index;

/* Name hashing */
extern void add_name_hash(struct index_state *istate, struct cache_entry *ce);
/*
 * We don't actually *remove* it, we can just mark it invalid so that
 * we won't find it in lookups.
 *
 * Not only would we have to search the lists (simple enough), but
 * we'd also have to rehash other hash buckets in case this makes the
 * hash bucket empty (common). So it's much better to just mark
 * it.
 */
static inline void remove_name_hash(struct cache_entry *ce)
{
	ce->ce_flags |= CE_UNHASHED;
}


#ifndef NO_THE_INDEX_COMPATIBILITY_MACROS
#define active_cache (the_index.cache)
#define active_nr (the_index.cache_nr)
#define active_alloc (the_index.cache_alloc)
#define active_cache_changed (the_index.cache_changed)
#define active_cache_tree (the_index.cache_tree)

#define read_cache() read_index(&the_index)
#define read_cache_from(path) read_index_from(&the_index, (path))
#define write_cache(newfd, cache, entries) write_index(&the_index, (newfd))
#define discard_cache() discard_index(&the_index)
#define unmerged_cache() unmerged_index(&the_index)
#define cache_name_pos(name, namelen) index_name_pos(&the_index,(name),(namelen))
#define add_cache_entry(ce, option) add_index_entry(&the_index, (ce), (option))
#define remove_cache_entry_at(pos) remove_index_entry_at(&the_index, (pos))
#define remove_file_from_cache(path) remove_file_from_index(&the_index, (path))
#define add_to_cache(path, st, flags) add_to_index(&the_index, (path), (st), (flags))
#define add_file_to_cache(path, flags) add_file_to_index(&the_index, (path), (flags))
#define refresh_cache(flags) refresh_index(&the_index, (flags), NULL, NULL)
#define ce_match_stat(ce, st, options) ie_match_stat(&the_index, (ce), (st), (options))
#define ce_modified(ce, st, options) ie_modified(&the_index, (ce), (st), (options))
#define cache_name_exists(name, namelen, igncase) index_name_exists(&the_index, (name), (namelen), (igncase))
#endif

enum object_type {
	OBJ_BAD = -1,
	OBJ_NONE = 0,
	OBJ_COMMIT = 1,
	OBJ_TREE = 2,
	OBJ_BLOB = 3,
	OBJ_TAG = 4,
	/* 5 for future expansion */
	OBJ_OFS_DELTA = 6,
	OBJ_REF_DELTA = 7,
	OBJ_ANY,
	OBJ_MAX,
};

static inline enum object_type object_type(unsigned int mode)
{
	return S_ISDIR(mode) ? OBJ_TREE :
		S_ISGITLINK(mode) ? OBJ_COMMIT :
		OBJ_BLOB;
}

#define GIT_DIR_ENVIRONMENT "GIT_DIR"
#define GIT_WORK_TREE_ENVIRONMENT "GIT_WORK_TREE"
#define DEFAULT_GIT_DIR_ENVIRONMENT ".git"
#define DB_ENVIRONMENT "GIT_OBJECT_DIRECTORY"
#define INDEX_ENVIRONMENT "GIT_INDEX_FILE"
#define GRAFT_ENVIRONMENT "GIT_GRAFT_FILE"
#define TEMPLATE_DIR_ENVIRONMENT "GIT_TEMPLATE_DIR"
#define CONFIG_ENVIRONMENT "GIT_CONFIG"
#define CONFIG_LOCAL_ENVIRONMENT "GIT_CONFIG_LOCAL"
#define EXEC_PATH_ENVIRONMENT "GIT_EXEC_PATH"
#define GITATTRIBUTES_FILE ".gitattributes"
#define INFOATTRIBUTES_FILE "info/attributes"
#define ATTRIBUTE_MACRO_PREFIX "[attr]"

extern int is_bare_repository_cfg;
extern int is_bare_repository(void);
extern int is_inside_git_dir(void);
extern char *git_work_tree_cfg;
extern int is_inside_work_tree(void);
extern const char *get_git_dir(void);
extern char *get_object_directory(void);
extern char *get_refs_directory(void);
extern char *get_index_file(void);
extern char *get_graft_file(void);
extern int set_git_dir(const char *path);
extern const char *get_git_work_tree(void);
extern const char *read_gitfile_gently(const char *path);
extern void set_git_work_tree(const char *tree);

#define ALTERNATE_DB_ENVIRONMENT "GIT_ALTERNATE_OBJECT_DIRECTORIES"

extern const char **get_pathspec(const char *prefix, const char **pathspec);
extern void setup_work_tree(void);
extern const char *setup_git_directory_gently(int *);
extern const char *setup_git_directory(void);
extern const char *prefix_path(const char *prefix, int len, const char *path);
extern const char *prefix_filename(const char *prefix, int len, const char *path);
extern void verify_filename(const char *prefix, const char *name);
extern void verify_non_filename(const char *prefix, const char *name);

#define INIT_DB_QUIET 0x0001

extern int init_db(const char *template_dir, unsigned int flags);

#define alloc_nr(x) (((x)+16)*3/2)

/*
 * Realloc the buffer pointed at by variable 'x' so that it can hold
 * at least 'nr' entries; the number of entries currently allocated
 * is 'alloc', using the standard growing factor alloc_nr() macro.
 *
 * DO NOT USE any expression with side-effect for 'x' or 'alloc'.
 */
#define ALLOC_GROW(x, nr, alloc) \
	do { \
		if ((nr) > alloc) { \
			if (alloc_nr(alloc) < (nr)) \
				alloc = (nr); \
			else \
				alloc = alloc_nr(alloc); \
			x = xrealloc((x), alloc * sizeof(*(x))); \
		} \
	} while(0)

/* Initialize and use the cache information */
extern int read_index(struct index_state *);
extern int read_index_from(struct index_state *, const char *path);
extern int write_index(const struct index_state *, int newfd);
extern int discard_index(struct index_state *);
extern int unmerged_index(const struct index_state *);
extern int verify_path(const char *path);
extern struct cache_entry *index_name_exists(struct index_state *istate, const char *name, int namelen, int igncase);
extern int index_name_pos(const struct index_state *, const char *name, int namelen);
#define ADD_CACHE_OK_TO_ADD 1		/* Ok to add */
#define ADD_CACHE_OK_TO_REPLACE 2	/* Ok to replace file/directory */
#define ADD_CACHE_SKIP_DFCHECK 4	/* Ok to skip DF conflict checks */
#define ADD_CACHE_JUST_APPEND 8		/* Append only; tree.c::read_tree() */
extern int add_index_entry(struct index_state *, struct cache_entry *ce, int option);
extern struct cache_entry *refresh_cache_entry(struct cache_entry *ce, int really);
extern int remove_index_entry_at(struct index_state *, int pos);
extern int remove_file_from_index(struct index_state *, const char *path);
#define ADD_CACHE_VERBOSE 1
#define ADD_CACHE_PRETEND 2
#define ADD_CACHE_IGNORE_ERRORS	4
extern int add_to_index(struct index_state *, const char *path, struct stat *, int flags);
extern int add_file_to_index(struct index_state *, const char *path, int flags);
extern struct cache_entry *make_cache_entry(unsigned int mode, const unsigned char *sha1, const char *path, int stage, int refresh);
extern int ce_same_name(struct cache_entry *a, struct cache_entry *b);

/* do stat comparison even if CE_VALID is true */
#define CE_MATCH_IGNORE_VALID		01
/* do not check the contents but report dirty on racily-clean entries */
#define CE_MATCH_RACY_IS_DIRTY	02
extern int ie_match_stat(const struct index_state *, struct cache_entry *, struct stat *, unsigned int);
extern int ie_modified(const struct index_state *, struct cache_entry *, struct stat *, unsigned int);

extern int ce_path_match(const struct cache_entry *ce, const char **pathspec);
extern int index_fd(unsigned char *sha1, int fd, struct stat *st, int write_object, enum object_type type, const char *path);
extern int index_pipe(unsigned char *sha1, int fd, const char *type, int write_object);
extern int index_path(unsigned char *sha1, const char *path, struct stat *st, int write_object);
extern void fill_stat_cache_info(struct cache_entry *ce, struct stat *st);

#define REFRESH_REALLY		0x0001	/* ignore_valid */
#define REFRESH_UNMERGED	0x0002	/* allow unmerged */
#define REFRESH_QUIET		0x0004	/* be quiet about it */
#define REFRESH_IGNORE_MISSING	0x0008	/* ignore non-existent */
#define REFRESH_IGNORE_SUBMODULES	0x0008	/* ignore submodules */
extern int refresh_index(struct index_state *, unsigned int flags, const char **pathspec, char *seen);

struct lock_file {
	struct lock_file *next;
	int fd;
	pid_t owner;
	char on_list;
	char filename[PATH_MAX];
};
extern int hold_lock_file_for_update(struct lock_file *, const char *path, int);
extern int hold_lock_file_for_append(struct lock_file *, const char *path, int);
extern int commit_lock_file(struct lock_file *);

extern int hold_locked_index(struct lock_file *, int);
extern int commit_locked_index(struct lock_file *);
extern void set_alternate_index_output(const char *);
extern int close_lock_file(struct lock_file *);
extern void rollback_lock_file(struct lock_file *);
extern int delete_ref(const char *, const unsigned char *sha1);

/* Environment bits from configuration mechanism */
extern int trust_executable_bit;
extern int quote_path_fully;
extern int has_symlinks;
extern int ignore_case;
extern int assume_unchanged;
extern int prefer_symlink_refs;
extern int log_all_ref_updates;
extern int warn_ambiguous_refs;
extern int shared_repository;
extern const char *apply_default_whitespace;
extern int zlib_compression_level;
extern int core_compression_level;
extern int core_compression_seen;
extern size_t packed_git_window_size;
extern size_t packed_git_limit;
extern size_t delta_base_cache_limit;
extern int auto_crlf;

enum safe_crlf {
	SAFE_CRLF_FALSE = 0,
	SAFE_CRLF_FAIL = 1,
	SAFE_CRLF_WARN = 2,
};

extern enum safe_crlf safe_crlf;

enum branch_track {
	BRANCH_TRACK_NEVER = 0,
	BRANCH_TRACK_REMOTE,
	BRANCH_TRACK_ALWAYS,
	BRANCH_TRACK_EXPLICIT,
};

enum rebase_setup_type {
	AUTOREBASE_NEVER = 0,
	AUTOREBASE_LOCAL,
	AUTOREBASE_REMOTE,
	AUTOREBASE_ALWAYS,
};

extern enum branch_track git_branch_track;
extern enum rebase_setup_type autorebase;

#define GIT_REPO_VERSION 0
extern int repository_format_version;
extern int check_repository_format(void);

#define MTIME_CHANGED	0x0001
#define CTIME_CHANGED	0x0002
#define OWNER_CHANGED	0x0004
#define MODE_CHANGED    0x0008
#define INODE_CHANGED   0x0010
#define DATA_CHANGED    0x0020
#define TYPE_CHANGED    0x0040

/* Return a statically allocated filename matching the sha1 signature */
extern char *mkpath(const char *fmt, ...) __attribute__((format (printf, 1, 2)));
extern char *git_path(const char *fmt, ...) __attribute__((format (printf, 1, 2)));
extern char *sha1_file_name(const unsigned char *sha1);
extern char *sha1_pack_name(const unsigned char *sha1);
extern char *sha1_pack_index_name(const unsigned char *sha1);
extern const char *find_unique_abbrev(const unsigned char *sha1, int);
extern const unsigned char null_sha1[20];
static inline int is_null_sha1(const unsigned char *sha1)
{
	return !memcmp(sha1, null_sha1, 20);
}
static inline int hashcmp(const unsigned char *sha1, const unsigned char *sha2)
{
	return memcmp(sha1, sha2, 20);
}
static inline void hashcpy(unsigned char *sha_dst, const unsigned char *sha_src)
{
	memcpy(sha_dst, sha_src, 20);
}
static inline void hashclr(unsigned char *hash)
{
	memset(hash, 0, 20);
}

int git_mkstemp(char *path, size_t n, const char *template);

/*
 * NOTE NOTE NOTE!!
 *
 * PERM_UMASK, OLD_PERM_GROUP and OLD_PERM_EVERYBODY enumerations must
 * not be changed. Old repositories have core.sharedrepository written in
 * numeric format, and therefore these values are preserved for compatibility
 * reasons.
 */
enum sharedrepo {
	PERM_UMASK          = 0,
	OLD_PERM_GROUP      = 1,
	OLD_PERM_EVERYBODY  = 2,
	PERM_GROUP          = 0660,
	PERM_EVERYBODY      = 0664,
};
int git_config_perm(const char *var, const char *value);
int adjust_shared_perm(const char *path);
int safe_create_leading_directories(char *path);
char *enter_repo(char *path, int strict);
static inline int is_absolute_path(const char *path)
{
	return path[0] == '/' || has_dos_drive_prefix(path);
}
const char *make_absolute_path(const char *path);
<<<<<<< HEAD
/* Convert slashes in place. On Windows to backslashes. */
char *make_native_separator(char *path);
=======
const char *make_nonrelative_path(const char *path);
>>>>>>> 3bff7cd8

/* Read and unpack a sha1 file into memory, write memory to a sha1 file */
extern int sha1_object_info(const unsigned char *, unsigned long *);
extern void * read_sha1_file(const unsigned char *sha1, enum object_type *type, unsigned long *size);
extern int hash_sha1_file(const void *buf, unsigned long len, const char *type, unsigned char *sha1);
extern int write_sha1_file(void *buf, unsigned long len, const char *type, unsigned char *return_sha1);
extern int pretend_sha1_file(void *, unsigned long, enum object_type, unsigned char *);
extern int force_object_loose(const unsigned char *sha1, time_t mtime);

extern int check_sha1_signature(const unsigned char *sha1, void *buf, unsigned long size, const char *type);

extern int move_temp_to_file(const char *tmpfile, const char *filename);

extern int has_sha1_pack(const unsigned char *sha1, const char **ignore);
extern int has_sha1_file(const unsigned char *sha1);

extern int has_pack_file(const unsigned char *sha1);
extern int has_pack_index(const unsigned char *sha1);

extern const signed char hexval_table[256];
static inline unsigned int hexval(unsigned char c)
{
	return hexval_table[c];
}

/* Convert to/from hex/sha1 representation */
#define MINIMUM_ABBREV 4
#define DEFAULT_ABBREV 7

extern int get_sha1(const char *str, unsigned char *sha1);
extern int get_sha1_with_mode(const char *str, unsigned char *sha1, unsigned *mode);
extern int get_sha1_hex(const char *hex, unsigned char *sha1);
extern char *sha1_to_hex(const unsigned char *sha1);	/* static buffer result! */
extern int read_ref(const char *filename, unsigned char *sha1);
extern const char *resolve_ref(const char *path, unsigned char *sha1, int, int *);
extern int dwim_ref(const char *str, int len, unsigned char *sha1, char **ref);
extern int dwim_log(const char *str, int len, unsigned char *sha1, char **ref);

extern int refname_match(const char *abbrev_name, const char *full_name, const char **rules);
extern const char *ref_rev_parse_rules[];
extern const char *ref_fetch_rules[];

extern int create_symref(const char *ref, const char *refs_heads_master, const char *logmsg);
extern int validate_headref(const char *ref);

extern int base_name_compare(const char *name1, int len1, int mode1, const char *name2, int len2, int mode2);
extern int df_name_compare(const char *name1, int len1, int mode1, const char *name2, int len2, int mode2);
extern int cache_name_compare(const char *name1, int len1, const char *name2, int len2);

extern void *read_object_with_reference(const unsigned char *sha1,
					const char *required_type,
					unsigned long *size,
					unsigned char *sha1_ret);

extern struct object *peel_to_type(const char *name, int namelen,
				   struct object *o, enum object_type);

enum date_mode {
	DATE_NORMAL = 0,
	DATE_RELATIVE,
	DATE_SHORT,
	DATE_LOCAL,
	DATE_ISO8601,
	DATE_RFC2822
};

const char *show_date(unsigned long time, int timezone, enum date_mode mode);
int parse_date(const char *date, char *buf, int bufsize);
void datestamp(char *buf, int bufsize);
unsigned long approxidate(const char *);
enum date_mode parse_date_format(const char *format);

#define IDENT_WARN_ON_NO_NAME  1
#define IDENT_ERROR_ON_NO_NAME 2
#define IDENT_NO_DATE	       4
extern const char *git_author_info(int);
extern const char *git_committer_info(int);
extern const char *fmt_ident(const char *name, const char *email, const char *date_str, int);
extern const char *fmt_name(const char *name, const char *email);

struct checkout {
	const char *base_dir;
	int base_dir_len;
	unsigned force:1,
		 quiet:1,
		 not_new:1,
		 refresh_cache:1;
};

extern int checkout_entry(struct cache_entry *ce, const struct checkout *state, char *topath);
extern int has_symlink_leading_path(int len, const char *name);

extern struct alternate_object_database {
	struct alternate_object_database *next;
	char *name;
	char base[FLEX_ARRAY]; /* more */
} *alt_odb_list;
extern void prepare_alt_odb(void);
extern void add_to_alternates_file(const char *reference);

struct pack_window {
	struct pack_window *next;
	unsigned char *base;
	off_t offset;
	size_t len;
	unsigned int last_used;
	unsigned int inuse_cnt;
};

extern struct packed_git {
	struct packed_git *next;
	struct pack_window *windows;
	off_t pack_size;
	const void *index_data;
	size_t index_size;
	uint32_t num_objects;
	int index_version;
	time_t mtime;
	int pack_fd;
	int pack_local;
	unsigned char sha1[20];
	/* something like ".git/objects/pack/xxxxx.pack" */
	char pack_name[FLEX_ARRAY]; /* more */
} *packed_git;

struct pack_entry {
	off_t offset;
	unsigned char sha1[20];
	struct packed_git *p;
};

struct ref {
	struct ref *next;
	unsigned char old_sha1[20];
	unsigned char new_sha1[20];
	char *symref;
	unsigned int force:1,
		merge:1,
		nonfastforward:1,
		deletion:1;
	enum {
		REF_STATUS_NONE = 0,
		REF_STATUS_OK,
		REF_STATUS_REJECT_NONFASTFORWARD,
		REF_STATUS_REJECT_NODELETE,
		REF_STATUS_UPTODATE,
		REF_STATUS_REMOTE_REJECT,
		REF_STATUS_EXPECTING_REPORT,
	} status;
	char *remote_status;
	struct ref *peer_ref; /* when renaming */
	char name[FLEX_ARRAY]; /* more */
};

#define REF_NORMAL	(1u << 0)
#define REF_HEADS	(1u << 1)
#define REF_TAGS	(1u << 2)

extern struct ref *find_ref_by_name(struct ref *list, const char *name);

#define CONNECT_VERBOSE       (1u << 0)
extern struct child_process *git_connect(int fd[2], const char *url, const char *prog, int flags);
extern int finish_connect(struct child_process *conn);
extern int path_match(const char *path, int nr, char **match);
extern int get_ack(int fd, unsigned char *result_sha1);
extern struct ref **get_remote_heads(int in, struct ref **list, int nr_match, char **match, unsigned int flags);
extern int server_supports(const char *feature);

extern struct packed_git *parse_pack_index(unsigned char *sha1);
extern struct packed_git *parse_pack_index_file(const unsigned char *sha1,
						const char *idx_path);

extern void prepare_packed_git(void);
extern void reprepare_packed_git(void);
extern void install_packed_git(struct packed_git *pack);

extern struct packed_git *find_sha1_pack(const unsigned char *sha1,
					 struct packed_git *packs);

extern void pack_report(void);
extern int open_pack_index(struct packed_git *);
extern unsigned char* use_pack(struct packed_git *, struct pack_window **, off_t, unsigned int *);
extern void close_pack_windows(struct packed_git *);
extern void unuse_pack(struct pack_window **);
extern struct packed_git *add_packed_git(const char *, int, int);
extern const unsigned char *nth_packed_object_sha1(struct packed_git *, uint32_t);
extern off_t find_pack_entry_one(const unsigned char *, struct packed_git *);
extern void *unpack_entry(struct packed_git *, off_t, enum object_type *, unsigned long *);
extern unsigned long unpack_object_header_gently(const unsigned char *buf, unsigned long len, enum object_type *type, unsigned long *sizep);
extern unsigned long get_size_from_delta(struct packed_git *, struct pack_window **, off_t);
extern const char *packed_object_info_detail(struct packed_git *, off_t, unsigned long *, unsigned long *, unsigned int *, unsigned char *);
extern int matches_pack_name(struct packed_git *p, const char *name);

/* Dumb servers support */
extern int update_server_info(int);

typedef int (*config_fn_t)(const char *, const char *, void *);
extern int git_default_config(const char *, const char *, void *);
extern int git_config_from_file(config_fn_t fn, const char *, void *);
extern int git_config(config_fn_t fn, void *);
extern int git_parse_long(const char *, long *);
extern int git_parse_ulong(const char *, unsigned long *);
extern int git_config_int(const char *, const char *);
extern unsigned long git_config_ulong(const char *, const char *);
extern int git_config_bool_or_int(const char *, const char *, int *);
extern int git_config_bool(const char *, const char *);
extern int git_config_string(const char **, const char *, const char *);
extern int git_config_set(const char *, const char *);
extern int git_config_set_multivar(const char *, const char *, const char *, int);
extern int git_config_rename_section(const char *, const char *);
extern const char *git_etc_gitconfig(void);
extern int check_repository_format_version(const char *var, const char *value, void *cb);
extern int git_env_bool(const char *, int);
extern int git_config_system(void);
extern int git_config_global(void);
extern int config_error_nonbool(const char *);

#define MAX_GITNAME (1000)
extern char git_default_email[MAX_GITNAME];
extern char git_default_name[MAX_GITNAME];
extern int user_ident_explicitly_given;

extern const char *git_commit_encoding;
extern const char *git_log_output_encoding;

/* IO helper functions */
extern void maybe_flush_or_die(FILE *, const char *);
extern int copy_fd(int ifd, int ofd);
extern int copy_file(const char *dst, const char *src, int mode);
extern ssize_t read_in_full(int fd, void *buf, size_t count);
extern ssize_t write_in_full(int fd, const void *buf, size_t count);
extern void write_or_die(int fd, const void *buf, size_t count);
extern int write_or_whine(int fd, const void *buf, size_t count, const char *msg);
extern int write_or_whine_pipe(int fd, const void *buf, size_t count, const char *msg);
extern void fsync_or_die(int fd, const char *);

/* pager.c */
extern void setup_pager(void);
extern const char *pager_program;
extern int pager_in_use(void);
extern int pager_use_color;

extern const char *editor_program;
extern const char *excludes_file;

/* base85 */
int decode_85(char *dst, const char *line, int linelen);
void encode_85(char *buf, const unsigned char *data, int bytes);

/* alloc.c */
extern void *alloc_blob_node(void);
extern void *alloc_tree_node(void);
extern void *alloc_commit_node(void);
extern void *alloc_tag_node(void);
extern void *alloc_object_node(void);
extern void alloc_report(void);

/* trace.c */
extern void trace_printf(const char *format, ...);
extern void trace_argv_printf(const char **argv, const char *format, ...);

/* convert.c */
/* returns 1 if *dst was used */
extern int convert_to_git(const char *path, const char *src, size_t len,
                          struct strbuf *dst, enum safe_crlf checksafe);
extern int convert_to_working_tree(const char *path, const char *src, size_t len, struct strbuf *dst);

/* add */
/*
 * return 0 if success, 1 - if addition of a file failed and
 * ADD_FILES_IGNORE_ERRORS was specified in flags
 */
int add_files_to_cache(const char *prefix, const char **pathspec, int flags);

/* diff.c */
extern int diff_auto_refresh_index;

/* match-trees.c */
void shift_tree(const unsigned char *, const unsigned char *, unsigned char *, int);

/*
 * whitespace rules.
 * used by both diff and apply
 */
#define WS_TRAILING_SPACE	01
#define WS_SPACE_BEFORE_TAB	02
#define WS_INDENT_WITH_NON_TAB	04
#define WS_CR_AT_EOL           010
#define WS_DEFAULT_RULE (WS_TRAILING_SPACE|WS_SPACE_BEFORE_TAB)
extern unsigned whitespace_rule_cfg;
extern unsigned whitespace_rule(const char *);
extern unsigned parse_whitespace_rule(const char *);
extern unsigned check_and_emit_line(const char *line, int len, unsigned ws_rule,
    FILE *stream, const char *set,
    const char *reset, const char *ws);
extern char *whitespace_error_string(unsigned ws);
extern int ws_fix_copy(char *, const char *, int, unsigned, int *);

/* ls-files */
int pathspec_match(const char **spec, char *matched, const char *filename, int skiplen);
int report_path_error(const char *ps_matched, const char **pathspec, int prefix_offset);
void overlay_tree_on_cache(const char *tree_name, const char *prefix);

char *alias_lookup(const char *alias);

#endif /* CACHE_H */<|MERGE_RESOLUTION|>--- conflicted
+++ resolved
@@ -524,12 +524,9 @@
 	return path[0] == '/' || has_dos_drive_prefix(path);
 }
 const char *make_absolute_path(const char *path);
-<<<<<<< HEAD
+const char *make_nonrelative_path(const char *path);
 /* Convert slashes in place. On Windows to backslashes. */
 char *make_native_separator(char *path);
-=======
-const char *make_nonrelative_path(const char *path);
->>>>>>> 3bff7cd8
 
 /* Read and unpack a sha1 file into memory, write memory to a sha1 file */
 extern int sha1_object_info(const unsigned char *, unsigned long *);
