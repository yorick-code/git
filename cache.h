--- conflicted
+++ resolved
@@ -1364,7 +1364,15 @@
 extern char *oid_to_hex(const struct object_id *oid);	/* same static buffer as sha1_to_hex */
 
 /*
-<<<<<<< HEAD
+ * Parse a 40-character hexadecimal object ID starting from hex, updating the
+ * pointer specified by end when parsing stops.  The resulting object ID is
+ * stored in oid.  Returns 0 on success.  Parsing will stop on the first NUL or
+ * other invalid character.  end is only updated on success; otherwise, it is
+ * unmodified.
+ */
+extern int parse_oid_hex(const char *hex, struct object_id *oid, const char **end);
+
+/*
  * This reads short-hand syntax that not only evaluates to a commit
  * object name, but also can act as if the end user spelled the name
  * of the branch from the command line.
@@ -1395,17 +1403,6 @@
 #define INTERPRET_BRANCH_HEAD (1<<2)
 extern int interpret_branch_name(const char *str, int len, struct strbuf *,
 				 unsigned allowed);
-=======
- * Parse a 40-character hexadecimal object ID starting from hex, updating the
- * pointer specified by end when parsing stops.  The resulting object ID is
- * stored in oid.  Returns 0 on success.  Parsing will stop on the first NUL or
- * other invalid character.  end is only updated on success; otherwise, it is
- * unmodified.
- */
-extern int parse_oid_hex(const char *hex, struct object_id *oid, const char **end);
-
-extern int interpret_branch_name(const char *str, int len, struct strbuf *);
->>>>>>> e86ab2c1
 extern int get_oid_mb(const char *str, struct object_id *oid);
 
 extern int validate_headref(const char *ref);
