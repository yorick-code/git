#ifndef CACHE_H
#define CACHE_H

#include "git-compat-util.h"
#include "strbuf.h"
#include "hash.h"
#include "advice.h"
#include "gettext.h"
#include "convert.h"

#include SHA1_HEADER
#ifndef git_SHA_CTX
#define git_SHA_CTX	SHA_CTX
#define git_SHA1_Init	SHA1_Init
#define git_SHA1_Update	SHA1_Update
#define git_SHA1_Final	SHA1_Final
#endif

#include <zlib.h>
typedef struct git_zstream {
	z_stream z;
	unsigned long avail_in;
	unsigned long avail_out;
	unsigned long total_in;
	unsigned long total_out;
	unsigned char *next_in;
	unsigned char *next_out;
} git_zstream;

void git_inflate_init(git_zstream *);
void git_inflate_init_gzip_only(git_zstream *);
void git_inflate_end(git_zstream *);
int git_inflate(git_zstream *, int flush);

void git_deflate_init(git_zstream *, int level);
void git_deflate_init_gzip(git_zstream *, int level);
void git_deflate_end(git_zstream *);
int git_deflate_abort(git_zstream *);
int git_deflate_end_gently(git_zstream *);
int git_deflate(git_zstream *, int flush);
unsigned long git_deflate_bound(git_zstream *, unsigned long);

#if defined(DT_UNKNOWN) && !defined(NO_D_TYPE_IN_DIRENT)
#define DTYPE(de)	((de)->d_type)
#else
#undef DT_UNKNOWN
#undef DT_DIR
#undef DT_REG
#undef DT_LNK
#define DT_UNKNOWN	0
#define DT_DIR		1
#define DT_REG		2
#define DT_LNK		3
#define DTYPE(de)	DT_UNKNOWN
#endif

/* unknown mode (impossible combination S_IFIFO|S_IFCHR) */
#define S_IFINVALID     0030000

/*
 * A "directory link" is a link to another git directory.
 *
 * The value 0160000 is not normally a valid mode, and
 * also just happens to be S_IFDIR + S_IFLNK
 *
 * NOTE! We *really* shouldn't depend on the S_IFxxx macros
 * always having the same values everywhere. We should use
 * our internal git values for these things, and then we can
 * translate that to the OS-specific value. It just so
 * happens that everybody shares the same bit representation
 * in the UNIX world (and apparently wider too..)
 */
#define S_IFGITLINK	0160000
#define S_ISGITLINK(m)	(((m) & S_IFMT) == S_IFGITLINK)

/*
 * Intensive research over the course of many years has shown that
 * port 9418 is totally unused by anything else. Or
 *
 *	Your search - "port 9418" - did not match any documents.
 *
 * as www.google.com puts it.
 *
 * This port has been properly assigned for git use by IANA:
 * git (Assigned-9418) [I06-050728-0001].
 *
 *	git  9418/tcp   git pack transfer service
 *	git  9418/udp   git pack transfer service
 *
 * with Linus Torvalds <torvalds@osdl.org> as the point of
 * contact. September 2005.
 *
 * See http://www.iana.org/assignments/port-numbers
 */
#define DEFAULT_GIT_PORT 9418

/*
 * Basic data structures for the directory cache
 */

#define CACHE_SIGNATURE 0x44495243	/* "DIRC" */
struct cache_header {
	unsigned int hdr_signature;
	unsigned int hdr_version;
	unsigned int hdr_entries;
};

/*
 * The "cache_time" is just the low 32 bits of the
 * time. It doesn't matter if it overflows - we only
 * check it for equality in the 32 bits we save.
 */
struct cache_time {
	unsigned int sec;
	unsigned int nsec;
};

/*
 * dev/ino/uid/gid/size are also just tracked to the low 32 bits
 * Again - this is just a (very strong in practice) heuristic that
 * the inode hasn't changed.
 *
 * We save the fields in big-endian order to allow using the
 * index file over NFS transparently.
 */
struct ondisk_cache_entry {
	struct cache_time ctime;
	struct cache_time mtime;
	unsigned int dev;
	unsigned int ino;
	unsigned int mode;
	unsigned int uid;
	unsigned int gid;
	unsigned int size;
	unsigned char sha1[20];
	unsigned short flags;
	char name[FLEX_ARRAY]; /* more */
};

/*
 * This struct is used when CE_EXTENDED bit is 1
 * The struct must match ondisk_cache_entry exactly from
 * ctime till flags
 */
struct ondisk_cache_entry_extended {
	struct cache_time ctime;
	struct cache_time mtime;
	unsigned int dev;
	unsigned int ino;
	unsigned int mode;
	unsigned int uid;
	unsigned int gid;
	unsigned int size;
	unsigned char sha1[20];
	unsigned short flags;
	unsigned short flags2;
	char name[FLEX_ARRAY]; /* more */
};

struct cache_entry {
	struct cache_time ce_ctime;
	struct cache_time ce_mtime;
	unsigned int ce_dev;
	unsigned int ce_ino;
	unsigned int ce_mode;
	unsigned int ce_uid;
	unsigned int ce_gid;
	unsigned int ce_size;
	unsigned int ce_flags;
	unsigned char sha1[20];
	struct cache_entry *next;
	struct cache_entry *dir_next;
	char name[FLEX_ARRAY]; /* more */
};

#define CE_NAMEMASK  (0x0fff)
#define CE_STAGEMASK (0x3000)
#define CE_EXTENDED  (0x4000)
#define CE_VALID     (0x8000)
#define CE_STAGESHIFT 12

/*
 * Range 0xFFFF0000 in ce_flags is divided into
 * two parts: in-memory flags and on-disk ones.
 * Flags in CE_EXTENDED_FLAGS will get saved on-disk
 * if you want to save a new flag, add it in
 * CE_EXTENDED_FLAGS
 *
 * In-memory only flags
 */
#define CE_UPDATE            (1 << 16)
#define CE_REMOVE            (1 << 17)
#define CE_UPTODATE          (1 << 18)
#define CE_ADDED             (1 << 19)

#define CE_HASHED            (1 << 20)
#define CE_UNHASHED          (1 << 21)
#define CE_WT_REMOVE         (1 << 22) /* remove in work directory */
#define CE_CONFLICTED        (1 << 23)

#define CE_UNPACKED          (1 << 24)
#define CE_NEW_SKIP_WORKTREE (1 << 25)

/*
 * Extended on-disk flags
 */
#define CE_INTENT_TO_ADD     (1 << 29)
#define CE_SKIP_WORKTREE     (1 << 30)
/* CE_EXTENDED2 is for future extension */
#define CE_EXTENDED2         (1 << 31)

#define CE_EXTENDED_FLAGS (CE_INTENT_TO_ADD | CE_SKIP_WORKTREE)

/*
 * Safeguard to avoid saving wrong flags:
 *  - CE_EXTENDED2 won't get saved until its semantic is known
 *  - Bits in 0x0000FFFF have been saved in ce_flags already
 *  - Bits in 0x003F0000 are currently in-memory flags
 */
#if CE_EXTENDED_FLAGS & 0x803FFFFF
#error "CE_EXTENDED_FLAGS out of range"
#endif

/*
 * Copy the sha1 and stat state of a cache entry from one to
 * another. But we never change the name, or the hash state!
 */
#define CE_STATE_MASK (CE_HASHED | CE_UNHASHED)
static inline void copy_cache_entry(struct cache_entry *dst, struct cache_entry *src)
{
	unsigned int state = dst->ce_flags & CE_STATE_MASK;

	/* Don't copy hash chain and name */
	memcpy(dst, src, offsetof(struct cache_entry, next));

	/* Restore the hash state */
	dst->ce_flags = (dst->ce_flags & ~CE_STATE_MASK) | state;
}

static inline unsigned create_ce_flags(size_t len, unsigned stage)
{
	if (len >= CE_NAMEMASK)
		len = CE_NAMEMASK;
	return (len | (stage << CE_STAGESHIFT));
}

static inline size_t ce_namelen(const struct cache_entry *ce)
{
	size_t len = ce->ce_flags & CE_NAMEMASK;
	if (len < CE_NAMEMASK)
		return len;
	return strlen(ce->name + CE_NAMEMASK) + CE_NAMEMASK;
}

#define ce_size(ce) cache_entry_size(ce_namelen(ce))
#define ondisk_ce_size(ce) (((ce)->ce_flags & CE_EXTENDED) ? \
			    ondisk_cache_entry_extended_size(ce_namelen(ce)) : \
			    ondisk_cache_entry_size(ce_namelen(ce)))
#define ce_stage(ce) ((CE_STAGEMASK & (ce)->ce_flags) >> CE_STAGESHIFT)
#define ce_uptodate(ce) ((ce)->ce_flags & CE_UPTODATE)
#define ce_skip_worktree(ce) ((ce)->ce_flags & CE_SKIP_WORKTREE)
#define ce_mark_uptodate(ce) ((ce)->ce_flags |= CE_UPTODATE)

#define ce_permissions(mode) (((mode) & 0100) ? 0755 : 0644)
static inline unsigned int create_ce_mode(unsigned int mode)
{
	if (S_ISLNK(mode))
		return S_IFLNK;
	if (S_ISDIR(mode) || S_ISGITLINK(mode))
		return S_IFGITLINK;
	return S_IFREG | ce_permissions(mode);
}
static inline unsigned int ce_mode_from_stat(struct cache_entry *ce, unsigned int mode)
{
	extern int trust_executable_bit, has_symlinks;
	if (!has_symlinks && S_ISREG(mode) &&
	    ce && S_ISLNK(ce->ce_mode))
		return ce->ce_mode;
	if (!trust_executable_bit && S_ISREG(mode)) {
		if (ce && S_ISREG(ce->ce_mode))
			return ce->ce_mode;
		return create_ce_mode(0666);
	}
	return create_ce_mode(mode);
}
static inline int ce_to_dtype(const struct cache_entry *ce)
{
	unsigned ce_mode = ntohl(ce->ce_mode);
	if (S_ISREG(ce_mode))
		return DT_REG;
	else if (S_ISDIR(ce_mode) || S_ISGITLINK(ce_mode))
		return DT_DIR;
	else if (S_ISLNK(ce_mode))
		return DT_LNK;
	else
		return DT_UNKNOWN;
}
static inline unsigned int canon_mode(unsigned int mode)
{
	if (S_ISREG(mode))
		return S_IFREG | ce_permissions(mode);
	if (S_ISLNK(mode))
		return S_IFLNK;
	if (S_ISDIR(mode))
		return S_IFDIR;
	return S_IFGITLINK;
}

#define flexible_size(STRUCT,len) ((offsetof(struct STRUCT,name) + (len) + 8) & ~7)
#define cache_entry_size(len) (offsetof(struct cache_entry,name) + (len) + 1)
#define ondisk_cache_entry_size(len) flexible_size(ondisk_cache_entry,len)
#define ondisk_cache_entry_extended_size(len) flexible_size(ondisk_cache_entry_extended,len)

struct index_state {
	struct cache_entry **cache;
	unsigned int cache_nr, cache_alloc, cache_changed;
	struct string_list *resolve_undo;
	struct cache_tree *cache_tree;
	struct cache_time timestamp;
	unsigned name_hash_initialized : 1,
		 initialized : 1;
	struct hash_table name_hash;
};

extern struct index_state the_index;

/* Name hashing */
extern void add_name_hash(struct index_state *istate, struct cache_entry *ce);
/*
 * We don't actually *remove* it, we can just mark it invalid so that
 * we won't find it in lookups.
 *
 * Not only would we have to search the lists (simple enough), but
 * we'd also have to rehash other hash buckets in case this makes the
 * hash bucket empty (common). So it's much better to just mark
 * it.
 */
static inline void remove_name_hash(struct cache_entry *ce)
{
	ce->ce_flags |= CE_UNHASHED;
}


#ifndef NO_THE_INDEX_COMPATIBILITY_MACROS
#define active_cache (the_index.cache)
#define active_nr (the_index.cache_nr)
#define active_alloc (the_index.cache_alloc)
#define active_cache_changed (the_index.cache_changed)
#define active_cache_tree (the_index.cache_tree)

#define read_cache() read_index(&the_index)
#define read_cache_from(path) read_index_from(&the_index, (path))
#define read_cache_preload(pathspec) read_index_preload(&the_index, (pathspec))
#define is_cache_unborn() is_index_unborn(&the_index)
#define read_cache_unmerged() read_index_unmerged(&the_index)
#define write_cache(newfd, cache, entries) write_index(&the_index, (newfd))
#define discard_cache() discard_index(&the_index)
#define unmerged_cache() unmerged_index(&the_index)
#define cache_name_pos(name, namelen) index_name_pos(&the_index,(name),(namelen))
#define add_cache_entry(ce, option) add_index_entry(&the_index, (ce), (option))
#define rename_cache_entry_at(pos, new_name) rename_index_entry_at(&the_index, (pos), (new_name))
#define remove_cache_entry_at(pos) remove_index_entry_at(&the_index, (pos))
#define remove_file_from_cache(path) remove_file_from_index(&the_index, (path))
#define add_to_cache(path, st, flags) add_to_index(&the_index, (path), (st), (flags))
#define add_file_to_cache(path, flags) add_file_to_index(&the_index, (path), (flags))
#define refresh_cache(flags) refresh_index(&the_index, (flags), NULL, NULL, NULL)
#define ce_match_stat(ce, st, options) ie_match_stat(&the_index, (ce), (st), (options))
#define ce_modified(ce, st, options) ie_modified(&the_index, (ce), (st), (options))
#define cache_name_exists(name, namelen, igncase) index_name_exists(&the_index, (name), (namelen), (igncase))
#define cache_name_is_other(name, namelen) index_name_is_other(&the_index, (name), (namelen))
#define resolve_undo_clear() resolve_undo_clear_index(&the_index)
#define unmerge_cache_entry_at(at) unmerge_index_entry_at(&the_index, at)
#define unmerge_cache(pathspec) unmerge_index(&the_index, pathspec)
#endif

enum object_type {
	OBJ_BAD = -1,
	OBJ_NONE = 0,
	OBJ_COMMIT = 1,
	OBJ_TREE = 2,
	OBJ_BLOB = 3,
	OBJ_TAG = 4,
	/* 5 for future expansion */
	OBJ_OFS_DELTA = 6,
	OBJ_REF_DELTA = 7,
	OBJ_ANY,
	OBJ_MAX
};

static inline enum object_type object_type(unsigned int mode)
{
	return S_ISDIR(mode) ? OBJ_TREE :
		S_ISGITLINK(mode) ? OBJ_COMMIT :
		OBJ_BLOB;
}

#define GIT_DIR_ENVIRONMENT "GIT_DIR"
#define GIT_NAMESPACE_ENVIRONMENT "GIT_NAMESPACE"
#define GIT_WORK_TREE_ENVIRONMENT "GIT_WORK_TREE"
#define DEFAULT_GIT_DIR_ENVIRONMENT ".git"
#define DB_ENVIRONMENT "GIT_OBJECT_DIRECTORY"
#define INDEX_ENVIRONMENT "GIT_INDEX_FILE"
#define GRAFT_ENVIRONMENT "GIT_GRAFT_FILE"
#define TEMPLATE_DIR_ENVIRONMENT "GIT_TEMPLATE_DIR"
#define CONFIG_ENVIRONMENT "GIT_CONFIG"
#define CONFIG_DATA_ENVIRONMENT "GIT_CONFIG_PARAMETERS"
#define EXEC_PATH_ENVIRONMENT "GIT_EXEC_PATH"
#define CEILING_DIRECTORIES_ENVIRONMENT "GIT_CEILING_DIRECTORIES"
#define NO_REPLACE_OBJECTS_ENVIRONMENT "GIT_NO_REPLACE_OBJECTS"
#define GITATTRIBUTES_FILE ".gitattributes"
#define INFOATTRIBUTES_FILE "info/attributes"
#define ATTRIBUTE_MACRO_PREFIX "[attr]"
#define GIT_NOTES_REF_ENVIRONMENT "GIT_NOTES_REF"
#define GIT_NOTES_DEFAULT_REF "refs/notes/commits"
#define GIT_NOTES_DISPLAY_REF_ENVIRONMENT "GIT_NOTES_DISPLAY_REF"
#define GIT_NOTES_REWRITE_REF_ENVIRONMENT "GIT_NOTES_REWRITE_REF"
#define GIT_NOTES_REWRITE_MODE_ENVIRONMENT "GIT_NOTES_REWRITE_MODE"

/*
 * Repository-local GIT_* environment variables
 * The array is NULL-terminated to simplify its usage in contexts such
 * environment creation or simple walk of the list.
 * The number of non-NULL entries is available as a macro.
 */
#define LOCAL_REPO_ENV_SIZE 9
extern const char *const local_repo_env[LOCAL_REPO_ENV_SIZE + 1];

extern int is_bare_repository_cfg;
extern int is_bare_repository(void);
extern int is_inside_git_dir(void);
extern char *git_work_tree_cfg;
extern int is_inside_work_tree(void);
extern int have_git_dir(void);
extern const char *get_git_dir(void);
extern int is_git_directory(const char *path);
extern char *get_object_directory(void);
extern char *get_index_file(void);
extern char *get_graft_file(void);
extern int set_git_dir(const char *path);
extern const char *get_git_namespace(void);
extern const char *strip_namespace(const char *namespaced_ref);
extern const char *get_git_work_tree(void);
extern const char *read_gitfile(const char *path);
extern const char *resolve_gitdir(const char *suspect);
extern void set_git_work_tree(const char *tree);

#define ALTERNATE_DB_ENVIRONMENT "GIT_ALTERNATE_OBJECT_DIRECTORIES"

extern const char **get_pathspec(const char *prefix, const char **pathspec);
extern void setup_work_tree(void);
extern const char *setup_git_directory_gently(int *);
extern const char *setup_git_directory(void);
extern char *prefix_path(const char *prefix, int len, const char *path);
extern const char *prefix_filename(const char *prefix, int len, const char *path);
extern int check_filename(const char *prefix, const char *name);
extern void verify_filename(const char *prefix, const char *name);
extern void verify_non_filename(const char *prefix, const char *name);

#define INIT_DB_QUIET 0x0001

extern int set_git_dir_init(const char *git_dir, const char *real_git_dir, int);
extern int init_db(const char *template_dir, unsigned int flags);

#define alloc_nr(x) (((x)+16)*3/2)

/*
 * Realloc the buffer pointed at by variable 'x' so that it can hold
 * at least 'nr' entries; the number of entries currently allocated
 * is 'alloc', using the standard growing factor alloc_nr() macro.
 *
 * DO NOT USE any expression with side-effect for 'x', 'nr', or 'alloc'.
 */
#define ALLOC_GROW(x, nr, alloc) \
	do { \
		if ((nr) > alloc) { \
			if (alloc_nr(alloc) < (nr)) \
				alloc = (nr); \
			else \
				alloc = alloc_nr(alloc); \
			x = xrealloc((x), alloc * sizeof(*(x))); \
		} \
	} while (0)

/* Initialize and use the cache information */
extern int read_index(struct index_state *);
extern int read_index_preload(struct index_state *, const char **pathspec);
extern int read_index_from(struct index_state *, const char *path);
extern int is_index_unborn(struct index_state *);
extern int read_index_unmerged(struct index_state *);
extern int write_index(struct index_state *, int newfd);
extern int discard_index(struct index_state *);
extern int unmerged_index(const struct index_state *);
extern int verify_path(const char *path);
extern struct cache_entry *index_name_exists(struct index_state *istate, const char *name, int namelen, int igncase);
extern int index_name_pos(const struct index_state *, const char *name, int namelen);
#define ADD_CACHE_OK_TO_ADD 1		/* Ok to add */
#define ADD_CACHE_OK_TO_REPLACE 2	/* Ok to replace file/directory */
#define ADD_CACHE_SKIP_DFCHECK 4	/* Ok to skip DF conflict checks */
#define ADD_CACHE_JUST_APPEND 8		/* Append only; tree.c::read_tree() */
#define ADD_CACHE_NEW_ONLY 16		/* Do not replace existing ones */
extern int add_index_entry(struct index_state *, struct cache_entry *ce, int option);
extern void rename_index_entry_at(struct index_state *, int pos, const char *new_name);
extern int remove_index_entry_at(struct index_state *, int pos);
extern void remove_marked_cache_entries(struct index_state *istate);
extern int remove_file_from_index(struct index_state *, const char *path);
#define ADD_CACHE_VERBOSE 1
#define ADD_CACHE_PRETEND 2
#define ADD_CACHE_IGNORE_ERRORS	4
#define ADD_CACHE_IGNORE_REMOVAL 8
#define ADD_CACHE_INTENT 16
extern int add_to_index(struct index_state *, const char *path, struct stat *, int flags);
extern int add_file_to_index(struct index_state *, const char *path, int flags);
extern struct cache_entry *make_cache_entry(unsigned int mode, const unsigned char *sha1, const char *path, int stage, int refresh);
extern int ce_same_name(struct cache_entry *a, struct cache_entry *b);
extern int index_name_is_other(const struct index_state *, const char *, int);

/* do stat comparison even if CE_VALID is true */
#define CE_MATCH_IGNORE_VALID		01
/* do not check the contents but report dirty on racily-clean entries */
#define CE_MATCH_RACY_IS_DIRTY		02
/* do stat comparison even if CE_SKIP_WORKTREE is true */
#define CE_MATCH_IGNORE_SKIP_WORKTREE	04
extern int ie_match_stat(const struct index_state *, struct cache_entry *, struct stat *, unsigned int);
extern int ie_modified(const struct index_state *, struct cache_entry *, struct stat *, unsigned int);

struct pathspec {
	const char **raw; /* get_pathspec() result, not freed by free_pathspec() */
	int nr;
	unsigned int has_wildcard:1;
	unsigned int recursive:1;
	int max_depth;
	struct pathspec_item {
		const char *match;
		int len;
		unsigned int use_wildcard:1;
	} *items;
};

extern int init_pathspec(struct pathspec *, const char **);
extern void free_pathspec(struct pathspec *);
extern int ce_path_match(const struct cache_entry *ce, const struct pathspec *pathspec);

#define HASH_WRITE_OBJECT 1
#define HASH_FORMAT_CHECK 2
extern int index_fd(unsigned char *sha1, int fd, struct stat *st, enum object_type type, const char *path, unsigned flags);
extern int index_path(unsigned char *sha1, const char *path, struct stat *st, unsigned flags);
extern void fill_stat_cache_info(struct cache_entry *ce, struct stat *st);

#define REFRESH_REALLY		0x0001	/* ignore_valid */
#define REFRESH_UNMERGED	0x0002	/* allow unmerged */
#define REFRESH_QUIET		0x0004	/* be quiet about it */
#define REFRESH_IGNORE_MISSING	0x0008	/* ignore non-existent */
#define REFRESH_IGNORE_SUBMODULES	0x0010	/* ignore submodules */
#define REFRESH_IN_PORCELAIN	0x0020	/* user friendly output, not "needs update" */
extern int refresh_index(struct index_state *, unsigned int flags, const char **pathspec, char *seen, const char *header_msg);

struct lock_file {
	struct lock_file *next;
	int fd;
	pid_t owner;
	char on_list;
	char filename[PATH_MAX];
};
#define LOCK_DIE_ON_ERROR 1
#define LOCK_NODEREF 2
extern int unable_to_lock_error(const char *path, int err);
extern NORETURN void unable_to_lock_index_die(const char *path, int err);
extern int hold_lock_file_for_update(struct lock_file *, const char *path, int);
extern int hold_lock_file_for_append(struct lock_file *, const char *path, int);
extern int commit_lock_file(struct lock_file *);
extern void update_index_if_able(struct index_state *, struct lock_file *);

extern int hold_locked_index(struct lock_file *, int);
extern int commit_locked_index(struct lock_file *);
extern void set_alternate_index_output(const char *);
extern int close_lock_file(struct lock_file *);
extern void rollback_lock_file(struct lock_file *);
extern int delete_ref(const char *, const unsigned char *sha1, int delopt);

/* Environment bits from configuration mechanism */
extern int trust_executable_bit;
extern int trust_ctime;
extern int quote_path_fully;
extern int has_symlinks;
extern int minimum_abbrev, default_abbrev;
extern int ignore_case;
extern int assume_unchanged;
extern int prefer_symlink_refs;
extern int log_all_ref_updates;
extern int warn_ambiguous_refs;
extern int shared_repository;
extern const char *apply_default_whitespace;
extern const char *apply_default_ignorewhitespace;
extern const char *git_attributes_file;
extern int zlib_compression_level;
extern int core_compression_level;
extern int core_compression_seen;
extern size_t packed_git_window_size;
extern size_t packed_git_limit;
extern size_t delta_base_cache_limit;
extern unsigned long big_file_threshold;
extern unsigned long pack_size_limit_cfg;
extern int read_replace_refs;
extern int fsync_object_files;
extern int core_preload_index;
extern int core_apply_sparse_checkout;

enum branch_track {
	BRANCH_TRACK_UNSPECIFIED = -1,
	BRANCH_TRACK_NEVER = 0,
	BRANCH_TRACK_REMOTE,
	BRANCH_TRACK_ALWAYS,
	BRANCH_TRACK_EXPLICIT,
	BRANCH_TRACK_OVERRIDE
};

enum rebase_setup_type {
	AUTOREBASE_NEVER = 0,
	AUTOREBASE_LOCAL,
	AUTOREBASE_REMOTE,
	AUTOREBASE_ALWAYS
};

enum push_default_type {
	PUSH_DEFAULT_NOTHING = 0,
	PUSH_DEFAULT_MATCHING,
	PUSH_DEFAULT_UPSTREAM,
	PUSH_DEFAULT_CURRENT
};

extern enum branch_track git_branch_track;
extern enum rebase_setup_type autorebase;
extern enum push_default_type push_default;

enum object_creation_mode {
	OBJECT_CREATION_USES_HARDLINKS = 0,
	OBJECT_CREATION_USES_RENAMES = 1
};

extern enum object_creation_mode object_creation_mode;

extern char *notes_ref_name;

extern int grafts_replace_parents;

#define GIT_REPO_VERSION 0
extern int repository_format_version;
extern int check_repository_format(void);

#define MTIME_CHANGED	0x0001
#define CTIME_CHANGED	0x0002
#define OWNER_CHANGED	0x0004
#define MODE_CHANGED    0x0008
#define INODE_CHANGED   0x0010
#define DATA_CHANGED    0x0020
#define TYPE_CHANGED    0x0040

extern char *mksnpath(char *buf, size_t n, const char *fmt, ...)
	__attribute__((format (printf, 3, 4)));
extern char *git_snpath(char *buf, size_t n, const char *fmt, ...)
	__attribute__((format (printf, 3, 4)));
extern char *git_pathdup(const char *fmt, ...)
	__attribute__((format (printf, 1, 2)));

/* Return a statically allocated filename matching the sha1 signature */
extern char *mkpath(const char *fmt, ...) __attribute__((format (printf, 1, 2)));
extern char *git_path(const char *fmt, ...) __attribute__((format (printf, 1, 2)));
extern char *git_path_submodule(const char *path, const char *fmt, ...)
	__attribute__((format (printf, 2, 3)));

extern char *sha1_file_name(const unsigned char *sha1);
extern char *sha1_pack_name(const unsigned char *sha1);
extern char *sha1_pack_index_name(const unsigned char *sha1);
extern const char *find_unique_abbrev(const unsigned char *sha1, int);
extern const unsigned char null_sha1[20];

static inline int hashcmp(const unsigned char *sha1, const unsigned char *sha2)
{
	int i;

	for (i = 0; i < 20; i++, sha1++, sha2++) {
		if (*sha1 != *sha2)
			return *sha1 - *sha2;
	}

	return 0;
}

static inline int is_null_sha1(const unsigned char *sha1)
{
	return !hashcmp(sha1, null_sha1);
}

static inline void hashcpy(unsigned char *sha_dst, const unsigned char *sha_src)
{
	memcpy(sha_dst, sha_src, 20);
}
static inline void hashclr(unsigned char *hash)
{
	memset(hash, 0, 20);
}

#define EMPTY_TREE_SHA1_HEX \
	"4b825dc642cb6eb9a060e54bf8d69288fbee4904"
#define EMPTY_TREE_SHA1_BIN_LITERAL \
	 "\x4b\x82\x5d\xc6\x42\xcb\x6e\xb9\xa0\x60" \
	 "\xe5\x4b\xf8\xd6\x92\x88\xfb\xee\x49\x04"
#define EMPTY_TREE_SHA1_BIN \
	 ((const unsigned char *) EMPTY_TREE_SHA1_BIN_LITERAL)

int git_mkstemp(char *path, size_t n, const char *template);

int git_mkstemps(char *path, size_t n, const char *template, int suffix_len);

/* set default permissions by passing mode arguments to open(2) */
int git_mkstemps_mode(char *pattern, int suffix_len, int mode);
int git_mkstemp_mode(char *pattern, int mode);

/*
 * NOTE NOTE NOTE!!
 *
 * PERM_UMASK, OLD_PERM_GROUP and OLD_PERM_EVERYBODY enumerations must
 * not be changed. Old repositories have core.sharedrepository written in
 * numeric format, and therefore these values are preserved for compatibility
 * reasons.
 */
enum sharedrepo {
	PERM_UMASK          = 0,
	OLD_PERM_GROUP      = 1,
	OLD_PERM_EVERYBODY  = 2,
	PERM_GROUP          = 0660,
	PERM_EVERYBODY      = 0664
};
int git_config_perm(const char *var, const char *value);
int set_shared_perm(const char *path, int mode);
#define adjust_shared_perm(path) set_shared_perm((path), 0)
int safe_create_leading_directories(char *path);
int safe_create_leading_directories_const(const char *path);
int mkdir_in_gitdir(const char *path);
extern char *expand_user_path(const char *path);
const char *enter_repo(const char *path, int strict);
static inline int is_absolute_path(const char *path)
{
	return is_dir_sep(path[0]) || has_dos_drive_prefix(path);
}
int is_directory(const char *);
const char *real_path(const char *path);
const char *absolute_path(const char *path);
const char *relative_path(const char *abs, const char *base);
int normalize_path_copy(char *dst, const char *src);
int longest_ancestor_length(const char *path, const char *prefix_list);
char *strip_path_suffix(const char *path, const char *suffix);
int daemon_avoid_alias(const char *path);
int offset_1st_component(const char *path);

/* object replacement */
#define READ_SHA1_FILE_REPLACE 1
extern void *read_sha1_file_extended(const unsigned char *sha1, enum object_type *type, unsigned long *size, unsigned flag);
static inline void *read_sha1_file(const unsigned char *sha1, enum object_type *type, unsigned long *size)
{
	return read_sha1_file_extended(sha1, type, size, READ_SHA1_FILE_REPLACE);
}
extern const unsigned char *do_lookup_replace_object(const unsigned char *sha1);
static inline const unsigned char *lookup_replace_object(const unsigned char *sha1)
{
	if (!read_replace_refs)
		return sha1;
	return do_lookup_replace_object(sha1);
}

/* Read and unpack a sha1 file into memory, write memory to a sha1 file */
extern int sha1_object_info(const unsigned char *, unsigned long *);
extern int hash_sha1_file(const void *buf, unsigned long len, const char *type, unsigned char *sha1);
extern int write_sha1_file(const void *buf, unsigned long len, const char *type, unsigned char *return_sha1);
extern int pretend_sha1_file(void *, unsigned long, enum object_type, unsigned char *);
extern int force_object_loose(const unsigned char *sha1, time_t mtime);
extern void *map_sha1_file(const unsigned char *sha1, unsigned long *size);
extern int unpack_sha1_header(git_zstream *stream, unsigned char *map, unsigned long mapsize, void *buffer, unsigned long bufsiz);
extern int parse_sha1_header(const char *hdr, unsigned long *sizep);

/* global flag to enable extra checks when accessing packed objects */
extern int do_check_packed_object_crc;

/* for development: log offset of pack access */
extern const char *log_pack_access;

extern int check_sha1_signature(const unsigned char *sha1, void *buf, unsigned long size, const char *type);

extern int move_temp_to_file(const char *tmpfile, const char *filename);

extern int has_sha1_pack(const unsigned char *sha1);
extern int has_sha1_file(const unsigned char *sha1);
extern int has_loose_object_nonlocal(const unsigned char *sha1);

extern int has_pack_index(const unsigned char *sha1);

extern void assert_sha1_type(const unsigned char *sha1, enum object_type expect);

extern const signed char hexval_table[256];
static inline unsigned int hexval(unsigned char c)
{
	return hexval_table[c];
}

/* Convert to/from hex/sha1 representation */
#define MINIMUM_ABBREV minimum_abbrev
#define DEFAULT_ABBREV default_abbrev

struct object_context {
	unsigned char tree[20];
	char path[PATH_MAX];
	unsigned mode;
};

extern int get_sha1(const char *str, unsigned char *sha1);
extern int get_sha1_with_mode_1(const char *str, unsigned char *sha1, unsigned *mode, int only_to_die, const char *prefix);
static inline int get_sha1_with_mode(const char *str, unsigned char *sha1, unsigned *mode)
{
	return get_sha1_with_mode_1(str, sha1, mode, 0, NULL);
}
extern int get_sha1_with_context_1(const char *name, unsigned char *sha1, struct object_context *orc, int only_to_die, const char *prefix);
static inline int get_sha1_with_context(const char *str, unsigned char *sha1, struct object_context *orc)
{
	return get_sha1_with_context_1(str, sha1, orc, 0, NULL);
}

/*
 * Try to read a SHA1 in hexadecimal format from the 40 characters
 * starting at hex.  Write the 20-byte result to sha1 in binary form.
 * Return 0 on success.  Reading stops if a NUL is encountered in the
 * input, so it is safe to pass this function an arbitrary
 * null-terminated string.
 */
extern int get_sha1_hex(const char *hex, unsigned char *sha1);

extern char *sha1_to_hex(const unsigned char *sha1);	/* static buffer result! */
extern int read_ref_full(const char *refname, unsigned char *sha1,
			 int reading, int *flags);
extern int read_ref(const char *refname, unsigned char *sha1);

/*
 * Resolve a reference, recursively following symbolic refererences.
 *
 * Store the referred-to object's name in sha1 and return the name of
 * the non-symbolic reference that ultimately pointed at it.  The
 * return value, if not NULL, is a pointer into either a static buffer
 * or the input ref.
 *
 * If the reference cannot be resolved to an object, the behavior
 * depends on the "reading" argument:
 *
 * - If reading is set, return NULL.
 *
 * - If reading is not set, clear sha1 and return the name of the last
 *   reference name in the chain, which will either be a non-symbolic
 *   reference or an undefined reference.  If this is a prelude to
 *   "writing" to the ref, the return value is the name of the ref
 *   that will actually be created or changed.
 *
 * If flag is non-NULL, set the value that it points to the
 * combination of REF_ISPACKED (if the reference was found among the
 * packed references) and REF_ISSYMREF (if the initial reference was a
 * symbolic reference).
 *
 * If ref is not a properly-formatted, normalized reference, return
 * NULL.  If more than MAXDEPTH recursive symbolic lookups are needed,
 * give up and return NULL.
 *
 * errno is sometimes set on errors, but not always.
 */
extern const char *resolve_ref_unsafe(const char *ref, unsigned char *sha1, int reading, int *flag);
extern char *resolve_refdup(const char *ref, unsigned char *sha1, int reading, int *flag);

extern int dwim_ref(const char *str, int len, unsigned char *sha1, char **ref);
extern int dwim_log(const char *str, int len, unsigned char *sha1, char **ref);
extern int interpret_branch_name(const char *str, struct strbuf *);
extern int get_sha1_mb(const char *str, unsigned char *sha1);

extern int refname_match(const char *abbrev_name, const char *full_name, const char **rules);
extern const char *ref_rev_parse_rules[];
#define ref_fetch_rules ref_rev_parse_rules

extern int create_symref(const char *ref, const char *refs_heads_master, const char *logmsg);
extern int validate_headref(const char *ref);

extern int base_name_compare(const char *name1, int len1, int mode1, const char *name2, int len2, int mode2);
extern int df_name_compare(const char *name1, int len1, int mode1, const char *name2, int len2, int mode2);
extern int cache_name_compare(const char *name1, int len1, const char *name2, int len2);

extern void *read_object_with_reference(const unsigned char *sha1,
					const char *required_type,
					unsigned long *size,
					unsigned char *sha1_ret);

extern struct object *peel_to_type(const char *name, int namelen,
				   struct object *o, enum object_type);

enum date_mode {
	DATE_NORMAL = 0,
	DATE_RELATIVE,
	DATE_SHORT,
	DATE_LOCAL,
	DATE_ISO8601,
	DATE_RFC2822,
	DATE_RAW
};

const char *show_date(unsigned long time, int timezone, enum date_mode mode);
const char *show_date_relative(unsigned long time, int tz,
			       const struct timeval *now,
			       char *timebuf,
			       size_t timebuf_size);
int parse_date(const char *date, char *buf, int bufsize);
int parse_date_basic(const char *date, unsigned long *timestamp, int *offset);
void datestamp(char *buf, int bufsize);
#define approxidate(s) approxidate_careful((s), NULL)
unsigned long approxidate_careful(const char *, int *);
unsigned long approxidate_relative(const char *date, const struct timeval *now);
enum date_mode parse_date_format(const char *format);

#define IDENT_WARN_ON_NO_NAME  1
#define IDENT_ERROR_ON_NO_NAME 2
#define IDENT_NO_DATE	       4
extern const char *git_author_info(int);
extern const char *git_committer_info(int);
extern const char *fmt_ident(const char *name, const char *email, const char *date_str, int);
extern const char *fmt_name(const char *name, const char *email);
extern const char *git_editor(void);
extern const char *git_pager(int stdout_is_tty);

struct checkout {
	const char *base_dir;
	int base_dir_len;
	unsigned force:1,
		 quiet:1,
		 not_new:1,
		 refresh_cache:1;
};

extern int checkout_entry(struct cache_entry *ce, const struct checkout *state, char *topath);

struct cache_def {
	char path[PATH_MAX + 1];
	int len;
	int flags;
	int track_flags;
	int prefix_len_stat_func;
};

extern int has_symlink_leading_path(const char *name, int len);
extern int threaded_has_symlink_leading_path(struct cache_def *, const char *, int);
extern int check_leading_path(const char *name, int len);
extern int has_dirs_only_path(const char *name, int len, int prefix_len);
extern void schedule_dir_for_removal(const char *name, int len);
extern void remove_scheduled_dirs(void);

extern struct alternate_object_database {
	struct alternate_object_database *next;
	char *name;
	char base[FLEX_ARRAY]; /* more */
} *alt_odb_list;
extern void prepare_alt_odb(void);
extern void add_to_alternates_file(const char *reference);
typedef int alt_odb_fn(struct alternate_object_database *, void *);
extern void foreach_alt_odb(alt_odb_fn, void*);

struct pack_window {
	struct pack_window *next;
	unsigned char *base;
	off_t offset;
	size_t len;
	unsigned int last_used;
	unsigned int inuse_cnt;
};

extern struct packed_git {
	struct packed_git *next;
	struct pack_window *windows;
	off_t pack_size;
	const void *index_data;
	size_t index_size;
	uint32_t num_objects;
	uint32_t num_bad_objects;
	unsigned char *bad_object_sha1;
	int index_version;
	time_t mtime;
	int pack_fd;
	unsigned pack_local:1,
		 pack_keep:1,
		 do_not_close:1;
	unsigned char sha1[20];
	/* something like ".git/objects/pack/xxxxx.pack" */
	char pack_name[FLEX_ARRAY]; /* more */
} *packed_git;

struct pack_entry {
	off_t offset;
	unsigned char sha1[20];
	struct packed_git *p;
};

struct ref {
	struct ref *next;
	unsigned char old_sha1[20];
	unsigned char new_sha1[20];
	char *symref;
	unsigned int force:1,
		merge:1,
		nonfastforward:1,
		deletion:1;
	enum {
		REF_STATUS_NONE = 0,
		REF_STATUS_OK,
		REF_STATUS_REJECT_NONFASTFORWARD,
		REF_STATUS_REJECT_NODELETE,
		REF_STATUS_UPTODATE,
		REF_STATUS_REMOTE_REJECT,
		REF_STATUS_EXPECTING_REPORT
	} status;
	char *remote_status;
	struct ref *peer_ref; /* when renaming */
	char name[FLEX_ARRAY]; /* more */
};

#define REF_NORMAL	(1u << 0)
#define REF_HEADS	(1u << 1)
#define REF_TAGS	(1u << 2)

extern struct ref *find_ref_by_name(const struct ref *list, const char *name);

#define CONNECT_VERBOSE       (1u << 0)
extern struct child_process *git_connect(int fd[2], const char *url, const char *prog, int flags);
extern int finish_connect(struct child_process *conn);
extern int git_connection_is_socket(struct child_process *conn);
struct extra_have_objects {
	int nr, alloc;
	unsigned char (*array)[20];
};
extern struct ref **get_remote_heads(int in, struct ref **list, unsigned int flags, struct extra_have_objects *);
extern int server_supports(const char *feature);
extern const char *parse_feature_request(const char *features, const char *feature);

extern struct packed_git *parse_pack_index(unsigned char *sha1, const char *idx_path);

extern void prepare_packed_git(void);
extern void reprepare_packed_git(void);
extern void install_packed_git(struct packed_git *pack);

extern struct packed_git *find_sha1_pack(const unsigned char *sha1,
					 struct packed_git *packs);

extern void pack_report(void);
extern int open_pack_index(struct packed_git *);
extern void close_pack_index(struct packed_git *);
extern unsigned char *use_pack(struct packed_git *, struct pack_window **, off_t, unsigned long *);
extern void close_pack_windows(struct packed_git *);
extern void unuse_pack(struct pack_window **);
extern void free_pack_by_name(const char *);
extern void clear_delta_base_cache(void);
extern struct packed_git *add_packed_git(const char *, int, int);
extern const unsigned char *nth_packed_object_sha1(struct packed_git *, uint32_t);
extern off_t nth_packed_object_offset(const struct packed_git *, uint32_t);
extern off_t find_pack_entry_one(const unsigned char *, struct packed_git *);
extern int is_pack_valid(struct packed_git *);
extern void *unpack_entry(struct packed_git *, off_t, enum object_type *, unsigned long *);
extern unsigned long unpack_object_header_buffer(const unsigned char *buf, unsigned long len, enum object_type *type, unsigned long *sizep);
extern unsigned long get_size_from_delta(struct packed_git *, struct pack_window **, off_t);
extern int unpack_object_header(struct packed_git *, struct pack_window **, off_t *, unsigned long *);

struct object_info {
	/* Request */
	unsigned long *sizep;

	/* Response */
	enum {
		OI_CACHED,
		OI_LOOSE,
		OI_PACKED,
		OI_DBCACHED
	} whence;
	union {
		/*
		 * struct {
		 * 	... Nothing to expose in this case
		 * } cached;
		 * struct {
		 * 	... Nothing to expose in this case
		 * } loose;
		 */
		struct {
			struct packed_git *pack;
			off_t offset;
			unsigned int is_delta;
		} packed;
	} u;
};
extern int sha1_object_info_extended(const unsigned char *, struct object_info *);

/* Dumb servers support */
extern int update_server_info(int);

/* git_config_parse_key() returns these negated: */
#define CONFIG_INVALID_KEY 1
#define CONFIG_NO_SECTION_OR_NAME 2
/* git_config_set(), git_config_set_multivar() return the above or these: */
#define CONFIG_NO_LOCK -1
#define CONFIG_INVALID_FILE 3
#define CONFIG_NO_WRITE 4
#define CONFIG_NOTHING_SET 5
#define CONFIG_INVALID_PATTERN 6

typedef int (*config_fn_t)(const char *, const char *, void *);
extern int git_default_config(const char *, const char *, void *);
extern int git_config_from_file(config_fn_t fn, const char *, void *);
extern void git_config_push_parameter(const char *text);
extern int git_config_from_parameters(config_fn_t fn, void *data);
extern int git_config(config_fn_t fn, void *);
extern int git_config_early(config_fn_t fn, void *, const char *repo_config);
extern int git_parse_ulong(const char *, unsigned long *);
extern int git_config_int(const char *, const char *);
extern unsigned long git_config_ulong(const char *, const char *);
extern int git_config_bool_or_int(const char *, const char *, int *);
extern int git_config_bool(const char *, const char *);
extern int git_config_maybe_bool(const char *, const char *);
extern int git_config_string(const char **, const char *, const char *);
extern int git_config_pathname(const char **, const char *, const char *);
extern int git_config_set_in_file(const char *, const char *, const char *);
extern int git_config_set(const char *, const char *);
extern int git_config_parse_key(const char *, char **, int *);
extern int git_config_set_multivar(const char *, const char *, const char *, int);
extern int git_config_set_multivar_in_file(const char *, const char *, const char *, const char *, int);
extern int git_config_rename_section(const char *, const char *);
extern const char *git_etc_gitconfig(void);
extern int check_repository_format_version(const char *var, const char *value, void *cb);
extern int git_env_bool(const char *, int);
extern int git_config_system(void);
extern int config_error_nonbool(const char *);
extern const char *get_log_output_encoding(void);
extern const char *get_commit_output_encoding(void);

extern int git_config_parse_parameter(const char *, config_fn_t fn, void *data);

extern const char *config_exclusive_filename;

#define MAX_GITNAME (1000)
extern char git_default_email[MAX_GITNAME];
extern char git_default_name[MAX_GITNAME];
#define IDENT_NAME_GIVEN 01
#define IDENT_MAIL_GIVEN 02
#define IDENT_ALL_GIVEN (IDENT_NAME_GIVEN|IDENT_MAIL_GIVEN)
extern int user_ident_explicitly_given;
extern int user_ident_sufficiently_given(void);

extern const char *git_commit_encoding;
extern const char *git_log_output_encoding;
extern const char *git_mailmap_file;

/* IO helper functions */
extern void maybe_flush_or_die(FILE *, const char *);
extern int copy_fd(int ifd, int ofd);
extern int copy_file(const char *dst, const char *src, int mode);
extern int copy_file_with_time(const char *dst, const char *src, int mode);
extern void write_or_die(int fd, const void *buf, size_t count);
extern int write_or_whine(int fd, const void *buf, size_t count, const char *msg);
extern int write_or_whine_pipe(int fd, const void *buf, size_t count, const char *msg);
extern void fsync_or_die(int fd, const char *);

extern ssize_t read_in_full(int fd, void *buf, size_t count);
extern ssize_t write_in_full(int fd, const void *buf, size_t count);
static inline ssize_t write_str_in_full(int fd, const char *str)
{
	return write_in_full(fd, str, strlen(str));
}

/* pager.c */
extern void setup_pager(void);
extern const char *pager_program;
extern int pager_in_use(void);
extern int pager_use_color;
<<<<<<< HEAD
extern int term_columns(void);
=======
extern int decimal_width(int);
>>>>>>> ec7ff5ba

extern const char *editor_program;
extern const char *askpass_program;
extern const char *excludes_file;

/* base85 */
int decode_85(char *dst, const char *line, int linelen);
void encode_85(char *buf, const unsigned char *data, int bytes);

/* alloc.c */
extern void *alloc_blob_node(void);
extern void *alloc_tree_node(void);
extern void *alloc_commit_node(void);
extern void *alloc_tag_node(void);
extern void *alloc_object_node(void);
extern void alloc_report(void);

/* trace.c */
__attribute__((format (printf, 1, 2)))
extern void trace_printf(const char *format, ...);
extern void trace_vprintf(const char *key, const char *format, va_list ap);
__attribute__((format (printf, 2, 3)))
extern void trace_argv_printf(const char **argv, const char *format, ...);
extern void trace_repo_setup(const char *prefix);
extern int trace_want(const char *key);
extern void trace_strbuf(const char *key, const struct strbuf *buf);

void packet_trace_identity(const char *prog);

/* add */
/*
 * return 0 if success, 1 - if addition of a file failed and
 * ADD_FILES_IGNORE_ERRORS was specified in flags
 */
int add_files_to_cache(const char *prefix, const char **pathspec, int flags);

/* diff.c */
extern int diff_auto_refresh_index;

/* match-trees.c */
void shift_tree(const unsigned char *, const unsigned char *, unsigned char *, int);
void shift_tree_by(const unsigned char *, const unsigned char *, unsigned char *, const char *);

/*
 * whitespace rules.
 * used by both diff and apply
 * last two digits are tab width
 */
#define WS_BLANK_AT_EOL         0100
#define WS_SPACE_BEFORE_TAB     0200
#define WS_INDENT_WITH_NON_TAB  0400
#define WS_CR_AT_EOL           01000
#define WS_BLANK_AT_EOF        02000
#define WS_TAB_IN_INDENT       04000
#define WS_TRAILING_SPACE      (WS_BLANK_AT_EOL|WS_BLANK_AT_EOF)
#define WS_DEFAULT_RULE (WS_TRAILING_SPACE|WS_SPACE_BEFORE_TAB|8)
#define WS_TAB_WIDTH_MASK        077
extern unsigned whitespace_rule_cfg;
extern unsigned whitespace_rule(const char *);
extern unsigned parse_whitespace_rule(const char *);
extern unsigned ws_check(const char *line, int len, unsigned ws_rule);
extern void ws_check_emit(const char *line, int len, unsigned ws_rule, FILE *stream, const char *set, const char *reset, const char *ws);
extern char *whitespace_error_string(unsigned ws);
extern void ws_fix_copy(struct strbuf *, const char *, int, unsigned, int *);
extern int ws_blank_line(const char *line, int len, unsigned ws_rule);
#define ws_tab_width(rule)     ((rule) & WS_TAB_WIDTH_MASK)

/* ls-files */
int report_path_error(const char *ps_matched, const char **pathspec, const char *prefix);
void overlay_tree_on_cache(const char *tree_name, const char *prefix);

char *alias_lookup(const char *alias);
int split_cmdline(char *cmdline, const char ***argv);
/* Takes a negative value returned by split_cmdline */
const char *split_cmdline_strerror(int cmdline_errno);

/* git.c */
struct startup_info {
	int have_repository;
	const char *prefix;
};
extern struct startup_info *startup_info;

/* builtin/merge.c */
int checkout_fast_forward(const unsigned char *from, const unsigned char *to);

#endif /* CACHE_H */<|MERGE_RESOLUTION|>--- conflicted
+++ resolved
@@ -1177,11 +1177,8 @@
 extern const char *pager_program;
 extern int pager_in_use(void);
 extern int pager_use_color;
-<<<<<<< HEAD
 extern int term_columns(void);
-=======
 extern int decimal_width(int);
->>>>>>> ec7ff5ba
 
 extern const char *editor_program;
 extern const char *askpass_program;
