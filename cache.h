--- conflicted
+++ resolved
@@ -940,11 +940,7 @@
 extern int git_default_config(const char *, const char *, void *);
 extern int git_config_from_file(config_fn_t fn, const char *, void *);
 extern int git_config_parse_parameter(const char *text);
-<<<<<<< HEAD
-extern int git_config_from_parameters();
-=======
 extern int git_config_from_parameters(config_fn_t fn, void *data);
->>>>>>> 770c5417
 extern int git_config(config_fn_t fn, void *);
 extern int git_parse_ulong(const char *, unsigned long *);
 extern int git_config_int(const char *, const char *);
