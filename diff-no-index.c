--- conflicted
+++ resolved
@@ -102,29 +102,15 @@
 			if (comp > 0)
 				n1 = NULL;
 			else {
-<<<<<<< HEAD
-				n1 = buffer1;
-				strncpy(buffer1 + len1, p1.items[i1++].string,
-						PATH_MAX - len1);
-				buffer1[PATH_MAX-1] = 0;
-=======
 				strbuf_addstr(&buffer1, p1.items[i1++].string);
 				n1 = buffer1.buf;
->>>>>>> 010b260e
 			}
 
 			if (comp < 0)
 				n2 = NULL;
 			else {
-<<<<<<< HEAD
-				n2 = buffer2;
-				strncpy(buffer2 + len2, p2.items[i2++].string,
-						PATH_MAX - len2);
-				buffer2[PATH_MAX-1] = 0;
-=======
 				strbuf_addstr(&buffer2, p2.items[i2++].string);
 				n2 = buffer2.buf;
->>>>>>> 010b260e
 			}
 
 			ret = queue_diff(o, n1, n2);
