/*
 * Copyright (C) 2005 Junio C Hamano
 */
#include "cache.h"
#include "quote.h"
#include "commit.h"
#include "diff.h"
#include "diffcore.h"
#include "revision.h"
#include "cache-tree.h"
#include "unpack-trees.h"
#include "refs.h"
#include "submodule.h"

/*
 * diff-files
 */

/*
 * Has the work tree entity been removed?
 *
 * Return 1 if it was removed from the work tree, 0 if an entity to be
 * compared with the cache entry ce still exists (the latter includes
 * the case where a directory that is not a submodule repository
 * exists for ce that is a submodule -- it is a submodule that is not
 * checked out).  Return negative for an error.
 */
static int check_removed(const struct cache_entry *ce, struct stat *st)
{
	if (lstat(ce->name, st) < 0) {
		if (errno != ENOENT && errno != ENOTDIR)
			return -1;
		return 1;
	}
	if (has_symlink_leading_path(ce->name, ce_namelen(ce)))
		return 1;
	if (S_ISDIR(st->st_mode)) {
		unsigned char sub[20];

		/*
		 * If ce is already a gitlink, we can have a plain
		 * directory (i.e. the submodule is not checked out),
		 * or a checked out submodule.  Either case this is not
		 * a case where something was removed from the work tree,
		 * so we will return 0.
		 *
		 * Otherwise, if the directory is not a submodule
		 * repository, that means ce which was a blob turned into
		 * a directory --- the blob was removed!
		 */
		if (!S_ISGITLINK(ce->ce_mode) &&
		    resolve_gitlink_ref(ce->name, "HEAD", sub))
			return 1;
	}
	return 0;
}

/*
 * Has a file changed or has a submodule new commits or a dirty work tree?
 *
 * Return 1 when changes are detected, 0 otherwise. If the DIRTY_SUBMODULES
 * option is set, the caller does not only want to know if a submodule is
 * modified at all but wants to know all the conditions that are met (new
 * commits, untracked content and/or modified content).
 */
static int match_stat_with_submodule(struct diff_options *diffopt,
				      struct cache_entry *ce, struct stat *st,
				      unsigned ce_option, unsigned *dirty_submodule)
{
	int changed = ce_match_stat(ce, st, ce_option);
	if (S_ISGITLINK(ce->ce_mode)) {
		unsigned orig_flags = diffopt->flags;
		if (!DIFF_OPT_TST(diffopt, OVERRIDE_SUBMODULE_CONFIG))
			set_diffopt_flags_from_submodule_config(diffopt, ce->name);
		if (DIFF_OPT_TST(diffopt, IGNORE_SUBMODULES))
			changed = 0;
		else if (!DIFF_OPT_TST(diffopt, IGNORE_DIRTY_SUBMODULES)
		    && (!changed || DIFF_OPT_TST(diffopt, DIRTY_SUBMODULES)))
			*dirty_submodule = is_submodule_modified(ce->name, DIFF_OPT_TST(diffopt, IGNORE_UNTRACKED_IN_SUBMODULES));
		diffopt->flags = orig_flags;
	}
	return changed;
}

int run_diff_files(struct rev_info *revs, unsigned int option)
{
	int entries, i;
	int diff_unmerged_stage = revs->max_count;
	int silent_on_removed = option & DIFF_SILENT_ON_REMOVED;
	unsigned ce_option = ((option & DIFF_RACY_IS_MODIFIED)
			      ? CE_MATCH_RACY_IS_DIRTY : 0);

	diff_set_mnemonic_prefix(&revs->diffopt, "i/", "w/");

	if (diff_unmerged_stage < 0)
		diff_unmerged_stage = 2;
	entries = active_nr;
	for (i = 0; i < entries; i++) {
		struct stat st;
		unsigned int oldmode, newmode;
		struct cache_entry *ce = active_cache[i];
		int changed;
		unsigned dirty_submodule = 0;

		if (diff_can_quit_early(&revs->diffopt))
			break;

		if (!ce_path_match(ce, &revs->prune_data))
			continue;

		if (ce_stage(ce)) {
			struct combine_diff_path *dpath;
			struct diff_filepair *pair;
			unsigned int wt_mode = 0;
			int num_compare_stages = 0;
			size_t path_len;

			path_len = ce_namelen(ce);

			dpath = xmalloc(combine_diff_path_size(5, path_len));
			dpath->path = (char *) &(dpath->parent[5]);

			dpath->next = NULL;
			dpath->len = path_len;
			memcpy(dpath->path, ce->name, path_len);
			dpath->path[path_len] = '\0';
			hashclr(dpath->sha1);
			memset(&(dpath->parent[0]), 0,
			       sizeof(struct combine_diff_parent)*5);

			changed = check_removed(ce, &st);
			if (!changed)
				wt_mode = ce_mode_from_stat(ce, st.st_mode);
			else {
				if (changed < 0) {
					perror(ce->name);
					continue;
				}
				if (silent_on_removed)
					continue;
				wt_mode = 0;
			}
			dpath->mode = wt_mode;

			while (i < entries) {
				struct cache_entry *nce = active_cache[i];
				int stage;

				if (strcmp(ce->name, nce->name))
					break;

				/* Stage #2 (ours) is the first parent,
				 * stage #3 (theirs) is the second.
				 */
				stage = ce_stage(nce);
				if (2 <= stage) {
					int mode = nce->ce_mode;
					num_compare_stages++;
					hashcpy(dpath->parent[stage-2].sha1, nce->sha1);
					dpath->parent[stage-2].mode = ce_mode_from_stat(nce, mode);
					dpath->parent[stage-2].status =
						DIFF_STATUS_MODIFIED;
				}

				/* diff against the proper unmerged stage */
				if (stage == diff_unmerged_stage)
					ce = nce;
				i++;
			}
			/*
			 * Compensate for loop update
			 */
			i--;

			if (revs->combine_merges && num_compare_stages == 2) {
				show_combined_diff(dpath, 2,
						   revs->dense_combined_merges,
						   revs);
				free(dpath);
				continue;
			}
			free(dpath);
			dpath = NULL;

			/*
			 * Show the diff for the 'ce' if we found the one
			 * from the desired stage.
			 */
			pair = diff_unmerge(&revs->diffopt, ce->name);
			if (wt_mode)
				pair->two->mode = wt_mode;
			if (ce_stage(ce) != diff_unmerged_stage)
				continue;
		}

		if (ce_uptodate(ce) || ce_skip_worktree(ce))
			continue;

		/* If CE_VALID is set, don't look at workdir for file removal */
		changed = (ce->ce_flags & CE_VALID) ? 0 : check_removed(ce, &st);
		if (changed) {
			if (changed < 0) {
				perror(ce->name);
				continue;
			}
			if (silent_on_removed)
				continue;
			diff_addremove(&revs->diffopt, '-', ce->ce_mode,
				       ce->sha1, ce->name, 0);
			continue;
		}
		changed = match_stat_with_submodule(&revs->diffopt, ce, &st,
						    ce_option, &dirty_submodule);
		if (!changed && !dirty_submodule) {
			ce_mark_uptodate(ce);
			if (!DIFF_OPT_TST(&revs->diffopt, FIND_COPIES_HARDER))
				continue;
		}
		oldmode = ce->ce_mode;
		newmode = ce_mode_from_stat(ce, st.st_mode);
		diff_change(&revs->diffopt, oldmode, newmode,
			    ce->sha1, (changed ? null_sha1 : ce->sha1),
			    ce->name, 0, dirty_submodule);

	}
	diffcore_std(&revs->diffopt);
	diff_flush(&revs->diffopt);
	return 0;
}

/*
 * diff-index
 */

/* A file entry went away or appeared */
static void diff_index_show_file(struct rev_info *revs,
				 const char *prefix,
				 struct cache_entry *ce,
				 const unsigned char *sha1, unsigned int mode,
				 unsigned dirty_submodule)
{
	diff_addremove(&revs->diffopt, prefix[0], mode,
		       sha1, ce->name, dirty_submodule);
}

static int get_stat_data(struct cache_entry *ce,
			 const unsigned char **sha1p,
			 unsigned int *modep,
			 int cached, int match_missing,
			 unsigned *dirty_submodule, struct diff_options *diffopt)
{
	const unsigned char *sha1 = ce->sha1;
	unsigned int mode = ce->ce_mode;

	if (!cached && !ce_uptodate(ce)) {
		int changed;
		struct stat st;
		changed = check_removed(ce, &st);
		if (changed < 0)
			return -1;
		else if (changed) {
			if (match_missing) {
				*sha1p = sha1;
				*modep = mode;
				return 0;
			}
			return -1;
		}
		changed = match_stat_with_submodule(diffopt, ce, &st,
						    0, dirty_submodule);
		if (changed) {
			mode = ce_mode_from_stat(ce, st.st_mode);
			sha1 = null_sha1;
		}
	}

	*sha1p = sha1;
	*modep = mode;
	return 0;
}

static void show_new_file(struct rev_info *revs,
			  struct cache_entry *new,
			  int cached, int match_missing)
{
	const unsigned char *sha1;
	unsigned int mode;
	unsigned dirty_submodule = 0;

	/*
	 * New file in the index: it might actually be different in
	 * the working copy.
	 */
	if (get_stat_data(new, &sha1, &mode, cached, match_missing,
	    &dirty_submodule, &revs->diffopt) < 0)
		return;

	diff_index_show_file(revs, "+", new, sha1, mode, dirty_submodule);
}

static int show_modified(struct rev_info *revs,
			 struct cache_entry *old,
			 struct cache_entry *new,
			 int report_missing,
			 int cached, int match_missing)
{
	unsigned int mode, oldmode;
	const unsigned char *sha1;
	unsigned dirty_submodule = 0;

	if (get_stat_data(new, &sha1, &mode, cached, match_missing,
			  &dirty_submodule, &revs->diffopt) < 0) {
		if (report_missing)
			diff_index_show_file(revs, "-", old,
					     old->sha1, old->ce_mode, 0);
		return -1;
	}

	if (revs->combine_merges && !cached &&
	    (hashcmp(sha1, old->sha1) || hashcmp(old->sha1, new->sha1))) {
		struct combine_diff_path *p;
		int pathlen = ce_namelen(new);

		p = xmalloc(combine_diff_path_size(2, pathlen));
		p->path = (char *) &p->parent[2];
		p->next = NULL;
		p->len = pathlen;
		memcpy(p->path, new->name, pathlen);
		p->path[pathlen] = 0;
		p->mode = mode;
		hashclr(p->sha1);
		memset(p->parent, 0, 2 * sizeof(struct combine_diff_parent));
		p->parent[0].status = DIFF_STATUS_MODIFIED;
		p->parent[0].mode = new->ce_mode;
		hashcpy(p->parent[0].sha1, new->sha1);
		p->parent[1].status = DIFF_STATUS_MODIFIED;
		p->parent[1].mode = old->ce_mode;
		hashcpy(p->parent[1].sha1, old->sha1);
		show_combined_diff(p, 2, revs->dense_combined_merges, revs);
		free(p);
		return 0;
	}

	oldmode = old->ce_mode;
	if (mode == oldmode && !hashcmp(sha1, old->sha1) && !dirty_submodule &&
	    !DIFF_OPT_TST(&revs->diffopt, FIND_COPIES_HARDER))
		return 0;

	diff_change(&revs->diffopt, oldmode, mode,
		    old->sha1, sha1, old->name, 0, dirty_submodule);
	return 0;
}

/*
 * This gets a mix of an existing index and a tree, one pathname entry
 * at a time. The index entry may be a single stage-0 one, but it could
 * also be multiple unmerged entries (in which case idx_pos/idx_nr will
 * give you the position and number of entries in the index).
 */
static void do_oneway_diff(struct unpack_trees_options *o,
	struct cache_entry *idx,
	struct cache_entry *tree)
{
	struct rev_info *revs = o->unpack_data;
	int match_missing, cached;

	/* if the entry is not checked out, don't examine work tree */
	cached = o->index_only ||
		(idx && ((idx->ce_flags & CE_VALID) || ce_skip_worktree(idx)));
	/*
	 * Backward compatibility wart - "diff-index -m" does
	 * not mean "do not ignore merges", but "match_missing".
	 *
	 * But with the revision flag parsing, that's found in
	 * "!revs->ignore_merges".
	 */
	match_missing = !revs->ignore_merges;

	if (cached && idx && ce_stage(idx)) {
		struct diff_filepair *pair;
		pair = diff_unmerge(&revs->diffopt, idx->name);
		fill_filespec(pair->one, idx->sha1, idx->ce_mode);
		return;
	}

	/*
	 * Something added to the tree?
	 */
	if (!tree) {
		show_new_file(revs, idx, cached, match_missing);
		return;
	}

	/*
	 * Something removed from the tree?
	 */
	if (!idx) {
		diff_index_show_file(revs, "-", tree, tree->sha1, tree->ce_mode, 0);
		return;
	}

	/* Show difference between old and new */
	show_modified(revs, tree, idx, 1, cached, match_missing);
}

/*
 * The unpack_trees() interface is designed for merging, so
 * the different source entries are designed primarily for
 * the source trees, with the old index being really mainly
 * used for being replaced by the result.
 *
 * For diffing, the index is more important, and we only have a
 * single tree.
 *
 * We're supposed to advance o->pos to skip what we have already processed.
 *
 * This wrapper makes it all more readable, and takes care of all
 * the fairly complex unpack_trees() semantic requirements, including
 * the skipping, the path matching, the type conflict cases etc.
 */
static int oneway_diff(struct cache_entry **src, struct unpack_trees_options *o)
{
	struct cache_entry *idx = src[0];
	struct cache_entry *tree = src[1];
	struct rev_info *revs = o->unpack_data;

	/*
	 * Unpack-trees generates a DF/conflict entry if
	 * there was a directory in the index and a tree
	 * in the tree. From a diff standpoint, that's a
	 * delete of the tree and a create of the file.
	 */
	if (tree == o->df_conflict_entry)
		tree = NULL;

<<<<<<< HEAD
	if (ce_path_match(idx ? idx : tree, &revs->prune_data))
=======
	if (ce_path_match(idx ? idx : tree, &revs->prune_data)) {
>>>>>>> b4194828
		do_oneway_diff(o, idx, tree);
		if (diff_can_quit_early(&revs->diffopt)) {
			o->exiting_early = 1;
			return -1;
		}
	}

	return 0;
}

int run_diff_index(struct rev_info *revs, int cached)
{
	struct object *ent;
	struct tree *tree;
	const char *tree_name;
	struct unpack_trees_options opts;
	struct tree_desc t;

	ent = revs->pending.objects[0].item;
	tree_name = revs->pending.objects[0].name;
	tree = parse_tree_indirect(ent->sha1);
	if (!tree)
		return error("bad tree object %s", tree_name);

	memset(&opts, 0, sizeof(opts));
	opts.head_idx = 1;
	opts.index_only = cached;
	opts.diff_index_cached = (cached &&
				  !DIFF_OPT_TST(&revs->diffopt, FIND_COPIES_HARDER));
	opts.merge = 1;
	opts.fn = oneway_diff;
	opts.unpack_data = revs;
	opts.src_index = &the_index;
	opts.dst_index = NULL;

	init_tree_desc(&t, tree->buffer, tree->size);
	if (unpack_trees(1, &t, &opts))
		exit(128);

	diff_set_mnemonic_prefix(&revs->diffopt, "c/", cached ? "i/" : "w/");
	diffcore_fix_diff_index(&revs->diffopt);
	diffcore_std(&revs->diffopt);
	diff_flush(&revs->diffopt);
	return 0;
}

int do_diff_cache(const unsigned char *tree_sha1, struct diff_options *opt)
{
	struct tree *tree;
	struct rev_info revs;
	int i;
	struct cache_entry **dst;
	struct cache_entry *last = NULL;
	struct unpack_trees_options opts;
	struct tree_desc t;

	/*
	 * This is used by git-blame to run diff-cache internally;
	 * it potentially needs to repeatedly run this, so we will
	 * start by removing the higher order entries the last round
	 * left behind.
	 */
	dst = active_cache;
	for (i = 0; i < active_nr; i++) {
		struct cache_entry *ce = active_cache[i];
		if (ce_stage(ce)) {
			if (last && !strcmp(ce->name, last->name))
				continue;
			cache_tree_invalidate_path(active_cache_tree,
						   ce->name);
			last = ce;
			ce->ce_flags |= CE_REMOVE;
		}
		*dst++ = ce;
	}
	active_nr = dst - active_cache;

	init_revisions(&revs, NULL);
	init_pathspec(&revs.prune_data, opt->pathspec.raw);
	tree = parse_tree_indirect(tree_sha1);
	if (!tree)
		die("bad tree object %s", sha1_to_hex(tree_sha1));

	memset(&opts, 0, sizeof(opts));
	opts.head_idx = 1;
	opts.index_only = 1;
	opts.diff_index_cached = !DIFF_OPT_TST(opt, FIND_COPIES_HARDER);
	opts.merge = 1;
	opts.fn = oneway_diff;
	opts.unpack_data = &revs;
	opts.src_index = &the_index;
	opts.dst_index = &the_index;

	init_tree_desc(&t, tree->buffer, tree->size);
	if (unpack_trees(1, &t, &opts))
		exit(128);
	return 0;
}

int index_differs_from(const char *def, int diff_flags)
{
	struct rev_info rev;
	struct setup_revision_opt opt;

	init_revisions(&rev, NULL);
	memset(&opt, 0, sizeof(opt));
	opt.def = def;
	setup_revisions(0, NULL, &rev, &opt);
	DIFF_OPT_SET(&rev.diffopt, QUICK);
	DIFF_OPT_SET(&rev.diffopt, EXIT_WITH_STATUS);
	rev.diffopt.flags |= diff_flags;
	run_diff_index(&rev, 1);
	if (rev.pending.alloc)
		free(rev.pending.objects);
	return (DIFF_OPT_TST(&rev.diffopt, HAS_CHANGES) != 0);
}<|MERGE_RESOLUTION|>--- conflicted
+++ resolved
@@ -433,11 +433,7 @@
 	if (tree == o->df_conflict_entry)
 		tree = NULL;
 
-<<<<<<< HEAD
-	if (ce_path_match(idx ? idx : tree, &revs->prune_data))
-=======
 	if (ce_path_match(idx ? idx : tree, &revs->prune_data)) {
->>>>>>> b4194828
 		do_oneway_diff(o, idx, tree);
 		if (diff_can_quit_early(&revs->diffopt)) {
 			o->exiting_early = 1;
