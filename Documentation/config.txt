--- conflicted
+++ resolved
@@ -1673,13 +1673,8 @@
 	which should be used
 	in the Git http session, if they match the server. The file format
 	of the file to read cookies from should be plain HTTP headers or
-<<<<<<< HEAD
 	the Netscape/Mozilla cookie file format (see `curl(1)`).
-	NOTE that the file specified with http.cookieFile is only used as
-=======
-	the Netscape/Mozilla cookie file format (see linkgit:curl[1]).
 	NOTE that the file specified with http.cookieFile is used only as
->>>>>>> e5a39ad8
 	input unless http.saveCookies is set.
 
 http.saveCookies::
