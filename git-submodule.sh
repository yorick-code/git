--- conflicted
+++ resolved
@@ -404,54 +404,7 @@
 		shift
 	done
 
-<<<<<<< HEAD
-	git submodule--helper list --prefix "$wt_prefix" "$@" |
-	while read mode sha1 stage sm_path
-	do
-		die_if_unmatched "$mode"
-		name=$(git submodule--helper name "$sm_path") || exit
-
-		displaypath=$(relative_path "$prefix$sm_path")
-
-		# Copy url setting when it is not set yet
-		if test -z "$(git config "submodule.$name.url")"
-		then
-			url=$(git config -f .gitmodules submodule."$name".url)
-			test -z "$url" &&
-			die "$(eval_gettext "No url found for submodule path '\$displaypath' in .gitmodules")"
-
-			# Possibly a url relative to parent
-			case "$url" in
-			./*|../*)
-				url=$(resolve_relative_url "$url") || exit
-				;;
-			esac
-			git config submodule."$name".url "$url" ||
-			die "$(eval_gettext "Failed to register url for submodule path '\$displaypath'")"
-
-			say "$(eval_gettext "Submodule '\$name' (\$url) registered for path '\$displaypath'")"
-		fi
-
-		# Copy "update" setting when it is not set yet
-		if upd="$(git config -f .gitmodules submodule."$name".update)" &&
-		   test -n "$upd" &&
-		   test -z "$(git config submodule."$name".update)"
-		then
-			case "$upd" in
-			checkout | rebase | merge | none)
-				;; # known modes of updating
-			*)
-				echo >&2 "warning: unknown update mode '$upd' suggested for submodule '$name'"
-				upd=none
-				;;
-			esac
-			git config submodule."$name".update "$upd" ||
-			die "$(eval_gettext "Failed to register update mode for submodule path '\$displaypath'")"
-		fi
-	done
-=======
 	git ${wt_prefix:+-C "$wt_prefix"} submodule--helper init ${GIT_QUIET:+--quiet} ${prefix:+--prefix "$prefix"} "$@"
->>>>>>> c66410ed
 }
 
 #
@@ -533,22 +486,14 @@
 }
 
 is_tip_reachable () (
-<<<<<<< HEAD
 	sanitize_submodule_env &&
-=======
-	clear_local_git_env
->>>>>>> c66410ed
 	cd "$1" &&
 	rev=$(git rev-list -n 1 "$2" --not --all 2>/dev/null) &&
 	test -z "$rev"
 )
 
 fetch_in_submodule () (
-<<<<<<< HEAD
 	sanitize_submodule_env &&
-=======
-	clear_local_git_env
->>>>>>> c66410ed
 	cd "$1" &&
 	case "$2" in
 	'')
@@ -762,14 +707,9 @@
 		if test -n "$recursive"
 		then
 			(
-<<<<<<< HEAD
-				prefix="$prefix$sm_path/"
-				sanitize_submodule_env
-=======
 				prefix=$(relative_path "$prefix$sm_path/")
 				wt_prefix=
-				clear_local_git_env
->>>>>>> c66410ed
+				sanitize_submodule_env
 				cd "$sm_path" &&
 				eval cmd_update
 			)
@@ -1101,11 +1041,7 @@
 		then
 			(
 				prefix="$displaypath/"
-<<<<<<< HEAD
 				sanitize_submodule_env
-=======
-				clear_local_git_env
->>>>>>> c66410ed
 				wt_prefix=
 				cd "$sm_path" &&
 				eval cmd_status
