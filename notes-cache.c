#include "cache.h"
#include "notes-cache.h"
#include "commit.h"
#include "refs.h"

static int notes_cache_match_validity(const char *ref, const char *validity)
{
	unsigned char sha1[20];
	struct commit *commit;
	struct pretty_print_context pretty_ctx;
	struct strbuf msg = STRBUF_INIT;
	int ret;

	if (read_ref(ref, sha1) < 0)
		return 0;

	commit = lookup_commit_reference_gently(sha1, 1);
	if (!commit)
		return 0;

	memset(&pretty_ctx, 0, sizeof(pretty_ctx));
	format_commit_message(commit, "%s", &msg, &pretty_ctx);
	strbuf_trim(&msg);

	ret = !strcmp(msg.buf, validity);
	strbuf_release(&msg);

	return ret;
}

void notes_cache_init(struct notes_cache *c, const char *name,
		     const char *validity)
{
	struct strbuf ref = STRBUF_INIT;
	int flags = 0;

	memset(c, 0, sizeof(*c));
	c->validity = xstrdup(validity);

	strbuf_addf(&ref, "refs/notes/%s", name);
	if (!notes_cache_match_validity(ref.buf, validity))
		flags = NOTES_INIT_EMPTY;
	init_notes(&c->tree, ref.buf, combine_notes_overwrite, flags);
	strbuf_release(&ref);
}

int notes_cache_write(struct notes_cache *c)
{
	unsigned char tree_sha1[20];
	unsigned char commit_sha1[20];
	struct strbuf msg = STRBUF_INIT;

	if (!c || !c->tree.initialized || !c->tree.ref || !*c->tree.ref)
		return -1;
	if (!c->tree.dirty)
		return 0;

	if (write_notes_tree(&c->tree, tree_sha1))
		return -1;
<<<<<<< HEAD
	strbuf_attach(&msg, c->validity,
		      strlen(c->validity), strlen(c->validity) + 1);
	if (commit_tree(&msg, tree_sha1, NULL, commit_sha1, NULL) < 0)
=======
	if (commit_tree(c->validity, tree_sha1, NULL, commit_sha1, NULL, NULL) < 0)
>>>>>>> 0c5e70f0
		return -1;
	if (update_ref("update notes cache", c->tree.ref, commit_sha1, NULL,
		       0, QUIET_ON_ERR) < 0)
		return -1;

	return 0;
}

char *notes_cache_get(struct notes_cache *c, unsigned char key_sha1[20],
		      size_t *outsize)
{
	const unsigned char *value_sha1;
	enum object_type type;
	char *value;
	unsigned long size;

	value_sha1 = get_note(&c->tree, key_sha1);
	if (!value_sha1)
		return NULL;
	value = read_sha1_file(value_sha1, &type, &size);

	*outsize = size;
	return value;
}

int notes_cache_put(struct notes_cache *c, unsigned char key_sha1[20],
		    const char *data, size_t size)
{
	unsigned char value_sha1[20];

	if (write_sha1_file(data, size, "blob", value_sha1) < 0)
		return -1;
	return add_note(&c->tree, key_sha1, value_sha1, NULL);
}<|MERGE_RESOLUTION|>--- conflicted
+++ resolved
@@ -57,13 +57,9 @@
 
 	if (write_notes_tree(&c->tree, tree_sha1))
 		return -1;
-<<<<<<< HEAD
 	strbuf_attach(&msg, c->validity,
 		      strlen(c->validity), strlen(c->validity) + 1);
-	if (commit_tree(&msg, tree_sha1, NULL, commit_sha1, NULL) < 0)
-=======
-	if (commit_tree(c->validity, tree_sha1, NULL, commit_sha1, NULL, NULL) < 0)
->>>>>>> 0c5e70f0
+	if (commit_tree(&msg, tree_sha1, NULL, commit_sha1, NULL, NULL) < 0)
 		return -1;
 	if (update_ref("update notes cache", c->tree.ref, commit_sha1, NULL,
 		       0, QUIET_ON_ERR) < 0)
