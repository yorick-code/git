#!/bin/sh

USAGE='[-l] [(-d | -D) <branchname>] | [[-f] <branchname> [<start-point>]] | -r'
LONG_USAGE='If no arguments, show available branches and mark current branch with a star.
If one argument, create a new branch <branchname> based off of current HEAD.
If two arguments, create a new branch <branchname> based off of <start-point>.'

SUBDIRECTORY_OK='Yes'
. git-sh-setup

headref=$(git-symbolic-ref HEAD | sed -e 's|^refs/heads/||')

delete_branch () {
    option="$1"
    shift
    for branch_name
    do
	case ",$headref," in
	",$branch_name,")
	    die "Cannot delete the branch you are on." ;;
	,,)
	    die "What branch are you on anyway?" ;;
	esac
	branch=$(git-show-ref --verify --hash -- "refs/heads/$branch_name") &&
	    branch=$(git-rev-parse --verify "$branch^0") ||
		die "Seriously, what branch are you talking about?"
	case "$option" in
	-D)
	    ;;
	*)
	    mbs=$(git-merge-base -a "$branch" HEAD | tr '\012' ' ')
	    case " $mbs " in
	    *' '$branch' '*)
		# the merge base of branch and HEAD contains branch --
		# which means that the HEAD contains everything in both.
		;;
	    *)
		echo >&2 "The branch '$branch_name' is not a strict subset of your current HEAD.
If you are sure you want to delete it, run 'git branch -D $branch_name'."
		exit 1
		;;
	    esac
	    ;;
	esac
	rm -f "$GIT_DIR/logs/refs/heads/$branch_name"
	rm -f "$GIT_DIR/refs/heads/$branch_name"
	echo "Deleted branch $branch_name."
    done
    exit 0
}

ls_remote_branches () {
    git-rev-parse --symbolic --all |
    sed -ne 's|^refs/\(remotes/\)|\1|p' |
    sort
}

force=
create_log=
while case "$#,$1" in 0,*) break ;; *,-*) ;; *) break ;; esac
do
	case "$1" in
	-d | -D)
		delete_branch "$@"
		exit
		;;
	-r)
		ls_remote_branches
		exit
		;;
	-f)
		force="$1"
		;;
	-l)
		create_log="yes"
		;;
	--)
		shift
		break
		;;
	-*)
		usage
		;;
	esac
	shift
done

case "$#" in
0)
	git-rev-parse --symbolic --branches |
	sort |
	while read ref
	do
		if test "$headref" = "$ref"
		then
			pfx='*'
		else
			pfx=' '
		fi
		echo "$pfx $ref"
	done
	exit 0 ;;
1)
	head=HEAD ;;
2)
	head="$2^0" ;;
esac
branchname="$1"

rev=$(git-rev-parse --verify "$head") || exit

git-check-ref-format "heads/$branchname" ||
	die "we do not like '$branchname' as a branch name."

<<<<<<< HEAD
if git-show-ref --verify --quiet -- "refs/heads/$branchname"
=======
if [ -d "$GIT_DIR/refs/heads/$branchname" ]
then
	for refdir in `cd "$GIT_DIR" && \
		find "refs/heads/$branchname" -type d | sort -r`
	do
		rmdir "$GIT_DIR/$refdir" || \
		    die "Could not delete '$refdir', there may still be a ref there."
	done
fi

if [ -e "$GIT_DIR/refs/heads/$branchname" ]
>>>>>>> 9c7b0b3f
then
	if test '' = "$force"
	then
		die "$branchname already exists."
	elif test "$branchname" = "$headref"
	then
		die "cannot force-update the current branch."
	fi
fi
if test "$create_log" = 'yes'
then
	mkdir -p $(dirname "$GIT_DIR/logs/refs/heads/$branchname")
	touch "$GIT_DIR/logs/refs/heads/$branchname"
fi
git update-ref -m "branch: Created from $head" "refs/heads/$branchname" $rev<|MERGE_RESOLUTION|>--- conflicted
+++ resolved
@@ -112,9 +112,6 @@
 git-check-ref-format "heads/$branchname" ||
 	die "we do not like '$branchname' as a branch name."
 
-<<<<<<< HEAD
-if git-show-ref --verify --quiet -- "refs/heads/$branchname"
-=======
 if [ -d "$GIT_DIR/refs/heads/$branchname" ]
 then
 	for refdir in `cd "$GIT_DIR" && \
@@ -125,8 +122,7 @@
 	done
 fi
 
-if [ -e "$GIT_DIR/refs/heads/$branchname" ]
->>>>>>> 9c7b0b3f
+if git-show-ref --verify --quiet -- "refs/heads/$branchname"
 then
 	if test '' = "$force"
 	then
