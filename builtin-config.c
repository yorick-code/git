--- conflicted
+++ resolved
@@ -185,10 +185,7 @@
 			}
 		}
 		else if (!strcmp(argv[1], "--system"))
-<<<<<<< HEAD
 			setenv(CONFIG_ENVIRONMENT, git_etc_gitconfig(), 1);
-=======
-			setenv(CONFIG_ENVIRONMENT, ETC_GITCONFIG, 1);
 		else if (!strcmp(argv[1], "--file") || !strcmp(argv[1], "-f")) {
 			if (argc < 3)
 				usage(git_config_set_usage);
@@ -196,7 +193,6 @@
 			argc--;
 			argv++;
 		}
->>>>>>> 4f8f03d6
 		else if (!strcmp(argv[1], "--null") || !strcmp(argv[1], "-z")) {
 			term = '\0';
 			delim = '\n';
