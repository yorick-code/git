--- conflicted
+++ resolved
@@ -1421,13 +1421,8 @@
 	return type;
 }
 
-<<<<<<< HEAD
 static void *read_object(struct repository *r,
-			 const unsigned char *sha1,
-			 enum object_type *type,
-=======
-static void *read_object(const struct object_id *oid, enum object_type *type,
->>>>>>> 01f8d594
+			 const struct object_id *oid, enum object_type *type,
 			 unsigned long *size)
 {
 	struct object_info oi = OBJECT_INFO_INIT;
@@ -1436,13 +1431,7 @@
 	oi.sizep = size;
 	oi.contentp = &content;
 
-<<<<<<< HEAD
-	hashcpy(oid.hash, sha1);
-
-	if (oid_object_info_extended(r, &oid, &oi, 0) < 0)
-=======
-	if (oid_object_info_extended(the_repository, oid, &oi, 0) < 0)
->>>>>>> 01f8d594
+	if (oid_object_info_extended(r, oid, &oi, 0) < 0)
 		return NULL;
 	return content;
 }
@@ -1484,11 +1473,7 @@
 		lookup_replace_object(r, oid) : oid;
 
 	errno = 0;
-<<<<<<< HEAD
-	data = read_object(r, repl->hash, type, size);
-=======
-	data = read_object(repl, type, size);
->>>>>>> 01f8d594
+	data = read_object(r, repl, type, size);
 	if (data)
 		return data;
 
@@ -1500,11 +1485,7 @@
 		die(_("replacement %s not found for %s"),
 		    oid_to_hex(repl), oid_to_hex(oid));
 
-<<<<<<< HEAD
-	if (!stat_sha1_file(r, repl->hash, &st, &path))
-=======
-	if (!stat_loose_object(the_repository, repl, &st, &path))
->>>>>>> 01f8d594
+	if (!stat_loose_object(r, repl, &st, &path))
 		die(_("loose object %s (stored in %s) is corrupt"),
 		    oid_to_hex(repl), path);
 
@@ -1832,11 +1813,7 @@
 
 	if (has_loose_object(oid))
 		return 0;
-<<<<<<< HEAD
-	buf = read_object(the_repository, oid->hash, &type, &len);
-=======
-	buf = read_object(oid, &type, &len);
->>>>>>> 01f8d594
+	buf = read_object(the_repository, oid, &type, &len);
 	if (!buf)
 		return error(_("cannot read object for %s"), oid_to_hex(oid));
 	hdrlen = xsnprintf(hdr, sizeof(hdr), "%s %"PRIuMAX , type_name(type), (uintmax_t)len) + 1;
@@ -1846,39 +1823,21 @@
 	return ret;
 }
 
-<<<<<<< HEAD
-int repo_has_sha1_file_with_flags(struct repository *r,
-				  const unsigned char *sha1, int flags)
-=======
-int has_object_file_with_flags(const struct object_id *oid, int flags)
->>>>>>> 01f8d594
+int repo_has_object_file_with_flags(struct repository *r,
+				    const struct object_id *oid, int flags)
 {
 	if (!startup_info->have_repository)
 		return 0;
-<<<<<<< HEAD
-	hashcpy(oid.hash, sha1);
-	return oid_object_info_extended(r, &oid, NULL,
+	return oid_object_info_extended(r, oid, NULL,
 					flags | OBJECT_INFO_SKIP_CACHED) >= 0;
 }
 
 int repo_has_object_file(struct repository *r,
 			 const struct object_id *oid)
 {
-	return repo_has_sha1_file(r, oid->hash);
-}
-
-int repo_has_object_file_with_flags(struct repository *r,
-				    const struct object_id *oid, int flags)
-{
-	return repo_has_sha1_file_with_flags(r, oid->hash, flags);
-}
-
-=======
-	return oid_object_info_extended(the_repository, oid, NULL,
-					flags | OBJECT_INFO_SKIP_CACHED) >= 0;
-}
-
->>>>>>> 01f8d594
+	return repo_has_object_file_with_flags(r, oid, 0);
+}
+
 static void check_tree(const void *buf, size_t size)
 {
 	struct tree_desc desc;
