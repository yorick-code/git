--- conflicted
+++ resolved
@@ -1508,35 +1508,6 @@
 	return for_each_ref_in_submodule(submodule, "refs/bisect/good", fn, cb_data);
 }
 
-<<<<<<< HEAD
-static void append_prune_data(const char ***prune_data, const char **av)
-{
-	const char **prune = *prune_data;
-	int prune_nr;
-	int prune_alloc;
-
-	if (!prune) {
-		*prune_data = av;
-		return;
-	}
-
-	/* count existing ones */
-	for (prune_nr = 0; prune[prune_nr]; prune_nr++)
-		;
-	prune_alloc = prune_nr; /* not really, but we do not know */
-
-	while (*av) {
-		ALLOC_GROW(prune, prune_nr+1, prune_alloc);
-		prune[prune_nr++] = *av;
-		av++;
-	}
-	if (prune) {
-		ALLOC_GROW(prune, prune_nr+1, prune_alloc);
-		prune[prune_nr] = NULL;
-	}
-	*prune_data = prune;
-}
-
 static int handle_revision_pseudo_opt(const char *submodule,
 				struct rev_info *revs,
 				int argc, const char **argv, int *flags)
@@ -1600,8 +1571,6 @@
 	return 1;
 }
 
-=======
->>>>>>> 93e7d672
 /*
  * Parse revision information, filling in the "rev_info" structure,
  * and removing the used arguments from the argument list.
