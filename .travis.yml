language: c

sudo: false

cache:
  directories:
    - $HOME/travis-cache

os:
  - linux
  - osx

compiler:
  - clang
  - gcc

addons:
  apt:
    packages:
    - language-pack-is
    - git-svn
    - apache2

env:
  global:
    - DEVELOPER=1
    # The Linux build installs the defined dependency versions below.
    # The OS X build installs the latest available versions. Keep that
    # in mind when you encounter a broken OS X build!
    - LINUX_P4_VERSION="16.1"
    - LINUX_GIT_LFS_VERSION="1.2.0"
    - DEFAULT_TEST_TARGET=prove
    - GIT_PROVE_OPTS="--timer --jobs 3 --state=failed,slow,save"
<<<<<<< HEAD
    - GIT_TEST_OPTS="--verbose --tee"
    - GIT_TEST_HTTPD=true
=======
    - GIT_TEST_OPTS="--verbose-log"
>>>>>>> 614fe015
    - GIT_TEST_CLONE_2GB=YesPlease
    # t9810 occasionally fails on Travis CI OS X
    # t9816 occasionally fails with "TAP out of sequence errors" on Travis CI OS X
    - GIT_SKIP_TESTS="t9810 t9816"

matrix:
  include:
    - env: Documentation
      os: linux
      compiler: clang
      addons:
        apt:
          packages:
          - asciidoc
          - xmlto
      before_install:
      before_script:
      script: ci/test-documentation.sh
      after_failure:

before_install:
  - >
    case "${TRAVIS_OS_NAME:-linux}" in
    linux)
      mkdir --parents custom/p4
      pushd custom/p4
        wget --quiet http://filehost.perforce.com/perforce/r$LINUX_P4_VERSION/bin.linux26x86_64/p4d
        wget --quiet http://filehost.perforce.com/perforce/r$LINUX_P4_VERSION/bin.linux26x86_64/p4
        chmod u+x p4d
        chmod u+x p4
        export PATH="$(pwd):$PATH"
      popd
      mkdir --parents custom/git-lfs
      pushd custom/git-lfs
        wget --quiet https://github.com/github/git-lfs/releases/download/v$LINUX_GIT_LFS_VERSION/git-lfs-linux-amd64-$LINUX_GIT_LFS_VERSION.tar.gz
        tar --extract --gunzip --file "git-lfs-linux-amd64-$LINUX_GIT_LFS_VERSION.tar.gz"
        cp git-lfs-$LINUX_GIT_LFS_VERSION/git-lfs .
        export PATH="$(pwd):$PATH"
      popd
      ;;
    osx)
      brew_force_set_latest_binary_hash () {
        FORMULA=$1
        SHA=$(brew fetch --force $FORMULA 2>&1 | grep ^SHA256: | cut -d ' ' -f 2)
        sed -E -i.bak "s/sha256 \"[0-9a-f]{64}\"/sha256 \"$SHA\"/g" \
          "$(brew --repository homebrew/homebrew-binary)/$FORMULA.rb"
      }
      brew update --quiet
      brew tap homebrew/binary --quiet
      brew_force_set_latest_binary_hash perforce
      brew_force_set_latest_binary_hash perforce-server
      # Uncomment this if you want to run perf tests:
      # brew install gnu-time
      brew install git-lfs perforce-server perforce gettext
      brew link --force gettext
      ;;
    esac;
    echo "$(tput setaf 6)Perforce Server Version$(tput sgr0)";
    p4d -V | grep Rev.;
    echo "$(tput setaf 6)Perforce Client Version$(tput sgr0)";
    p4 -V | grep Rev.;
    echo "$(tput setaf 6)Git-LFS Version$(tput sgr0)";
    git-lfs version;
    mkdir -p $HOME/travis-cache;
    ln -s $HOME/travis-cache/.prove t/.prove;

before_script: make --jobs=2

script: make --quiet test

after_failure:
  - >
    : '<-- Click here to see detailed test output!                                                        ';
    for TEST_EXIT in t/test-results/*.exit;
    do
      if [ "$(cat "$TEST_EXIT")" != "0" ];
      then
        TEST_OUT="${TEST_EXIT%exit}out";
        echo "------------------------------------------------------------------------";
        echo "$(tput setaf 1)${TEST_OUT}...$(tput sgr0)";
        echo "------------------------------------------------------------------------";
        cat "${TEST_OUT}";
      fi;
    done;

notifications:
  email: false<|MERGE_RESOLUTION|>--- conflicted
+++ resolved
@@ -31,12 +31,8 @@
     - LINUX_GIT_LFS_VERSION="1.2.0"
     - DEFAULT_TEST_TARGET=prove
     - GIT_PROVE_OPTS="--timer --jobs 3 --state=failed,slow,save"
-<<<<<<< HEAD
-    - GIT_TEST_OPTS="--verbose --tee"
+    - GIT_TEST_OPTS="--verbose-log"
     - GIT_TEST_HTTPD=true
-=======
-    - GIT_TEST_OPTS="--verbose-log"
->>>>>>> 614fe015
     - GIT_TEST_CLONE_2GB=YesPlease
     # t9810 occasionally fails on Travis CI OS X
     # t9816 occasionally fails with "TAP out of sequence errors" on Travis CI OS X
