--- conflicted
+++ resolved
@@ -260,12 +260,8 @@
 	server-info.o setup.o sha1_file.o sha1_name.o strbuf.o \
 	tag.o tree.o usage.o config.o environment.o ctype.o copy.o \
 	fetch-clone.o revision.o pager.o tree-walk.o xdiff-interface.o \
-<<<<<<< HEAD
+	write_or_die.o \
 	alloc.o merge-file.o path-list.o unpack-trees.o help.o $(DIFF_OBJS)
-=======
-	write_or_die.o \
-	alloc.o merge-file.o path-list.o help.o unpack-trees.o $(DIFF_OBJS)
->>>>>>> 44c10841
 
 BUILTIN_OBJS = \
 	builtin-add.o \
