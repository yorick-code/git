--- conflicted
+++ resolved
@@ -206,11 +206,7 @@
 	diffcore-delta.o log-tree.o
 
 LIB_OBJS = \
-<<<<<<< HEAD
 	blob.o commit.o connect.o csum-file.o cache-tree.o base85.o \
-=======
-	blob.o commit.o connect.o csum-file.o base85.o \
->>>>>>> 8701ea0f
 	date.o diff-delta.o entry.o exec_cmd.o ident.o index.o \
 	object.o pack-check.o patch-delta.o path.o pkt-line.o \
 	quote.o read-cache.o refs.o run-command.o \
@@ -612,12 +608,9 @@
 
 test-delta$X: test-delta.c diff-delta.o patch-delta.o
 	$(CC) $(ALL_CFLAGS) -o $@ $(ALL_LDFLAGS) $^
-<<<<<<< HEAD
 
 test-dump-cache-tree$X: dump-cache-tree.o $(GITLIBS)
 	$(CC) $(ALL_CFLAGS) -o $@ $(ALL_LDFLAGS) $(filter %.o,$^) $(LIBS)
-=======
->>>>>>> 8701ea0f
 
 check:
 	for i in *.c; do sparse $(ALL_CFLAGS) $(SPARSE_FLAGS) $$i || exit; done
