--- conflicted
+++ resolved
@@ -201,12 +201,8 @@
 	X = .exe
 	PLATFORM_DEFINES += -DUSE_SYMLINK_HEAD=0
 endif
-<<<<<<< HEAD
 ifeq ($(uname_S),OpenBSD)
-=======
-ifeq ($(shell uname -s),OpenBSD)
 	NO_STRCASESTR = YesPlease
->>>>>>> 18e410f1
 	NEEDS_LIBICONV = YesPlease
 	PLATFORM_DEFINES += -I/usr/local/include -L/usr/local/lib
 endif
