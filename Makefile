# The default target of this Makefile is...
all::

# Define V=1 to have a more verbose compile.
#
# Define FREAD_READS_DIRECTORIES if your are on a system which succeeds
# when attempting to read from an fopen'ed directory.
#
# Define NO_OPENSSL environment variable if you do not have OpenSSL.
# This also implies MOZILLA_SHA1.
#
# Define NO_CURL if you do not have curl installed.  git-http-pull and
# git-http-push are not built, and you cannot use http:// and https://
# transports.
#
# Define CURLDIR=/foo/bar if your curl header and library files are in
# /foo/bar/include and /foo/bar/lib directories.
#
# Define NO_EXPAT if you do not have expat installed.  git-http-push is
# not built, and you cannot push using http:// and https:// transports.
#
# Define NO_D_INO_IN_DIRENT if you don't have d_ino in your struct dirent.
#
# Define NO_D_TYPE_IN_DIRENT if your platform defines DT_UNKNOWN but lacks
# d_type in struct dirent (latest Cygwin -- will be fixed soonish).
#
# Define NO_C99_FORMAT if your formatted IO functions (printf/scanf et.al.)
# do not support the 'size specifiers' introduced by C99, namely ll, hh,
# j, z, t. (representing long long int, char, intmax_t, size_t, ptrdiff_t).
# some C compilers supported these specifiers prior to C99 as an extension.
#
# Define NO_STRCASESTR if you don't have strcasestr.
#
# Define NO_MEMMEM if you don't have memmem.
#
# Define NO_STRLCPY if you don't have strlcpy.
#
# Define NO_STRTOUMAX if you don't have strtoumax in the C library.
# If your compiler also does not support long long or does not have
# strtoull, define NO_STRTOULL.
#
# Define NO_SETENV if you don't have setenv in the C library.
#
# Define NO_UNSETENV if you don't have unsetenv in the C library.
#
# Define NO_MKDTEMP if you don't have mkdtemp in the C library.
#
# Define NO_SYS_SELECT_H if you don't have sys/select.h.
#
# Define NO_SYMLINK_HEAD if you never want .git/HEAD to be a symbolic link.
# Enable it on Windows.  By default, symrefs are still used.
#
# Define NO_SVN_TESTS if you want to skip time-consuming SVN interoperability
# tests.  These tests take up a significant amount of the total test time
# but are not needed unless you plan to talk to SVN repos.
#
# Define NO_FINK if you are building on Darwin/Mac OS X, have Fink
# installed in /sw, but don't want GIT to link against any libraries
# installed there.  If defined you may specify your own (or Fink's)
# include directories and library directories by defining CFLAGS
# and LDFLAGS appropriately.
#
# Define NO_DARWIN_PORTS if you are building on Darwin/Mac OS X,
# have DarwinPorts installed in /opt/local, but don't want GIT to
# link against any libraries installed there.  If defined you may
# specify your own (or DarwinPort's) include directories and
# library directories by defining CFLAGS and LDFLAGS appropriately.
#
# Define PPC_SHA1 environment variable when running make to make use of
# a bundled SHA1 routine optimized for PowerPC.
#
# Define ARM_SHA1 environment variable when running make to make use of
# a bundled SHA1 routine optimized for ARM.
#
# Define MOZILLA_SHA1 environment variable when running make to make use of
# a bundled SHA1 routine coming from Mozilla. It is GPL'd and should be fast
# on non-x86 architectures (e.g. PowerPC), while the OpenSSL version (default
# choice) has very fast version optimized for i586.
#
# Define NEEDS_SSL_WITH_CRYPTO if you need -lcrypto with -lssl (Darwin).
#
# Define NEEDS_LIBICONV if linking with libc is not enough (Darwin).
#
# Define NEEDS_SOCKET if linking with libc is not enough (SunOS,
# Patrick Mauritz).
#
# Define NO_MMAP if you want to avoid mmap.
#
# Define NO_PREAD if you have a problem with pread() system call (e.g.
# cygwin.dll before v1.5.22).
#
# Define NO_FAST_WORKING_DIRECTORY if accessing objects in pack files is
# generally faster on your platform than accessing the working directory.
#
# Define NO_TRUSTABLE_FILEMODE if your filesystem may claim to support
# the executable mode bit, but doesn't really do so.
#
# Define NO_IPV6 if you lack IPv6 support and getaddrinfo().
#
# Define NO_SOCKADDR_STORAGE if your platform does not have struct
# sockaddr_storage.
#
# Define NO_ICONV if your libc does not properly support iconv.
#
# Define OLD_ICONV if your library has an old iconv(), where the second
# (input buffer pointer) parameter is declared with type (const char **).
#
# Define NO_DEFLATE_BOUND if your zlib does not have deflateBound.
#
# Define NO_R_TO_GCC_LINKER if your gcc does not like "-R/path/lib"
# that tells runtime paths to dynamic libraries;
# "-Wl,-rpath=/path/lib" is used instead.
#
# Define USE_NSEC below if you want git to care about sub-second file mtimes
# and ctimes. Note that you need recent glibc (at least 2.2.4) for this, and
# it will BREAK YOUR LOCAL DIFFS! show-diff and anything using it will likely
# randomly break unless your underlying filesystem supports those sub-second
# times (my ext3 doesn't).
#
# Define USE_STDEV below if you want git to care about the underlying device
# change being considered an inode change from the update-index perspective.
#
# Define ASCIIDOC8 if you want to format documentation with AsciiDoc 8
#
# Define DOCBOOK_XSL_172 if you want to format man pages with DocBook XSL v1.72.
#
# Define NO_PERL_MAKEMAKER if you cannot use Makefiles generated by perl's
# MakeMaker (e.g. using ActiveState under Cygwin).
#
# Define NO_TCLTK if you do not want Tcl/Tk GUI.
#
# The TCL_PATH variable governs the location of the Tcl interpreter
# used to optimize git-gui for your system.  Only used if NO_TCLTK
# is not set.  Defaults to the bare 'tclsh'.
#
# The TCLTK_PATH variable governs the location of the Tcl/Tk interpreter.
# If not set it defaults to the bare 'wish'. If it is set to the empty
# string then NO_TCLTK will be forced (this is used by configure script).
#
# Define THREADED_DELTA_SEARCH if you have pthreads and wish to exploit
# parallel delta searching when packing objects.
#
# Define INTERNAL_QSORT to use Git's implementation of qsort(), which
# is a simplified version of the merge sort used in glibc. This is
# recommended if Git triggers O(n^2) behavior in your platform's qsort().
#

GIT-VERSION-FILE: .FORCE-GIT-VERSION-FILE
	@$(SHELL_PATH) ./GIT-VERSION-GEN
-include GIT-VERSION-FILE

uname_S := $(shell sh -c 'uname -s 2>/dev/null || echo not')
uname_M := $(shell sh -c 'uname -m 2>/dev/null || echo not')
uname_O := $(shell sh -c 'uname -o 2>/dev/null || echo not')
uname_R := $(shell sh -c 'uname -r 2>/dev/null || echo not')
uname_P := $(shell sh -c 'uname -p 2>/dev/null || echo not')

# CFLAGS and LDFLAGS are for the users to override from the command line.

CFLAGS = -g -O2 -Wall
LDFLAGS =
ALL_CFLAGS = $(CFLAGS)
ALL_LDFLAGS = $(LDFLAGS)
STRIP ?= strip

prefix = $(HOME)
bindir = $(prefix)/bin
mandir = $(prefix)/share/man
infodir = $(prefix)/share/info
gitexecdir = $(bindir)
sharedir = $(prefix)/share
template_dir = $(sharedir)/git-core/templates
htmldir=$(sharedir)/doc/git-doc
ifeq ($(prefix),/usr)
sysconfdir = /etc
else
sysconfdir = $(prefix)/etc
endif
lib = lib
ETC_GITCONFIG = $(sysconfdir)/gitconfig
# DESTDIR=

# default configuration for gitweb
GITWEB_CONFIG = gitweb_config.perl
GITWEB_HOME_LINK_STR = projects
GITWEB_SITENAME =
GITWEB_PROJECTROOT = /pub/git
GITWEB_PROJECT_MAXDEPTH = 2007
GITWEB_EXPORT_OK =
GITWEB_STRICT_EXPORT =
GITWEB_BASE_URL =
GITWEB_LIST =
GITWEB_HOMETEXT = indextext.html
GITWEB_CSS = gitweb.css
GITWEB_LOGO = git-logo.png
GITWEB_FAVICON = git-favicon.png
GITWEB_SITE_HEADER =
GITWEB_SITE_FOOTER =

export prefix bindir gitexecdir sharedir htmldir sysconfdir

CC = gcc
AR = ar
RM = rm -f
TAR = tar
FIND = find
INSTALL = install
RPMBUILD = rpmbuild
TCL_PATH = tclsh
TCLTK_PATH = wish

export TCL_PATH TCLTK_PATH

# sparse is architecture-neutral, which means that we need to tell it
# explicitly what architecture to check for. Fix this up for yours..
SPARSE_FLAGS = -D__BIG_ENDIAN__ -D__powerpc__



### --- END CONFIGURATION SECTION ---

# Those must not be GNU-specific; they are shared with perl/ which may
# be built by a different compiler. (Note that this is an artifact now
# but it still might be nice to keep that distinction.)
BASIC_CFLAGS =
BASIC_LDFLAGS =

SCRIPT_SH = \
	git-bisect.sh \
	git-clone.sh \
	git-merge-one-file.sh git-mergetool.sh git-parse-remote.sh \
	git-pull.sh git-rebase.sh git-rebase--interactive.sh \
	git-repack.sh git-request-pull.sh \
	git-sh-setup.sh \
	git-am.sh \
	git-merge.sh git-merge-stupid.sh git-merge-octopus.sh \
	git-merge-resolve.sh \
	git-lost-found.sh git-quiltimport.sh git-submodule.sh \
	git-filter-branch.sh \
	git-stash.sh \
	git-web--browse.sh

SCRIPT_PERL = \
	git-add--interactive.perl \
	git-archimport.perl git-cvsimport.perl git-relink.perl \
	git-cvsserver.perl git-remote.perl git-cvsexportcommit.perl \
	git-send-email.perl git-svn.perl

SCRIPTS = $(patsubst %.sh,%,$(SCRIPT_SH)) \
	  $(patsubst %.perl,%,$(SCRIPT_PERL)) \
	  git-instaweb

# ... and all the rest that could be moved out of bindir to gitexecdir
PROGRAMS = \
	git-fetch-pack$X \
	git-hash-object$X git-index-pack$X \
	git-fast-import$X \
	git-merge-index$X git-mktag$X git-mktree$X git-patch-id$X \
	git-receive-pack$X \
	git-send-pack$X git-shell$X \
	git-show-index$X \
	git-unpack-file$X \
	git-update-server-info$X \
	git-upload-pack$X \
	git-pack-redundant$X git-var$X \
<<<<<<< HEAD
	git-merge-tree$X \
	git-merge-recursive$X \
=======
	git-merge-tree$X git-imap-send$X \
>>>>>>> c1491841
	$(EXTRA_PROGRAMS)

# Empty...
EXTRA_PROGRAMS =

# List built-in command $C whose implementation cmd_$C() is not in
# builtin-$C.o but is linked in as part of some other command.
BUILT_INS = \
	git-format-patch$X git-show$X git-whatchanged$X git-cherry$X \
	git-get-tar-commit-id$X git-init$X git-repo-config$X \
	git-fsck-objects$X git-cherry-pick$X git-peek-remote$X git-status$X \
	git-merge-subtree$X \
	$(patsubst builtin-%.o,git-%$X,$(BUILTIN_OBJS))

# what 'all' will build and 'install' will install, in gitexecdir
ALL_PROGRAMS = $(PROGRAMS) $(SCRIPTS)

# what 'all' will build but not install in gitexecdir
OTHER_PROGRAMS = git$X gitweb/gitweb.cgi

# Set paths to tools early so that they can be used for version tests.
ifndef SHELL_PATH
	SHELL_PATH = /bin/sh
endif
ifndef PERL_PATH
	PERL_PATH = /usr/bin/perl
endif

export PERL_PATH

LIB_FILE=libgit.a
XDIFF_LIB=xdiff/lib.a

LIB_H = \
	archive.h blob.h cache.h cache-tree.h commit.h csum-file.h delta.h grep.h \
	diff.h object.h pack.h pkt-line.h quote.h refs.h list-objects.h sideband.h \
	run-command.h strbuf.h tag.h tree.h git-compat-util.h revision.h \
	tree-walk.h log-tree.h dir.h path-list.h unpack-trees.h builtin.h \
	utf8.h reflog-walk.h patch-ids.h attr.h decorate.h progress.h \
	mailmap.h remote.h parse-options.h transport.h diffcore.h hash.h

DIFF_OBJS = \
	diff.o diff-lib.o diffcore-break.o diffcore-order.o \
	diffcore-pickaxe.o diffcore-rename.o tree-diff.o combine-diff.o \
	diffcore-delta.o log-tree.o

LIB_OBJS = \
	blob.o commit.o connect.o csum-file.o cache-tree.o base85.o \
	date.o diff-delta.o entry.o exec_cmd.o ident.o \
	pretty.o interpolate.o hash.o \
	lockfile.o \
	patch-ids.o \
	object.o pack-check.o pack-write.o patch-delta.o path.o pkt-line.o \
	sideband.o reachable.o reflog-walk.o \
	quote.o read-cache.o refs.o run-command.o dir.o object-refs.o \
	server-info.o setup.o sha1_file.o sha1_name.o strbuf.o \
	tag.o tree.o usage.o config.o environment.o ctype.o copy.o \
	revision.o pager.o tree-walk.o xdiff-interface.o \
	write_or_die.o trace.o list-objects.o grep.o match-trees.o \
	alloc.o merge-file.o path-list.o help.o unpack-trees.o $(DIFF_OBJS) \
	color.o wt-status.o archive-zip.o archive-tar.o shallow.o utf8.o \
	convert.o attr.o decorate.o progress.o mailmap.o symlinks.o remote.o \
	transport.o bundle.o walker.o parse-options.o ws.o archive.o branch.o \
	alias.o

BUILTIN_OBJS = \
	builtin-add.o \
	builtin-annotate.o \
	builtin-apply.o \
	builtin-archive.o \
	builtin-blame.o \
	builtin-branch.o \
	builtin-bundle.o \
	builtin-cat-file.o \
	builtin-check-attr.o \
	builtin-checkout.o \
	builtin-checkout-index.o \
	builtin-check-ref-format.o \
	builtin-clean.o \
	builtin-commit.o \
	builtin-commit-tree.o \
	builtin-count-objects.o \
	builtin-describe.o \
	builtin-diff.o \
	builtin-diff-files.o \
	builtin-diff-index.o \
	builtin-diff-tree.o \
	builtin-fast-export.o \
	builtin-fetch.o \
	builtin-fetch-pack.o \
	builtin-fetch--tool.o \
	builtin-fmt-merge-msg.o \
	builtin-for-each-ref.o \
	builtin-fsck.o \
	builtin-gc.o \
	builtin-grep.o \
	builtin-init-db.o \
	builtin-log.o \
	builtin-ls-files.o \
	builtin-ls-tree.o \
	builtin-ls-remote.o \
	builtin-mailinfo.o \
	builtin-mailsplit.o \
	builtin-merge-base.o \
	builtin-merge-file.o \
	builtin-merge-ours.o \
	builtin-merge-recursive.o \
	builtin-mv.o \
	builtin-name-rev.o \
	builtin-pack-objects.o \
	builtin-prune.o \
	builtin-prune-packed.o \
	builtin-push.o \
	builtin-read-tree.o \
	builtin-reflog.o \
	builtin-send-pack.o \
	builtin-config.o \
	builtin-rerere.o \
	builtin-reset.o \
	builtin-rev-list.o \
	builtin-rev-parse.o \
	builtin-revert.o \
	builtin-rm.o \
	builtin-shortlog.o \
	builtin-show-branch.o \
	builtin-stripspace.o \
	builtin-symbolic-ref.o \
	builtin-tag.o \
	builtin-tar-tree.o \
	builtin-unpack-objects.o \
	builtin-update-index.o \
	builtin-update-ref.o \
	builtin-upload-archive.o \
	builtin-verify-pack.o \
	builtin-verify-tag.o \
	builtin-write-tree.o \
	builtin-show-ref.o \
	builtin-pack-refs.o

GITLIBS = $(LIB_FILE) $(XDIFF_LIB)
EXTLIBS =

#
# Platform specific tweaks
#

# We choose to avoid "if .. else if .. else .. endif endif"
# because maintaining the nesting to match is a pain.  If
# we had "elif" things would have been much nicer...

ifeq ($(uname_S),Linux)
	NO_STRLCPY = YesPlease
endif
ifeq ($(uname_S),GNU/kFreeBSD)
	NO_STRLCPY = YesPlease
endif
ifeq ($(uname_S),Darwin)
	NEEDS_SSL_WITH_CRYPTO = YesPlease
	NEEDS_LIBICONV = YesPlease
	ifneq ($(shell expr "$(uname_R)" : '9\.'),2)
		OLD_ICONV = UnfortunatelyYes
	endif
	NO_STRLCPY = YesPlease
	NO_MEMMEM = YesPlease
endif
ifeq ($(uname_S),SunOS)
	NEEDS_SOCKET = YesPlease
	NEEDS_NSL = YesPlease
	SHELL_PATH = /bin/bash
	NO_STRCASESTR = YesPlease
	NO_MEMMEM = YesPlease
	NO_HSTRERROR = YesPlease
	NO_MKDTEMP = YesPlease
	ifeq ($(uname_R),5.8)
		NEEDS_LIBICONV = YesPlease
		NO_UNSETENV = YesPlease
		NO_SETENV = YesPlease
		NO_C99_FORMAT = YesPlease
		NO_STRTOUMAX = YesPlease
	endif
	ifeq ($(uname_R),5.9)
		NO_UNSETENV = YesPlease
		NO_SETENV = YesPlease
		NO_C99_FORMAT = YesPlease
		NO_STRTOUMAX = YesPlease
	endif
	INSTALL = ginstall
	TAR = gtar
	BASIC_CFLAGS += -D__EXTENSIONS__
endif
ifeq ($(uname_O),Cygwin)
	NO_D_TYPE_IN_DIRENT = YesPlease
	NO_D_INO_IN_DIRENT = YesPlease
	NO_STRCASESTR = YesPlease
	NO_MEMMEM = YesPlease
	NO_SYMLINK_HEAD = YesPlease
	NEEDS_LIBICONV = YesPlease
	NO_FAST_WORKING_DIRECTORY = UnfortunatelyYes
	NO_TRUSTABLE_FILEMODE = UnfortunatelyYes
	OLD_ICONV = UnfortunatelyYes
	# There are conflicting reports about this.
	# On some boxes NO_MMAP is needed, and not so elsewhere.
	# Try commenting this out if you suspect MMAP is more efficient
	NO_MMAP = YesPlease
	NO_IPV6 = YesPlease
	X = .exe
endif
ifeq ($(uname_S),FreeBSD)
	NEEDS_LIBICONV = YesPlease
	NO_MEMMEM = YesPlease
	BASIC_CFLAGS += -I/usr/local/include
	BASIC_LDFLAGS += -L/usr/local/lib
endif
ifeq ($(uname_S),OpenBSD)
	NO_STRCASESTR = YesPlease
	NO_MEMMEM = YesPlease
	NEEDS_LIBICONV = YesPlease
	BASIC_CFLAGS += -I/usr/local/include
	BASIC_LDFLAGS += -L/usr/local/lib
endif
ifeq ($(uname_S),NetBSD)
	ifeq ($(shell expr "$(uname_R)" : '[01]\.'),2)
		NEEDS_LIBICONV = YesPlease
	endif
	BASIC_CFLAGS += -I/usr/pkg/include
	BASIC_LDFLAGS += -L/usr/pkg/lib
	ALL_LDFLAGS += -Wl,-rpath,/usr/pkg/lib
endif
ifeq ($(uname_S),AIX)
	NO_STRCASESTR=YesPlease
	NO_MEMMEM = YesPlease
	NO_STRLCPY = YesPlease
	NEEDS_LIBICONV=YesPlease
endif
ifeq ($(uname_S),GNU)
	# GNU/Hurd
	NO_STRLCPY=YesPlease
endif
ifeq ($(uname_S),IRIX64)
	NO_IPV6=YesPlease
	NO_SETENV=YesPlease
	NO_STRCASESTR=YesPlease
	NO_MEMMEM = YesPlease
	NO_STRLCPY = YesPlease
	NO_SOCKADDR_STORAGE=YesPlease
	SHELL_PATH=/usr/gnu/bin/bash
	BASIC_CFLAGS += -DPATH_MAX=1024
	# for now, build 32-bit version
	BASIC_LDFLAGS += -L/usr/lib32
endif
ifeq ($(uname_S),HP-UX)
	NO_IPV6=YesPlease
	NO_SETENV=YesPlease
	NO_STRCASESTR=YesPlease
	NO_MEMMEM = YesPlease
	NO_STRLCPY = YesPlease
	NO_MKDTEMP = YesPlease
	NO_UNSETENV = YesPlease
	NO_HSTRERROR = YesPlease
	NO_SYS_SELECT_H = YesPlease
endif
ifneq (,$(findstring MINGW,$(uname_S)))
	NO_MMAP = YesPlease
	NO_PREAD = YesPlease
	NO_OPENSSL = YesPlease
	NO_CURL = YesPlease
	NO_SYMLINK_HEAD = YesPlease
	NO_IPV6 = YesPlease
	NO_SETENV = YesPlease
	NO_UNSETENV = YesPlease
	NO_STRCASESTR = YesPlease
	NO_STRLCPY = YesPlease
	NO_MEMMEM = YesPlease
	NEEDS_LIBICONV = YesPlease
	OLD_ICONV = YesPlease
	NO_C99_FORMAT = YesPlease
	NO_STRTOUMAX = YesPlease
	NO_MKDTEMP = YesPlease
	NO_SVN_TESTS = YesPlease
	NO_PERL_MAKEMAKER = YesPlease
	NO_EXTRA_PROGRAMS = YesPlease
	COMPAT_CFLAGS += -D__USE_MINGW_ACCESS -DNOGDI -Icompat
	COMPAT_CFLAGS += -DSTRIP_EXTENSION=\".exe\"
	COMPAT_OBJS += compat/mingw.o compat/fnmatch.o compat/regex.o
	EXTLIBS += -lws2_32
	X = .exe
	NOEXECTEMPL = .noexec
	template_dir = ../share/git-core/templates/
	ETC_GITCONFIG = ../etc/gitconfig
endif
ifneq (,$(findstring arm,$(uname_M)))
	ARM_SHA1 = YesPlease
endif

-include config.mak.autogen
-include config.mak

ifeq ($(uname_S),Darwin)
	ifndef NO_FINK
		ifeq ($(shell test -d /sw/lib && echo y),y)
			BASIC_CFLAGS += -I/sw/include
			BASIC_LDFLAGS += -L/sw/lib
		endif
	endif
	ifndef NO_DARWIN_PORTS
		ifeq ($(shell test -d /opt/local/lib && echo y),y)
			BASIC_CFLAGS += -I/opt/local/include
			BASIC_LDFLAGS += -L/opt/local/lib
		endif
	endif
endif

ifdef NO_R_TO_GCC_LINKER
	# Some gcc does not accept and pass -R to the linker to specify
	# the runtime dynamic library path.
	CC_LD_DYNPATH = -Wl,-rpath=
else
	CC_LD_DYNPATH = -R
endif

ifdef NO_CURL
	BASIC_CFLAGS += -DNO_CURL
else
	ifdef CURLDIR
		# Try "-Wl,-rpath=$(CURLDIR)/$(lib)" in such a case.
		BASIC_CFLAGS += -I$(CURLDIR)/include
		CURL_LIBCURL = -L$(CURLDIR)/$(lib) $(CC_LD_DYNPATH)$(CURLDIR)/$(lib) -lcurl
	else
		CURL_LIBCURL = -lcurl
	endif
	BUILTIN_OBJS += builtin-http-fetch.o
	EXTLIBS += $(CURL_LIBCURL)
	LIB_OBJS += http.o http-walker.o
	curl_check := $(shell (echo 070908; curl-config --vernum) | sort -r | sed -ne 2p)
	ifeq "$(curl_check)" "070908"
		ifndef NO_EXPAT
			PROGRAMS += git-http-push$X
		endif
	endif
	ifndef NO_EXPAT
		EXPAT_LIBEXPAT = -lexpat
	endif
endif

ifdef ZLIB_PATH
	BASIC_CFLAGS += -I$(ZLIB_PATH)/include
	EXTLIBS += -L$(ZLIB_PATH)/$(lib) $(CC_LD_DYNPATH)$(ZLIB_PATH)/$(lib)
endif
EXTLIBS += -lz

ifndef NO_EXTRA_PROGRAMS
	EXTRA_PROGRAMS += \
		git-daemon$X \
		git-imap-send$X
endif
ifndef NO_OPENSSL
	OPENSSL_LIBSSL = -lssl
	ifdef OPENSSLDIR
		BASIC_CFLAGS += -I$(OPENSSLDIR)/include
		OPENSSL_LINK = -L$(OPENSSLDIR)/$(lib) $(CC_LD_DYNPATH)$(OPENSSLDIR)/$(lib)
	else
		OPENSSL_LINK =
	endif
else
	BASIC_CFLAGS += -DNO_OPENSSL
	MOZILLA_SHA1 = 1
	OPENSSL_LIBSSL =
endif
ifdef NEEDS_SSL_WITH_CRYPTO
	LIB_4_CRYPTO = $(OPENSSL_LINK) -lcrypto -lssl
else
	LIB_4_CRYPTO = $(OPENSSL_LINK) -lcrypto
endif
ifdef NEEDS_LIBICONV
	ifdef ICONVDIR
		BASIC_CFLAGS += -I$(ICONVDIR)/include
		ICONV_LINK = -L$(ICONVDIR)/$(lib) $(CC_LD_DYNPATH)$(ICONVDIR)/$(lib)
	else
		ICONV_LINK =
	endif
	EXTLIBS += $(ICONV_LINK) -liconv
endif
ifdef NEEDS_SOCKET
	EXTLIBS += -lsocket
endif
ifdef NEEDS_NSL
	EXTLIBS += -lnsl
endif
ifdef NO_D_TYPE_IN_DIRENT
	BASIC_CFLAGS += -DNO_D_TYPE_IN_DIRENT
endif
ifdef NO_D_INO_IN_DIRENT
	BASIC_CFLAGS += -DNO_D_INO_IN_DIRENT
endif
ifdef NO_C99_FORMAT
	BASIC_CFLAGS += -DNO_C99_FORMAT
endif
ifdef FREAD_READS_DIRECTORIES
	COMPAT_CFLAGS += -DFREAD_READS_DIRECTORIES
	COMPAT_OBJS += compat/fopen.o
endif
ifdef NO_SYMLINK_HEAD
	BASIC_CFLAGS += -DNO_SYMLINK_HEAD
endif
ifdef NO_STRCASESTR
	COMPAT_CFLAGS += -DNO_STRCASESTR
	COMPAT_OBJS += compat/strcasestr.o
endif
ifdef NO_STRLCPY
	COMPAT_CFLAGS += -DNO_STRLCPY
	COMPAT_OBJS += compat/strlcpy.o
endif
ifdef NO_STRTOUMAX
	COMPAT_CFLAGS += -DNO_STRTOUMAX
	COMPAT_OBJS += compat/strtoumax.o
endif
ifdef NO_STRTOULL
	COMPAT_CFLAGS += -DNO_STRTOULL
endif
ifdef NO_SETENV
	COMPAT_CFLAGS += -DNO_SETENV
	COMPAT_OBJS += compat/setenv.o
endif
ifdef NO_MKDTEMP
	COMPAT_CFLAGS += -DNO_MKDTEMP
	COMPAT_OBJS += compat/mkdtemp.o
endif
ifdef NO_UNSETENV
	COMPAT_CFLAGS += -DNO_UNSETENV
	COMPAT_OBJS += compat/unsetenv.o
endif
ifdef NO_SYS_SELECT_H
	BASIC_CFLAGS += -DNO_SYS_SELECT_H
endif
ifdef NO_MMAP
	COMPAT_CFLAGS += -DNO_MMAP
	COMPAT_OBJS += compat/mmap.o
endif
ifdef NO_PREAD
	COMPAT_CFLAGS += -DNO_PREAD
	COMPAT_OBJS += compat/pread.o
endif
ifdef NO_FAST_WORKING_DIRECTORY
	BASIC_CFLAGS += -DNO_FAST_WORKING_DIRECTORY
endif
ifdef NO_TRUSTABLE_FILEMODE
	BASIC_CFLAGS += -DNO_TRUSTABLE_FILEMODE
endif
ifdef NO_IPV6
	BASIC_CFLAGS += -DNO_IPV6
endif
ifdef NO_SOCKADDR_STORAGE
ifdef NO_IPV6
	BASIC_CFLAGS += -Dsockaddr_storage=sockaddr_in
else
	BASIC_CFLAGS += -Dsockaddr_storage=sockaddr_in6
endif
endif
ifdef NO_INET_NTOP
	LIB_OBJS += compat/inet_ntop.o
endif
ifdef NO_INET_PTON
	LIB_OBJS += compat/inet_pton.o
endif

ifdef NO_ICONV
	BASIC_CFLAGS += -DNO_ICONV
endif

ifdef OLD_ICONV
	BASIC_CFLAGS += -DOLD_ICONV
endif

ifdef NO_DEFLATE_BOUND
	BASIC_CFLAGS += -DNO_DEFLATE_BOUND
endif

ifdef PPC_SHA1
	SHA1_HEADER = "ppc/sha1.h"
	LIB_OBJS += ppc/sha1.o ppc/sha1ppc.o
else
ifdef ARM_SHA1
	SHA1_HEADER = "arm/sha1.h"
	LIB_OBJS += arm/sha1.o arm/sha1_arm.o
else
ifdef MOZILLA_SHA1
	SHA1_HEADER = "mozilla-sha1/sha1.h"
	LIB_OBJS += mozilla-sha1/sha1.o
else
	SHA1_HEADER = <openssl/sha.h>
	EXTLIBS += $(LIB_4_CRYPTO)
endif
endif
endif
ifdef NO_PERL_MAKEMAKER
	export NO_PERL_MAKEMAKER
endif
ifdef NO_HSTRERROR
	COMPAT_CFLAGS += -DNO_HSTRERROR
	COMPAT_OBJS += compat/hstrerror.o
endif
ifdef NO_MEMMEM
	COMPAT_CFLAGS += -DNO_MEMMEM
	COMPAT_OBJS += compat/memmem.o
endif
ifdef INTERNAL_QSORT
	COMPAT_CFLAGS += -DINTERNAL_QSORT
	COMPAT_OBJS += compat/qsort.o
endif

ifdef THREADED_DELTA_SEARCH
	BASIC_CFLAGS += -DTHREADED_DELTA_SEARCH
	EXTLIBS += -lpthread
	LIB_OBJS += thread-utils.o
endif

ifeq ($(TCLTK_PATH),)
NO_TCLTK=NoThanks
endif

QUIET_SUBDIR0  = +$(MAKE) -C # space to separate -C and subdir
QUIET_SUBDIR1  =

ifneq ($(findstring $(MAKEFLAGS),w),w)
PRINT_DIR = --no-print-directory
else # "make -w"
NO_SUBDIR = :
endif

ifneq ($(findstring $(MAKEFLAGS),s),s)
ifndef V
	QUIET_CC       = @echo '   ' CC $@;
	QUIET_AR       = @echo '   ' AR $@;
	QUIET_LINK     = @echo '   ' LINK $@;
	QUIET_BUILT_IN = @echo '   ' BUILTIN $@;
	QUIET_GEN      = @echo '   ' GEN $@;
	QUIET_SUBDIR0  = +@subdir=
	QUIET_SUBDIR1  = ;$(NO_SUBDIR) echo '   ' SUBDIR $$subdir; \
			 $(MAKE) $(PRINT_DIR) -C $$subdir
	export V
	export QUIET_GEN
	export QUIET_BUILT_IN
endif
endif

ifdef ASCIIDOC8
	export ASCIIDOC8
endif

# Shell quote (do not use $(call) to accommodate ancient setups);

SHA1_HEADER_SQ = $(subst ','\'',$(SHA1_HEADER))
ETC_GITCONFIG_SQ = $(subst ','\'',$(ETC_GITCONFIG))

DESTDIR_SQ = $(subst ','\'',$(DESTDIR))
bindir_SQ = $(subst ','\'',$(bindir))
mandir_SQ = $(subst ','\'',$(mandir))
infodir_SQ = $(subst ','\'',$(infodir))
gitexecdir_SQ = $(subst ','\'',$(gitexecdir))
template_dir_SQ = $(subst ','\'',$(template_dir))
htmldir_SQ = $(subst ','\'',$(htmldir))
prefix_SQ = $(subst ','\'',$(prefix))

SHELL_PATH_SQ = $(subst ','\'',$(SHELL_PATH))
PERL_PATH_SQ = $(subst ','\'',$(PERL_PATH))
TCLTK_PATH_SQ = $(subst ','\'',$(TCLTK_PATH))

LIBS = $(GITLIBS) $(EXTLIBS)

BASIC_CFLAGS += -DSHA1_HEADER='$(SHA1_HEADER_SQ)' \
	$(COMPAT_CFLAGS)
LIB_OBJS += $(COMPAT_OBJS)

ALL_CFLAGS += $(BASIC_CFLAGS)
ALL_LDFLAGS += $(BASIC_LDFLAGS)

export TAR INSTALL DESTDIR SHELL_PATH


### Build rules

all:: $(ALL_PROGRAMS) $(BUILT_INS) $(OTHER_PROGRAMS) GIT-BUILD-OPTIONS
ifneq (,$X)
	$(foreach p,$(patsubst %$X,%,$(filter %$X,$(ALL_PROGRAMS) $(BUILT_INS) git$X)), $(RM) '$p';)
endif

all::
ifndef NO_TCLTK
	$(QUIET_SUBDIR0)git-gui $(QUIET_SUBDIR1) all
	$(QUIET_SUBDIR0)gitk-git $(QUIET_SUBDIR1) all
endif
	$(QUIET_SUBDIR0)perl $(QUIET_SUBDIR1) PERL_PATH='$(PERL_PATH_SQ)' prefix='$(prefix_SQ)' all
	$(QUIET_SUBDIR0)templates $(QUIET_SUBDIR1) NOEXECTEMPL='$(NOEXECTEMPL)'

strip: $(PROGRAMS) git$X
	$(STRIP) $(STRIP_OPTS) $(PROGRAMS) git$X

git.o: git.c common-cmds.h GIT-CFLAGS
	$(QUIET_CC)$(CC) -DGIT_VERSION='"$(GIT_VERSION)"' \
		$(ALL_CFLAGS) -c $(filter %.c,$^)

git$X: git.o $(BUILTIN_OBJS) $(GITLIBS)
	$(QUIET_LINK)$(CC) $(ALL_CFLAGS) -o $@ git.o \
		$(BUILTIN_OBJS) $(ALL_LDFLAGS) $(LIBS)

help.o: help.c common-cmds.h GIT-CFLAGS
	$(QUIET_CC)$(CC) -o $*.o -c $(ALL_CFLAGS) \
		'-DGIT_HTML_PATH="$(htmldir_SQ)"' \
		'-DGIT_MAN_PATH="$(mandir_SQ)"' \
		'-DGIT_INFO_PATH="$(infodir_SQ)"' $<

$(BUILT_INS): git$X
	$(QUIET_BUILT_IN)$(RM) $@ && ln git$X $@

common-cmds.h: ./generate-cmdlist.sh command-list.txt

common-cmds.h: $(wildcard Documentation/git-*.txt)
	$(QUIET_GEN)./generate-cmdlist.sh > $@+ && mv $@+ $@

$(patsubst %.sh,%,$(SCRIPT_SH)) : % : %.sh
	$(QUIET_GEN)$(RM) $@ $@+ && \
	sed -e '1s|#!.*/sh|#!$(SHELL_PATH_SQ)|' \
	    -e 's|@@PERL@@|$(PERL_PATH_SQ)|g' \
	    -e 's/@@GIT_VERSION@@/$(GIT_VERSION)/g' \
	    -e 's/@@NO_CURL@@/$(NO_CURL)/g' \
	    $@.sh >$@+ && \
	chmod +x $@+ && \
	mv $@+ $@

$(patsubst %.perl,%,$(SCRIPT_PERL)): perl/perl.mak

perl/perl.mak: GIT-CFLAGS perl/Makefile perl/Makefile.PL
	$(QUIET_SUBDIR0)perl $(QUIET_SUBDIR1) PERL_PATH='$(PERL_PATH_SQ)' prefix='$(prefix_SQ)' $(@F)

$(patsubst %.perl,%,$(SCRIPT_PERL)): % : %.perl
	$(QUIET_GEN)$(RM) $@ $@+ && \
	INSTLIBDIR=`MAKEFLAGS= $(MAKE) -C perl -s --no-print-directory instlibdir` && \
	sed -e '1{' \
	    -e '	s|#!.*perl|#!$(PERL_PATH_SQ)|' \
	    -e '	h' \
	    -e '	s=.*=use lib (split(/:/, $$ENV{GITPERLLIB} || "@@INSTLIBDIR@@"));=' \
	    -e '	H' \
	    -e '	x' \
	    -e '}' \
	    -e 's|@@INSTLIBDIR@@|'"$$INSTLIBDIR"'|g' \
	    -e 's/@@GIT_VERSION@@/$(GIT_VERSION)/g' \
	    $@.perl >$@+ && \
	chmod +x $@+ && \
	mv $@+ $@

gitweb/gitweb.cgi: gitweb/gitweb.perl
	$(QUIET_GEN)$(RM) $@ $@+ && \
	sed -e '1s|#!.*perl|#!$(PERL_PATH_SQ)|' \
	    -e 's|++GIT_VERSION++|$(GIT_VERSION)|g' \
	    -e 's|++GIT_BINDIR++|$(bindir)|g' \
	    -e 's|++GITWEB_CONFIG++|$(GITWEB_CONFIG)|g' \
	    -e 's|++GITWEB_HOME_LINK_STR++|$(GITWEB_HOME_LINK_STR)|g' \
	    -e 's|++GITWEB_SITENAME++|$(GITWEB_SITENAME)|g' \
	    -e 's|++GITWEB_PROJECTROOT++|$(GITWEB_PROJECTROOT)|g' \
	    -e 's|"++GITWEB_PROJECT_MAXDEPTH++"|$(GITWEB_PROJECT_MAXDEPTH)|g' \
	    -e 's|++GITWEB_EXPORT_OK++|$(GITWEB_EXPORT_OK)|g' \
	    -e 's|++GITWEB_STRICT_EXPORT++|$(GITWEB_STRICT_EXPORT)|g' \
	    -e 's|++GITWEB_BASE_URL++|$(GITWEB_BASE_URL)|g' \
	    -e 's|++GITWEB_LIST++|$(GITWEB_LIST)|g' \
	    -e 's|++GITWEB_HOMETEXT++|$(GITWEB_HOMETEXT)|g' \
	    -e 's|++GITWEB_CSS++|$(GITWEB_CSS)|g' \
	    -e 's|++GITWEB_LOGO++|$(GITWEB_LOGO)|g' \
	    -e 's|++GITWEB_FAVICON++|$(GITWEB_FAVICON)|g' \
	    -e 's|++GITWEB_SITE_HEADER++|$(GITWEB_SITE_HEADER)|g' \
	    -e 's|++GITWEB_SITE_FOOTER++|$(GITWEB_SITE_FOOTER)|g' \
	    $< >$@+ && \
	chmod +x $@+ && \
	mv $@+ $@

git-instaweb: git-instaweb.sh gitweb/gitweb.cgi gitweb/gitweb.css
	$(QUIET_GEN)$(RM) $@ $@+ && \
	sed -e '1s|#!.*/sh|#!$(SHELL_PATH_SQ)|' \
	    -e 's/@@GIT_VERSION@@/$(GIT_VERSION)/g' \
	    -e 's/@@NO_CURL@@/$(NO_CURL)/g' \
	    -e '/@@GITWEB_CGI@@/r gitweb/gitweb.cgi' \
	    -e '/@@GITWEB_CGI@@/d' \
	    -e '/@@GITWEB_CSS@@/r gitweb/gitweb.css' \
	    -e '/@@GITWEB_CSS@@/d' \
	    -e 's|@@PERL@@|$(PERL_PATH_SQ)|g' \
	    $@.sh > $@+ && \
	chmod +x $@+ && \
	mv $@+ $@

configure: configure.ac
	$(QUIET_GEN)$(RM) $@ $<+ && \
	sed -e 's/@@GIT_VERSION@@/$(GIT_VERSION)/g' \
	    $< > $<+ && \
	autoconf -o $@ $<+ && \
	$(RM) $<+

# These can record GIT_VERSION
git.o git.spec \
	$(patsubst %.sh,%,$(SCRIPT_SH)) \
	$(patsubst %.perl,%,$(SCRIPT_PERL)) \
	: GIT-VERSION-FILE

%.o: %.c GIT-CFLAGS
	$(QUIET_CC)$(CC) -o $*.o -c $(ALL_CFLAGS) $<
%.s: %.c GIT-CFLAGS
	$(QUIET_CC)$(CC) -S $(ALL_CFLAGS) $<
%.o: %.S
	$(QUIET_CC)$(CC) -o $*.o -c $(ALL_CFLAGS) $<

exec_cmd.o: exec_cmd.c GIT-CFLAGS
	$(QUIET_CC)$(CC) -o $*.o -c $(ALL_CFLAGS) '-DGIT_EXEC_PATH="$(gitexecdir_SQ)"' $<
builtin-init-db.o: builtin-init-db.c GIT-CFLAGS
	$(QUIET_CC)$(CC) -o $*.o -c $(ALL_CFLAGS) -DDEFAULT_GIT_TEMPLATE_DIR='"$(template_dir_SQ)"' $<

config.o: config.c GIT-CFLAGS
	$(QUIET_CC)$(CC) -o $*.o -c $(ALL_CFLAGS) -DETC_GITCONFIG='"$(ETC_GITCONFIG_SQ)"' $<

http.o: http.c GIT-CFLAGS
	$(QUIET_CC)$(CC) -o $*.o -c $(ALL_CFLAGS) -DGIT_USER_AGENT='"git/$(GIT_VERSION)"' $<

ifdef NO_EXPAT
http-walker.o: http-walker.c http.h GIT-CFLAGS
	$(QUIET_CC)$(CC) -o $*.o -c $(ALL_CFLAGS) -DNO_EXPAT $<
endif

git-%$X: %.o $(GITLIBS)
	$(QUIET_LINK)$(CC) $(ALL_CFLAGS) -o $@ $(ALL_LDFLAGS) $(filter %.o,$^) $(LIBS)

git-imap-send$X: imap-send.o $(LIB_FILE)

http.o http-walker.o http-push.o transport.o: http.h

git-http-push$X: revision.o http.o http-push.o $(GITLIBS)
	$(QUIET_LINK)$(CC) $(ALL_CFLAGS) -o $@ $(ALL_LDFLAGS) $(filter %.o,$^) \
		$(LIBS) $(CURL_LIBCURL) $(EXPAT_LIBEXPAT)

$(LIB_OBJS) $(BUILTIN_OBJS): $(LIB_H)
$(patsubst git-%$X,%.o,$(PROGRAMS)): $(LIB_H) $(wildcard */*.h)
builtin-revert.o wt-status.o: wt-status.h

$(LIB_FILE): $(LIB_OBJS)
	$(QUIET_AR)$(RM) $@ && $(AR) rcs $@ $(LIB_OBJS)

XDIFF_OBJS=xdiff/xdiffi.o xdiff/xprepare.o xdiff/xutils.o xdiff/xemit.o \
	xdiff/xmerge.o
$(XDIFF_OBJS): xdiff/xinclude.h xdiff/xmacros.h xdiff/xdiff.h xdiff/xtypes.h \
	xdiff/xutils.h xdiff/xprepare.h xdiff/xdiffi.h xdiff/xemit.h

$(XDIFF_LIB): $(XDIFF_OBJS)
	$(QUIET_AR)$(RM) $@ && $(AR) rcs $@ $(XDIFF_OBJS)


doc:
	$(MAKE) -C Documentation all

info:
	$(MAKE) -C Documentation info

TAGS:
	$(RM) TAGS
	$(FIND) . -name '*.[hcS]' -print | xargs etags -a

tags:
	$(RM) tags
	$(FIND) . -name '*.[hcS]' -print | xargs ctags -a

cscope:
	$(RM) cscope*
	$(FIND) . -name '*.[hcS]' -print | xargs cscope -b

### Detect prefix changes
TRACK_CFLAGS = $(subst ','\'',$(ALL_CFLAGS)):\
             $(bindir_SQ):$(gitexecdir_SQ):$(template_dir_SQ):$(prefix_SQ)

GIT-CFLAGS: .FORCE-GIT-CFLAGS
	@FLAGS='$(TRACK_CFLAGS)'; \
	    if test x"$$FLAGS" != x"`cat GIT-CFLAGS 2>/dev/null`" ; then \
		echo 1>&2 "    * new build flags or prefix"; \
		echo "$$FLAGS" >GIT-CFLAGS; \
            fi

GIT-BUILD-OPTIONS: .FORCE-GIT-BUILD-OPTIONS
	@echo SHELL_PATH=\''$(SHELL_PATH_SQ)'\' >$@

### Detect Tck/Tk interpreter path changes
ifndef NO_TCLTK
TRACK_VARS = $(subst ','\'',-DTCLTK_PATH='$(TCLTK_PATH_SQ)')

GIT-GUI-VARS: .FORCE-GIT-GUI-VARS
	@VARS='$(TRACK_VARS)'; \
	    if test x"$$VARS" != x"`cat $@ 2>/dev/null`" ; then \
		echo 1>&2 "    * new Tcl/Tk interpreter location"; \
		echo "$$VARS" >$@; \
            fi

.PHONY: .FORCE-GIT-GUI-VARS
endif

### Testing rules

TEST_PROGRAMS = test-chmtime$X test-genrandom$X test-date$X test-delta$X test-sha1$X test-match-trees$X test-absolute-path$X test-parse-options$X

all:: $(TEST_PROGRAMS)

# GNU make supports exporting all variables by "export" without parameters.
# However, the environment gets quite big, and some programs have problems
# with that.

export NO_SVN_TESTS

test: all
	$(MAKE) -C t/ all

test-date$X: date.o ctype.o

test-delta$X: diff-delta.o patch-delta.o

test-parse-options$X: parse-options.o

.PRECIOUS: $(patsubst test-%$X,test-%.o,$(TEST_PROGRAMS))

test-%$X: test-%.o $(GITLIBS)
	$(QUIET_LINK)$(CC) $(ALL_CFLAGS) -o $@ $(ALL_LDFLAGS) $(filter %.o,$^) $(LIBS)

check-sha1:: test-sha1$X
	./test-sha1.sh

check: common-cmds.h
	for i in *.c; do sparse $(ALL_CFLAGS) $(SPARSE_FLAGS) $$i || exit; done

remove-dashes:
	./fixup-builtins $(BUILT_INS)

### Installation rules

ifeq ($(firstword $(subst /, ,$(template_dir))),..)
template_instdir = $(gitexecdir)/$(template_dir)
else
template_instdir = $template_dir
endif
export template_instdir

install: all
	$(INSTALL) -d -m 755 '$(DESTDIR_SQ)$(bindir_SQ)'
	$(INSTALL) -d -m 755 '$(DESTDIR_SQ)$(gitexecdir_SQ)'
	$(INSTALL) $(ALL_PROGRAMS) '$(DESTDIR_SQ)$(gitexecdir_SQ)'
	$(INSTALL) git$X '$(DESTDIR_SQ)$(bindir_SQ)'
	$(MAKE) -C templates DESTDIR='$(DESTDIR_SQ)' install
	$(MAKE) -C perl prefix='$(prefix_SQ)' DESTDIR='$(DESTDIR_SQ)' install
ifndef NO_TCLTK
	$(MAKE) -C gitk-git install
	$(MAKE) -C git-gui install
endif
	if test 'z$(bindir_SQ)' != 'z$(gitexecdir_SQ)'; \
	then \
		ln -f '$(DESTDIR_SQ)$(bindir_SQ)/git$X' \
			'$(DESTDIR_SQ)$(gitexecdir_SQ)/git$X' || \
		cp '$(DESTDIR_SQ)$(bindir_SQ)/git$X' \
			'$(DESTDIR_SQ)$(gitexecdir_SQ)/git$X'; \
	fi
	$(foreach p,$(BUILT_INS), $(RM) '$(DESTDIR_SQ)$(gitexecdir_SQ)/$p' && ln '$(DESTDIR_SQ)$(gitexecdir_SQ)/git$X' '$(DESTDIR_SQ)$(gitexecdir_SQ)/$p' ;)
ifneq (,$X)
	$(foreach p,$(patsubst %$X,%,$(filter %$X,$(ALL_PROGRAMS) $(BUILT_INS) git$X)), $(RM) '$(DESTDIR_SQ)$(gitexecdir_SQ)/$p';)
endif

install-doc:
	$(MAKE) -C Documentation install

install-info:
	$(MAKE) -C Documentation install-info

quick-install-doc:
	$(MAKE) -C Documentation quick-install



### Maintainer's dist rules

git.spec: git.spec.in
	sed -e 's/@@VERSION@@/$(GIT_VERSION)/g' < $< > $@+
	mv $@+ $@

GIT_TARNAME=git-$(GIT_VERSION)
dist: git.spec git-archive$(X) configure
	./git-archive --format=tar \
		--prefix=$(GIT_TARNAME)/ HEAD^{tree} > $(GIT_TARNAME).tar
	@mkdir -p $(GIT_TARNAME)
	@cp git.spec configure $(GIT_TARNAME)
	@echo $(GIT_VERSION) > $(GIT_TARNAME)/version
	@$(MAKE) -C git-gui TARDIR=../$(GIT_TARNAME)/git-gui dist-version
	$(TAR) rf $(GIT_TARNAME).tar \
		$(GIT_TARNAME)/git.spec \
		$(GIT_TARNAME)/configure \
		$(GIT_TARNAME)/version \
		$(GIT_TARNAME)/git-gui/version
	@$(RM) -r $(GIT_TARNAME)
	gzip -f -9 $(GIT_TARNAME).tar

rpm: dist
	$(RPMBUILD) -ta $(GIT_TARNAME).tar.gz

htmldocs = git-htmldocs-$(GIT_VERSION)
manpages = git-manpages-$(GIT_VERSION)
dist-doc:
	$(RM) -r .doc-tmp-dir
	mkdir .doc-tmp-dir
	$(MAKE) -C Documentation WEBDOC_DEST=../.doc-tmp-dir install-webdoc
	cd .doc-tmp-dir && $(TAR) cf ../$(htmldocs).tar .
	gzip -n -9 -f $(htmldocs).tar
	:
	$(RM) -r .doc-tmp-dir
	mkdir -p .doc-tmp-dir/man1 .doc-tmp-dir/man5 .doc-tmp-dir/man7
	$(MAKE) -C Documentation DESTDIR=./ \
		man1dir=../.doc-tmp-dir/man1 \
		man5dir=../.doc-tmp-dir/man5 \
		man7dir=../.doc-tmp-dir/man7 \
		install
	cd .doc-tmp-dir && $(TAR) cf ../$(manpages).tar .
	gzip -n -9 -f $(manpages).tar
	$(RM) -r .doc-tmp-dir

### Cleaning rules

distclean: clean
	$(RM) configure

clean:
	$(RM) *.o mozilla-sha1/*.o arm/*.o ppc/*.o compat/*.o xdiff/*.o \
		$(LIB_FILE) $(XDIFF_LIB)
	$(RM) $(ALL_PROGRAMS) $(BUILT_INS) git$X
	$(RM) $(TEST_PROGRAMS)
	$(RM) *.spec *.pyc *.pyo */*.pyc */*.pyo common-cmds.h TAGS tags cscope*
	$(RM) -r autom4te.cache
	$(RM) config.log config.mak.autogen config.mak.append config.status config.cache
	$(RM) -r $(GIT_TARNAME) .doc-tmp-dir
	$(RM) $(GIT_TARNAME).tar.gz git-core_$(GIT_VERSION)-*.tar.gz
	$(RM) $(htmldocs).tar.gz $(manpages).tar.gz
	$(RM) gitweb/gitweb.cgi
	$(MAKE) -C Documentation/ clean
	$(MAKE) -C perl clean
	$(MAKE) -C templates/ clean
	$(MAKE) -C t/ clean
ifndef NO_TCLTK
	$(MAKE) -C gitk-git clean
	$(MAKE) -C git-gui clean
endif
	$(RM) GIT-VERSION-FILE GIT-CFLAGS GIT-GUI-VARS GIT-BUILD-OPTIONS

.PHONY: all install clean strip
.PHONY: .FORCE-GIT-VERSION-FILE TAGS tags cscope .FORCE-GIT-CFLAGS
.PHONY: .FORCE-GIT-BUILD-OPTIONS

### Check documentation
#
check-docs::
	@(for v in $(ALL_PROGRAMS) $(BUILT_INS) git gitk; \
	do \
		case "$$v" in \
		git-merge-octopus | git-merge-ours | git-merge-recursive | \
		git-merge-resolve | git-merge-stupid | git-merge-subtree | \
		git-fsck-objects | git-init-db | \
		git-?*--?* ) continue ;; \
		esac ; \
		test -f "Documentation/$$v.txt" || \
		echo "no doc: $$v"; \
		sed -e '/^#/d' command-list.txt | \
		grep -q "^$$v[ 	]" || \
		case "$$v" in \
		git) ;; \
		*) echo "no link: $$v";; \
		esac ; \
	done; \
	( \
		sed -e '/^#/d' \
		    -e 's/[ 	].*//' \
		    -e 's/^/listed /' command-list.txt; \
		ls -1 Documentation/git*txt | \
		sed -e 's|Documentation/|documented |' \
		    -e 's/\.txt//'; \
	) | while read how cmd; \
	do \
		case "$$how,$$cmd" in \
		*,git-citool | \
		*,git-gui | \
		*,git-help | \
		documented,gitattributes | \
		documented,gitignore | \
		documented,gitmodules | \
		documented,gitcli | \
		documented,git-tools | \
		sentinel,not,matching,is,ok ) continue ;; \
		esac; \
		case " $(ALL_PROGRAMS) $(BUILT_INS) git gitk " in \
		*" $$cmd "*)	;; \
		*) echo "removed but $$how: $$cmd" ;; \
		esac; \
	done ) | sort

### Make sure built-ins do not have dups and listed in git.c
#
check-builtins::
	./check-builtins.sh
<|MERGE_RESOLUTION|>--- conflicted
+++ resolved
@@ -263,12 +263,7 @@
 	git-update-server-info$X \
 	git-upload-pack$X \
 	git-pack-redundant$X git-var$X \
-<<<<<<< HEAD
 	git-merge-tree$X \
-	git-merge-recursive$X \
-=======
-	git-merge-tree$X git-imap-send$X \
->>>>>>> c1491841
 	$(EXTRA_PROGRAMS)
 
 # Empty...
