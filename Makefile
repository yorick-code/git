# The default target of this Makefile is...
all:

# Define NO_OPENSSL environment variable if you do not have OpenSSL.
# This also implies MOZILLA_SHA1.
#
# Define NO_CURL if you do not have curl installed.  git-http-pull and
# git-http-push are not built, and you cannot use http:// and https://
# transports.
#
# Define CURLDIR=/foo/bar if your curl header and library files are in
# /foo/bar/include and /foo/bar/lib directories.
#
# Define NO_EXPAT if you do not have expat installed.  git-http-push is
# not built, and you cannot push using http:// and https:// transports.
#
# Define NO_D_INO_IN_DIRENT if you don't have d_ino in your struct dirent.
#
# Define NO_D_TYPE_IN_DIRENT if your platform defines DT_UNKNOWN but lacks
# d_type in struct dirent (latest Cygwin -- will be fixed soonish).
#
# Define NO_C99_FORMAT if your formatted IO functions (printf/scanf et.al.)
# do not support the 'size specifiers' introduced by C99, namely ll, hh,
# j, z, t. (representing long long int, char, intmax_t, size_t, ptrdiff_t).
# some C compilers supported these specifiers prior to C99 as an extension.
#
# Define NO_STRCASESTR if you don't have strcasestr.
#
# Define NO_STRLCPY if you don't have strlcpy.
#
# Define NO_SETENV if you don't have setenv in the C library.
#
# Define NO_SYMLINK_HEAD if you never want .git/HEAD to be a symbolic link.
# Enable it on Windows.  By default, symrefs are still used.
#
# Define NO_SVN_TESTS if you want to skip time-consuming SVN interoperability
# tests.  These tests take up a significant amount of the total test time
# but are not needed unless you plan to talk to SVN repos.
#
# Define NO_FINK if you are building on Darwin/Mac OS X, have Fink
# installed in /sw, but don't want GIT to link against any libraries
# installed there.  If defined you may specify your own (or Fink's)
# include directories and library directories by defining CFLAGS
# and LDFLAGS appropriately.
#
# Define NO_DARWIN_PORTS if you are building on Darwin/Mac OS X,
# have DarwinPorts installed in /opt/local, but don't want GIT to
# link against any libraries installed there.  If defined you may
# specify your own (or DarwinPort's) include directories and
# library directories by defining CFLAGS and LDFLAGS appropriately.
#
# Define PPC_SHA1 environment variable when running make to make use of
# a bundled SHA1 routine optimized for PowerPC.
#
# Define ARM_SHA1 environment variable when running make to make use of
# a bundled SHA1 routine optimized for ARM.
#
# Define MOZILLA_SHA1 environment variable when running make to make use of
# a bundled SHA1 routine coming from Mozilla. It is GPL'd and should be fast
# on non-x86 architectures (e.g. PowerPC), while the OpenSSL version (default
# choice) has very fast version optimized for i586.
#
# Define USE_PIC if you need the main git objects to be built with -fPIC
# in order to build and link perl/Git.so.  x86-64 seems to need this.
#
# Define NEEDS_SSL_WITH_CRYPTO if you need -lcrypto with -lssl (Darwin).
#
# Define NEEDS_LIBICONV if linking with libc is not enough (Darwin).
#
# Define NEEDS_SOCKET if linking with libc is not enough (SunOS,
# Patrick Mauritz).
#
# Define NO_MMAP if you want to avoid mmap.
#
# Define WITH_OWN_SUBPROCESS_PY if you want to use with python 2.3.
#
# Define NO_IPV6 if you lack IPv6 support and getaddrinfo().
#
# Define NO_SOCKADDR_STORAGE if your platform does not have struct
# sockaddr_storage.
#
# Define NO_ICONV if your libc does not properly support iconv.
#
# Define NO_ACCURATE_DIFF if your diff program at least sometimes misses
# a missing newline at the end of the file.
#
# Define NO_PYTHON if you want to lose all benefits of the recursive merge.
#
# Define COLLISION_CHECK below if you believe that SHA1's
# 1461501637330902918203684832716283019655932542976 hashes do not give you
# sufficient guarantee that no collisions between objects will ever happen.
#
# Define USE_NSEC below if you want git to care about sub-second file mtimes
# and ctimes. Note that you need recent glibc (at least 2.2.4) for this, and
# it will BREAK YOUR LOCAL DIFFS! show-diff and anything using it will likely
# randomly break unless your underlying filesystem supports those sub-second
# times (my ext3 doesn't).
#
# Define USE_STDEV below if you want git to care about the underlying device
# change being considered an inode change from the update-cache perspective.

GIT-VERSION-FILE: .FORCE-GIT-VERSION-FILE
	@$(SHELL_PATH) ./GIT-VERSION-GEN
-include GIT-VERSION-FILE

uname_S := $(shell sh -c 'uname -s 2>/dev/null || echo not')
uname_M := $(shell sh -c 'uname -m 2>/dev/null || echo not')
uname_O := $(shell sh -c 'uname -o 2>/dev/null || echo not')
uname_R := $(shell sh -c 'uname -r 2>/dev/null || echo not')
uname_P := $(shell sh -c 'uname -p 2>/dev/null || echo not')

# CFLAGS and LDFLAGS are for the users to override from the command line.

CFLAGS = -g -O2 -Wall
LDFLAGS =
ALL_CFLAGS = $(CFLAGS)
ALL_LDFLAGS = $(LDFLAGS)
PERL_CFLAGS =
PERL_LDFLAGS =
STRIP ?= strip

prefix = $(HOME)
bindir = $(prefix)/bin
gitexecdir = $(bindir)
template_dir = $(prefix)/share/git-core/templates/
GIT_PYTHON_DIR = $(prefix)/share/git-core/python
# DESTDIR=

# default configuration for gitweb
GITWEB_CONFIG = gitweb_config.perl
GITWEB_SITENAME =
GITWEB_PROJECTROOT = /pub/git
GITWEB_LIST =
GITWEB_HOMETEXT = indextext.html
GITWEB_CSS = gitweb.css
GITWEB_LOGO = git-logo.png

export prefix bindir gitexecdir template_dir GIT_PYTHON_DIR

CC = gcc
AR = ar
TAR = tar
INSTALL = install
RPMBUILD = rpmbuild

# sparse is architecture-neutral, which means that we need to tell it
# explicitly what architecture to check for. Fix this up for yours..
SPARSE_FLAGS = -D__BIG_ENDIAN__ -D__powerpc__



### --- END CONFIGURATION SECTION ---

# Those must not be GNU-specific; they are shared with perl/ which may
# be built by a different compiler.
BASIC_CFLAGS = $(PERL_CFLAGS)
BASIC_LDFLAGS = $(PERL_LDFLAGS)

SCRIPT_SH = \
	git-bisect.sh git-branch.sh git-checkout.sh \
	git-cherry.sh git-clean.sh git-clone.sh git-commit.sh \
	git-fetch.sh \
	git-ls-remote.sh \
	git-merge-one-file.sh git-parse-remote.sh \
	git-pull.sh git-rebase.sh \
	git-repack.sh git-request-pull.sh git-reset.sh \
	git-resolve.sh git-revert.sh git-sh-setup.sh \
	git-tag.sh git-verify-tag.sh \
	git-applymbox.sh git-applypatch.sh git-am.sh \
	git-merge.sh git-merge-stupid.sh git-merge-octopus.sh \
	git-merge-resolve.sh git-merge-ours.sh \
	git-lost-found.sh git-quiltimport.sh

SCRIPT_PERL = \
	git-archimport.perl git-cvsimport.perl git-relink.perl \
	git-shortlog.perl git-rerere.perl \
	git-annotate.perl git-cvsserver.perl \
	git-svnimport.perl git-cvsexportcommit.perl \
	git-send-email.perl git-svn.perl

SCRIPT_PYTHON = \
	git-merge-recursive.py

SCRIPTS = $(patsubst %.sh,%,$(SCRIPT_SH)) \
	  $(patsubst %.perl,%,$(SCRIPT_PERL)) \
	  $(patsubst %.py,%,$(SCRIPT_PYTHON)) \
	  git-cherry-pick git-status git-instaweb

# The ones that do not have to link with lcrypto, lz nor xdiff.
SIMPLE_PROGRAMS = \
	git-daemon$X

# ... and all the rest that could be moved out of bindir to gitexecdir
PROGRAMS = \
	git-convert-objects$X git-fetch-pack$X git-fsck-objects$X \
	git-hash-object$X git-index-pack$X git-local-fetch$X \
	git-merge-base$X \
	git-merge-index$X git-mktag$X git-mktree$X git-patch-id$X \
	git-peek-remote$X git-receive-pack$X \
	git-send-pack$X git-shell$X \
	git-show-index$X git-ssh-fetch$X \
	git-ssh-upload$X git-unpack-file$X \
	git-update-server-info$X \
	git-upload-pack$X git-verify-pack$X \
	git-pack-redundant$X git-var$X \
<<<<<<< HEAD
	git-describe$X git-merge-tree$X git-blame$X git-imap-send$X \
	git-merge-recur$X
=======
	git-describe$X git-merge-tree$X git-blame$X git-imap-send$X
>>>>>>> 2e3ed670

BUILT_INS = \
	git-format-patch$X git-show$X git-whatchanged$X \
	git-get-tar-commit-id$X \
	$(patsubst builtin-%.o,git-%$X,$(BUILTIN_OBJS))

# what 'all' will build and 'install' will install, in gitexecdir
ALL_PROGRAMS = $(PROGRAMS) $(SIMPLE_PROGRAMS) $(SCRIPTS)

# Backward compatibility -- to be removed after 1.0
PROGRAMS += git-ssh-pull$X git-ssh-push$X

# Set paths to tools early so that they can be used for version tests.
ifndef SHELL_PATH
	SHELL_PATH = /bin/sh
endif
ifndef PERL_PATH
	PERL_PATH = /usr/bin/perl
endif
ifndef PYTHON_PATH
	PYTHON_PATH = /usr/bin/python
endif

PYMODULES = \
	gitMergeCommon.py

LIB_FILE=libgit.a
XDIFF_LIB=xdiff/lib.a

LIB_H = \
	blob.h cache.h commit.h csum-file.h delta.h \
	diff.h object.h pack.h pkt-line.h quote.h refs.h \
	run-command.h strbuf.h tag.h tree.h git-compat-util.h revision.h \
<<<<<<< HEAD
	tree-walk.h log-tree.h dir.h path-list.h unpack-trees.h builtin.h
=======
	tree-walk.h log-tree.h dir.h path-list.h builtin.h
>>>>>>> 2e3ed670

DIFF_OBJS = \
	diff.o diff-lib.o diffcore-break.o diffcore-order.o \
	diffcore-pickaxe.o diffcore-rename.o tree-diff.o combine-diff.o \
	diffcore-delta.o log-tree.o

LIB_OBJS = \
	blob.o commit.o connect.o csum-file.o cache-tree.o base85.o \
	date.o diff-delta.o entry.o exec_cmd.o ident.o lockfile.o \
	object.o pack-check.o patch-delta.o path.o pkt-line.o \
	quote.o read-cache.o refs.o run-command.o dir.o object-refs.o \
	server-info.o setup.o sha1_file.o sha1_name.o strbuf.o \
	tag.o tree.o usage.o config.o environment.o ctype.o copy.o \
	fetch-clone.o revision.o pager.o tree-walk.o xdiff-interface.o \
<<<<<<< HEAD
	alloc.o merge-file.o path-list.o unpack-trees.o help.o $(DIFF_OBJS)
=======
	alloc.o merge-file.o path-list.o help.o $(DIFF_OBJS)
>>>>>>> 2e3ed670

BUILTIN_OBJS = \
	builtin-add.o \
	builtin-apply.o \
	builtin-cat-file.o \
	builtin-checkout-index.o \
	builtin-check-ref-format.o \
	builtin-commit-tree.o \
	builtin-count-objects.o \
	builtin-diff.o \
	builtin-diff-files.o \
	builtin-diff-index.o \
	builtin-diff-stages.o \
	builtin-diff-tree.o \
	builtin-fmt-merge-msg.o \
	builtin-grep.o \
	builtin-init-db.o \
	builtin-log.o \
	builtin-ls-files.o \
	builtin-ls-tree.o \
	builtin-mailinfo.o \
	builtin-mailsplit.o \
	builtin-mv.o \
	builtin-name-rev.o \
	builtin-pack-objects.o \
	builtin-prune.o \
	builtin-prune-packed.o \
	builtin-push.o \
	builtin-read-tree.o \
	builtin-repo-config.o \
	builtin-rev-list.o \
	builtin-rev-parse.o \
	builtin-rm.o \
	builtin-show-branch.o \
	builtin-stripspace.o \
	builtin-symbolic-ref.o \
	builtin-tar-tree.o \
	builtin-unpack-objects.o \
	builtin-update-index.o \
	builtin-update-ref.o \
	builtin-upload-tar.o \
<<<<<<< HEAD
=======
	builtin-verify-pack.o \
>>>>>>> 2e3ed670
	builtin-write-tree.o

GITLIBS = $(LIB_FILE) $(XDIFF_LIB)
EXTLIBS = -lz

#
# Platform specific tweaks
#

# We choose to avoid "if .. else if .. else .. endif endif"
# because maintaining the nesting to match is a pain.  If
# we had "elif" things would have been much nicer...

ifeq ($(uname_S),Linux)
	NO_STRLCPY = YesPlease
endif
ifeq ($(uname_S),GNU/kFreeBSD)
	NO_STRLCPY = YesPlease
endif
ifeq ($(uname_S),Darwin)
	NEEDS_SSL_WITH_CRYPTO = YesPlease
	NEEDS_LIBICONV = YesPlease
	NO_STRLCPY = YesPlease
	ifndef NO_FINK
		ifeq ($(shell test -d /sw/lib && echo y),y)
			BASIC_CFLAGS += -I/sw/include
			BASIC_LDFLAGS += -L/sw/lib
		endif
	endif
	ifndef NO_DARWIN_PORTS
		ifeq ($(shell test -d /opt/local/lib && echo y),y)
			BASIC_CFLAGS += -I/opt/local/include
			BASIC_LDFLAGS += -L/opt/local/lib
		endif
	endif
endif
ifeq ($(uname_S),SunOS)
	NEEDS_SOCKET = YesPlease
	NEEDS_NSL = YesPlease
	SHELL_PATH = /bin/bash
	NO_STRCASESTR = YesPlease
	NO_STRLCPY = YesPlease
	ifeq ($(uname_R),5.8)
		NEEDS_LIBICONV = YesPlease
		NO_UNSETENV = YesPlease
		NO_SETENV = YesPlease
	endif
	ifeq ($(uname_R),5.9)
		NO_UNSETENV = YesPlease
		NO_SETENV = YesPlease
	endif
	INSTALL = ginstall
	TAR = gtar
	BASIC_CFLAGS += -D__EXTENSIONS__
endif
ifeq ($(uname_O),Cygwin)
	NO_D_TYPE_IN_DIRENT = YesPlease
	NO_D_INO_IN_DIRENT = YesPlease
	NO_STRCASESTR = YesPlease
	NO_SYMLINK_HEAD = YesPlease
	NEEDS_LIBICONV = YesPlease
	NO_C99_FORMAT = YesPlease
	# There are conflicting reports about this.
	# On some boxes NO_MMAP is needed, and not so elsewhere.
	# Try uncommenting this if you see things break -- YMMV.
	# NO_MMAP = YesPlease
	NO_IPV6 = YesPlease
	X = .exe
endif
ifeq ($(uname_S),FreeBSD)
	NEEDS_LIBICONV = YesPlease
	BASIC_CFLAGS += -I/usr/local/include
	BASIC_LDFLAGS += -L/usr/local/lib
endif
ifeq ($(uname_S),OpenBSD)
	NO_STRCASESTR = YesPlease
	NEEDS_LIBICONV = YesPlease
	BASIC_CFLAGS += -I/usr/local/include
	BASIC_LDFLAGS += -L/usr/local/lib
endif
ifeq ($(uname_S),NetBSD)
	ifeq ($(shell expr "$(uname_R)" : '[01]\.'),2)
		NEEDS_LIBICONV = YesPlease
	endif
	BASIC_CFLAGS += -I/usr/pkg/include
	BASIC_LDFLAGS += -L/usr/pkg/lib
	ALL_LDFLAGS += -Wl,-rpath,/usr/pkg/lib
endif
ifeq ($(uname_S),AIX)
	NO_STRCASESTR=YesPlease
	NO_STRLCPY = YesPlease
	NEEDS_LIBICONV=YesPlease
endif
ifeq ($(uname_S),IRIX64)
	NO_IPV6=YesPlease
	NO_SETENV=YesPlease
	NO_STRCASESTR=YesPlease
	NO_STRLCPY = YesPlease
	NO_SOCKADDR_STORAGE=YesPlease
	SHELL_PATH=/usr/gnu/bin/bash
	BASIC_CFLAGS += -DPATH_MAX=1024
	# for now, build 32-bit version
	BASIC_LDFLAGS += -L/usr/lib32
endif
ifneq (,$(findstring arm,$(uname_M)))
	ARM_SHA1 = YesPlease
endif
ifeq ($(uname_M),x86_64)
	USE_PIC = YesPlease
endif

-include config.mak.autogen
-include config.mak

ifdef WITH_OWN_SUBPROCESS_PY
	PYMODULES += compat/subprocess.py
else
	ifeq ($(NO_PYTHON),)
		ifneq ($(shell $(PYTHON_PATH) -c 'import subprocess;print"OK"' 2>/dev/null),OK)
			PYMODULES += compat/subprocess.py
		endif
	endif
endif

ifndef NO_CURL
	ifdef CURLDIR
		# This is still problematic -- gcc does not always want -R.
		BASIC_CFLAGS += -I$(CURLDIR)/include
		CURL_LIBCURL = -L$(CURLDIR)/lib -R$(CURLDIR)/lib -lcurl
	else
		CURL_LIBCURL = -lcurl
	endif
	PROGRAMS += git-http-fetch$X
	curl_check := $(shell (echo 070908; curl-config --vernum) | sort -r | sed -ne 2p)
	ifeq "$(curl_check)" "070908"
		ifndef NO_EXPAT
			PROGRAMS += git-http-push$X
		endif
	endif
	ifndef NO_EXPAT
		EXPAT_LIBEXPAT = -lexpat
	endif
endif

ifndef NO_OPENSSL
	OPENSSL_LIBSSL = -lssl
	ifdef OPENSSLDIR
		# Again this may be problematic -- gcc does not always want -R.
		BASIC_CFLAGS += -I$(OPENSSLDIR)/include
		OPENSSL_LINK = -L$(OPENSSLDIR)/lib -R$(OPENSSLDIR)/lib
	else
		OPENSSL_LINK =
	endif
else
	BASIC_CFLAGS += -DNO_OPENSSL
	MOZILLA_SHA1 = 1
	OPENSSL_LIBSSL =
endif
ifdef NEEDS_SSL_WITH_CRYPTO
	LIB_4_CRYPTO = $(OPENSSL_LINK) -lcrypto -lssl
else
	LIB_4_CRYPTO = $(OPENSSL_LINK) -lcrypto
endif
ifdef NEEDS_LIBICONV
	ifdef ICONVDIR
		# Again this may be problematic -- gcc does not always want -R.
		BASIC_CFLAGS += -I$(ICONVDIR)/include
		ICONV_LINK = -L$(ICONVDIR)/lib -R$(ICONVDIR)/lib
	else
		ICONV_LINK =
	endif
	EXTLIBS += $(ICONV_LINK) -liconv
endif
ifdef NEEDS_SOCKET
	EXTLIBS += -lsocket
	SIMPLE_LIB += -lsocket
endif
ifdef NEEDS_NSL
	EXTLIBS += -lnsl
	SIMPLE_LIB += -lnsl
endif
ifdef NO_D_TYPE_IN_DIRENT
	BASIC_CFLAGS += -DNO_D_TYPE_IN_DIRENT
endif
ifdef NO_D_INO_IN_DIRENT
	BASIC_CFLAGS += -DNO_D_INO_IN_DIRENT
endif
ifdef NO_C99_FORMAT
	BASIC_CFLAGS += -DNO_C99_FORMAT
endif
ifdef NO_SYMLINK_HEAD
	BASIC_CFLAGS += -DNO_SYMLINK_HEAD
endif
ifdef NO_STRCASESTR
	COMPAT_CFLAGS += -DNO_STRCASESTR
	COMPAT_OBJS += compat/strcasestr.o
endif
ifdef NO_STRLCPY
	COMPAT_CFLAGS += -DNO_STRLCPY
	COMPAT_OBJS += compat/strlcpy.o
endif
ifdef NO_SETENV
	COMPAT_CFLAGS += -DNO_SETENV
	COMPAT_OBJS += compat/setenv.o
endif
ifdef NO_SETENV
	COMPAT_CFLAGS += -DNO_UNSETENV
	COMPAT_OBJS += compat/unsetenv.o
endif
ifdef NO_MMAP
	COMPAT_CFLAGS += -DNO_MMAP
	COMPAT_OBJS += compat/mmap.o
endif
ifdef NO_IPV6
	BASIC_CFLAGS += -DNO_IPV6
endif
ifdef NO_SOCKADDR_STORAGE
ifdef NO_IPV6
	BASIC_CFLAGS += -Dsockaddr_storage=sockaddr_in
else
	BASIC_CFLAGS += -Dsockaddr_storage=sockaddr_in6
endif
endif
ifdef NO_INET_NTOP
	LIB_OBJS += compat/inet_ntop.o
endif

ifdef NO_ICONV
	BASIC_CFLAGS += -DNO_ICONV
endif

ifdef PPC_SHA1
	SHA1_HEADER = "ppc/sha1.h"
	LIB_OBJS += ppc/sha1.o ppc/sha1ppc.o
else
ifdef ARM_SHA1
	SHA1_HEADER = "arm/sha1.h"
	LIB_OBJS += arm/sha1.o arm/sha1_arm.o
else
ifdef MOZILLA_SHA1
	SHA1_HEADER = "mozilla-sha1/sha1.h"
	LIB_OBJS += mozilla-sha1/sha1.o
else
	SHA1_HEADER = <openssl/sha.h>
	EXTLIBS += $(LIB_4_CRYPTO)
endif
endif
endif
ifdef USE_PIC
	ALL_CFLAGS += -fPIC
endif
ifdef NO_ACCURATE_DIFF
	BASIC_CFLAGS += -DNO_ACCURATE_DIFF
endif

# Shell quote (do not use $(call) to accommodate ancient setups);

SHA1_HEADER_SQ = $(subst ','\'',$(SHA1_HEADER))

DESTDIR_SQ = $(subst ','\'',$(DESTDIR))
bindir_SQ = $(subst ','\'',$(bindir))
gitexecdir_SQ = $(subst ','\'',$(gitexecdir))
template_dir_SQ = $(subst ','\'',$(template_dir))
prefix_SQ = $(subst ','\'',$(prefix))

SHELL_PATH_SQ = $(subst ','\'',$(SHELL_PATH))
PERL_PATH_SQ = $(subst ','\'',$(PERL_PATH))
PYTHON_PATH_SQ = $(subst ','\'',$(PYTHON_PATH))
GIT_PYTHON_DIR_SQ = $(subst ','\'',$(GIT_PYTHON_DIR))

LIBS = $(GITLIBS) $(EXTLIBS)

BASIC_CFLAGS += -DSHA1_HEADER='$(SHA1_HEADER_SQ)' $(COMPAT_CFLAGS)
LIB_OBJS += $(COMPAT_OBJS)

ALL_CFLAGS += $(BASIC_CFLAGS)
ALL_LDFLAGS += $(BASIC_LDFLAGS)

export prefix TAR INSTALL DESTDIR SHELL_PATH template_dir


### Build rules

all: $(ALL_PROGRAMS) $(BUILT_INS) git$X gitk gitweb/gitweb.cgi

all: perl/Makefile
	$(MAKE) -C perl
	$(MAKE) -C templates

strip: $(PROGRAMS) git$X
	$(STRIP) $(STRIP_OPTS) $(PROGRAMS) git$X

git$X: git.c common-cmds.h $(BUILTIN_OBJS) $(GITLIBS) GIT-CFLAGS
	$(CC) -DGIT_VERSION='"$(GIT_VERSION)"' \
		$(ALL_CFLAGS) -o $@ $(filter %.c,$^) \
		$(BUILTIN_OBJS) $(ALL_LDFLAGS) $(LIBS)

help.o: common-cmds.h

$(BUILT_INS): git$X
	rm -f $@ && ln git$X $@

common-cmds.h: Documentation/git-*.txt
	./generate-cmdlist.sh > $@+
	mv $@+ $@

$(patsubst %.sh,%,$(SCRIPT_SH)) : % : %.sh
	rm -f $@ $@+
	sed -e '1s|#!.*/sh|#!$(SHELL_PATH_SQ)|' \
	    -e 's|@@PERL@@|$(PERL_PATH_SQ)|g' \
	    -e 's/@@GIT_VERSION@@/$(GIT_VERSION)/g' \
	    -e 's/@@NO_CURL@@/$(NO_CURL)/g' \
	    -e 's/@@NO_PYTHON@@/$(NO_PYTHON)/g' \
	    $@.sh >$@+
	chmod +x $@+
	mv $@+ $@

$(patsubst %.perl,%,$(SCRIPT_PERL)): perl/Makefile
$(patsubst %.perl,%,$(SCRIPT_PERL)): % : %.perl
	rm -f $@ $@+
	INSTLIBDIR=`$(MAKE) -C perl -s --no-print-directory instlibdir` && \
	sed -e '1{' \
	    -e '	s|#!.*perl|#!$(PERL_PATH_SQ)|' \
	    -e '	h' \
	    -e '	s=.*=use lib (split(/:/, $$ENV{GITPERLLIB} || "@@INSTLIBDIR@@"));=' \
	    -e '	H' \
	    -e '	x' \
	    -e '}' \
	    -e 's|@@INSTLIBDIR@@|'"$$INSTLIBDIR"'|g' \
	    -e 's/@@GIT_VERSION@@/$(GIT_VERSION)/g' \
	    $@.perl >$@+
	chmod +x $@+
	mv $@+ $@

$(patsubst %.py,%,$(SCRIPT_PYTHON)) : % : %.py GIT-CFLAGS
	rm -f $@ $@+
	sed -e '1s|#!.*python|#!$(PYTHON_PATH_SQ)|' \
	    -e 's|@@GIT_PYTHON_PATH@@|$(GIT_PYTHON_DIR_SQ)|g' \
	    -e 's/@@GIT_VERSION@@/$(GIT_VERSION)/g' \
	    $@.py >$@+
	chmod +x $@+
	mv $@+ $@

git-cherry-pick: git-revert
	cp $< $@+
	mv $@+ $@

git-status: git-commit
	cp $< $@+
	mv $@+ $@

gitweb/gitweb.cgi: gitweb/gitweb.perl
	rm -f $@ $@+
	sed -e '1s|#!.*perl|#!$(PERL_PATH_SQ)|' \
	    -e 's|++GIT_VERSION++|$(GIT_VERSION)|g' \
	    -e 's|++GIT_BINDIR++|$(bindir)|g' \
	    -e 's|++GITWEB_CONFIG++|$(GITWEB_CONFIG)|g' \
	    -e 's|++GITWEB_SITENAME++|$(GITWEB_SITENAME)|g' \
	    -e 's|++GITWEB_PROJECTROOT++|$(GITWEB_PROJECTROOT)|g' \
	    -e 's|++GITWEB_LIST++|$(GITWEB_LIST)|g' \
	    -e 's|++GITWEB_HOMETEXT++|$(GITWEB_HOMETEXT)|g' \
	    -e 's|++GITWEB_CSS++|$(GITWEB_CSS)|g' \
	    -e 's|++GITWEB_LOGO++|$(GITWEB_LOGO)|g' \
	    $< >$@+
	chmod +x $@+
	mv $@+ $@

git-instaweb: git-instaweb.sh gitweb/gitweb.cgi gitweb/gitweb.css
	rm -f $@ $@+
	sed -e '1s|#!.*/sh|#!$(SHELL_PATH_SQ)|' \
	    -e 's/@@GIT_VERSION@@/$(GIT_VERSION)/g' \
	    -e 's/@@NO_CURL@@/$(NO_CURL)/g' \
	    -e 's/@@NO_PYTHON@@/$(NO_PYTHON)/g' \
	    -e '/@@GITWEB_CGI@@/r gitweb/gitweb.cgi' \
	    -e '/@@GITWEB_CGI@@/d' \
	    -e '/@@GITWEB_CSS@@/r gitweb/gitweb.css' \
	    -e '/@@GITWEB_CSS@@/d' \
	    $@.sh > $@+
	chmod +x $@+
	mv $@+ $@

configure: configure.ac
	rm -f $@ $<+
	sed -e 's/@@GIT_VERSION@@/$(GIT_VERSION)/g' \
	    $< > $<+
	autoconf -o $@ $<+
	rm -f $<+

# These can record GIT_VERSION
git$X git.spec \
	$(patsubst %.sh,%,$(SCRIPT_SH)) \
	$(patsubst %.perl,%,$(SCRIPT_PERL)) \
	$(patsubst %.py,%,$(SCRIPT_PYTHON)) \
	: GIT-VERSION-FILE

%.o: %.c GIT-CFLAGS
	$(CC) -o $*.o -c $(ALL_CFLAGS) $<
%.o: %.S
	$(CC) -o $*.o -c $(ALL_CFLAGS) $<

exec_cmd.o: exec_cmd.c GIT-CFLAGS
	$(CC) -o $*.o -c $(ALL_CFLAGS) '-DGIT_EXEC_PATH="$(gitexecdir_SQ)"' $<
builtin-init-db.o: builtin-init-db.c GIT-CFLAGS
	$(CC) -o $*.o -c $(ALL_CFLAGS) -DDEFAULT_GIT_TEMPLATE_DIR='"$(template_dir_SQ)"' $<

http.o: http.c GIT-CFLAGS
	$(CC) -o $*.o -c $(ALL_CFLAGS) -DGIT_USER_AGENT='"git/$(GIT_VERSION)"' $<

ifdef NO_EXPAT
http-fetch.o: http-fetch.c http.h GIT-CFLAGS
	$(CC) -o $*.o -c $(ALL_CFLAGS) -DNO_EXPAT $<
endif

git-%$X: %.o $(GITLIBS)
	$(CC) $(ALL_CFLAGS) -o $@ $(ALL_LDFLAGS) $(filter %.o,$^) $(LIBS)

$(SIMPLE_PROGRAMS) : $(LIB_FILE)
$(SIMPLE_PROGRAMS) : git-%$X : %.o
	$(CC) $(ALL_CFLAGS) -o $@ $(ALL_LDFLAGS) $(filter %.o,$^) \
		$(LIB_FILE) $(SIMPLE_LIB)

ssh-pull.o: ssh-fetch.c
ssh-push.o: ssh-upload.c
git-local-fetch$X: fetch.o
git-ssh-fetch$X: rsh.o fetch.o
git-ssh-upload$X: rsh.o
git-ssh-pull$X: rsh.o fetch.o
git-ssh-push$X: rsh.o

git-imap-send$X: imap-send.o $(LIB_FILE)

http.o http-fetch.o http-push.o: http.h
git-http-fetch$X: fetch.o http.o http-fetch.o $(GITLIBS)
	$(CC) $(ALL_CFLAGS) -o $@ $(ALL_LDFLAGS) $(filter %.o,$^) \
		$(LIBS) $(CURL_LIBCURL) $(EXPAT_LIBEXPAT)

git-http-push$X: revision.o http.o http-push.o $(GITLIBS)
	$(CC) $(ALL_CFLAGS) -o $@ $(ALL_LDFLAGS) $(filter %.o,$^) \
		$(LIBS) $(CURL_LIBCURL) $(EXPAT_LIBEXPAT)

merge-recursive.o path-list.o: path-list.h
git-merge-recur$X: merge-recursive.o path-list.o $(GITLIBS)
	$(CC) $(ALL_CFLAGS) -o $@ $(ALL_LDFLAGS) $(filter %.o,$^) \
		$(LIBS)

$(LIB_OBJS) $(BUILTIN_OBJS): $(LIB_H)
$(patsubst git-%$X,%.o,$(PROGRAMS)): $(LIB_H) $(wildcard */*.h)
$(DIFF_OBJS): diffcore.h

$(LIB_FILE): $(LIB_OBJS)
	rm -f $@ && $(AR) rcs $@ $(LIB_OBJS)

XDIFF_OBJS=xdiff/xdiffi.o xdiff/xprepare.o xdiff/xutils.o xdiff/xemit.o

$(XDIFF_LIB): $(XDIFF_OBJS)
	rm -f $@ && $(AR) rcs $@ $(XDIFF_OBJS)


PERL_DEFINE = $(BASIC_CFLAGS) -DGIT_VERSION='"$(GIT_VERSION)"'
PERL_DEFINE_SQ = $(subst ','\'',$(PERL_DEFINE))
PERL_LIBS = $(BASIC_LDFLAGS) $(EXTLIBS)
PERL_LIBS_SQ = $(subst ','\'',$(PERL_LIBS))
perl/Makefile: perl/Git.pm perl/Makefile.PL GIT-CFLAGS
	(cd perl && $(PERL_PATH) Makefile.PL \
		PREFIX='$(prefix_SQ)' \
		DEFINE='$(PERL_DEFINE_SQ)' \
		LIBS='$(PERL_LIBS_SQ)')

doc:
	$(MAKE) -C Documentation all

TAGS:
	rm -f TAGS
	find . -name '*.[hcS]' -print | xargs etags -a

tags:
	rm -f tags
	find . -name '*.[hcS]' -print | xargs ctags -a

### Detect prefix changes
TRACK_CFLAGS = $(subst ','\'',$(ALL_CFLAGS)):$(GIT_PYTHON_DIR_SQ):\
             $(bindir_SQ):$(gitexecdir_SQ):$(template_dir_SQ):$(prefix_SQ)

GIT-CFLAGS: .FORCE-GIT-CFLAGS
	@FLAGS='$(TRACK_CFLAGS)'; \
	    if test x"$$FLAGS" != x"`cat GIT-CFLAGS 2>/dev/null`" ; then \
		echo 1>&2 "    * new build flags or prefix"; \
		echo "$$FLAGS" >GIT-CFLAGS; \
            fi

### Testing rules

# GNU make supports exporting all variables by "export" without parameters.
# However, the environment gets quite big, and some programs have problems
# with that.

export NO_PYTHON
export NO_SVN_TESTS

test: all
	$(MAKE) -C t/ all

test-date$X: test-date.c date.o ctype.o
	$(CC) $(ALL_CFLAGS) -o $@ $(ALL_LDFLAGS) test-date.c date.o ctype.o

test-delta$X: test-delta.c diff-delta.o patch-delta.o
	$(CC) $(ALL_CFLAGS) -o $@ $(ALL_LDFLAGS) $^

test-dump-cache-tree$X: dump-cache-tree.o $(GITLIBS)
	$(CC) $(ALL_CFLAGS) -o $@ $(ALL_LDFLAGS) $(filter %.o,$^) $(LIBS)

test-sha1$X: test-sha1.o $(GITLIBS)
	$(CC) $(ALL_CFLAGS) -o $@ $(ALL_LDFLAGS) $(filter %.o,$^) $(LIBS)

check-sha1:: test-sha1$X
	./test-sha1.sh

check:
	for i in *.c; do sparse $(ALL_CFLAGS) $(SPARSE_FLAGS) $$i || exit; done



### Installation rules

install: all
	$(INSTALL) -d -m755 '$(DESTDIR_SQ)$(bindir_SQ)'
	$(INSTALL) -d -m755 '$(DESTDIR_SQ)$(gitexecdir_SQ)'
	$(INSTALL) $(ALL_PROGRAMS) '$(DESTDIR_SQ)$(gitexecdir_SQ)'
	$(INSTALL) git$X gitk '$(DESTDIR_SQ)$(bindir_SQ)'
	$(MAKE) -C templates DESTDIR='$(DESTDIR_SQ)' install
	$(MAKE) -C perl install
	$(INSTALL) -d -m755 '$(DESTDIR_SQ)$(GIT_PYTHON_DIR_SQ)'
	$(INSTALL) $(PYMODULES) '$(DESTDIR_SQ)$(GIT_PYTHON_DIR_SQ)'
	if test 'z$(bindir_SQ)' != 'z$(gitexecdir_SQ)'; \
	then \
		ln -f '$(DESTDIR_SQ)$(bindir_SQ)/git$X' \
			'$(DESTDIR_SQ)$(gitexecdir_SQ)/git$X' || \
		cp '$(DESTDIR_SQ)$(bindir_SQ)/git$X' \
			'$(DESTDIR_SQ)$(gitexecdir_SQ)/git$X'; \
	fi
	$(foreach p,$(BUILT_INS), rm -f '$(DESTDIR_SQ)$(gitexecdir_SQ)/$p' && ln '$(DESTDIR_SQ)$(gitexecdir_SQ)/git$X' '$(DESTDIR_SQ)$(gitexecdir_SQ)/$p' ;)

install-doc:
	$(MAKE) -C Documentation install




### Maintainer's dist rules

git.spec: git.spec.in
	sed -e 's/@@VERSION@@/$(GIT_VERSION)/g' < $< > $@+
	mv $@+ $@

GIT_TARNAME=git-$(GIT_VERSION)
dist: git.spec git-tar-tree
	./git-tar-tree HEAD^{tree} $(GIT_TARNAME) > $(GIT_TARNAME).tar
	@mkdir -p $(GIT_TARNAME)
	@cp git.spec $(GIT_TARNAME)
	@echo $(GIT_VERSION) > $(GIT_TARNAME)/version
	$(TAR) rf $(GIT_TARNAME).tar \
		$(GIT_TARNAME)/git.spec $(GIT_TARNAME)/version
	@rm -rf $(GIT_TARNAME)
	gzip -f -9 $(GIT_TARNAME).tar

rpm: dist
	$(RPMBUILD) -ta $(GIT_TARNAME).tar.gz

htmldocs = git-htmldocs-$(GIT_VERSION)
manpages = git-manpages-$(GIT_VERSION)
dist-doc:
	rm -fr .doc-tmp-dir
	mkdir .doc-tmp-dir
	$(MAKE) -C Documentation WEBDOC_DEST=../.doc-tmp-dir install-webdoc
	cd .doc-tmp-dir && $(TAR) cf ../$(htmldocs).tar .
	gzip -n -9 -f $(htmldocs).tar
	:
	rm -fr .doc-tmp-dir
	mkdir .doc-tmp-dir .doc-tmp-dir/man1 .doc-tmp-dir/man7
	$(MAKE) -C Documentation DESTDIR=./ \
		man1dir=../.doc-tmp-dir/man1 \
		man7dir=../.doc-tmp-dir/man7 \
		install
	cd .doc-tmp-dir && $(TAR) cf ../$(manpages).tar .
	gzip -n -9 -f $(manpages).tar
	rm -fr .doc-tmp-dir

### Cleaning rules

clean:
	rm -f *.o mozilla-sha1/*.o arm/*.o ppc/*.o compat/*.o xdiff/*.o \
		$(LIB_FILE) $(XDIFF_LIB)
	rm -f $(ALL_PROGRAMS) $(BUILT_INS) git$X
	rm -f *.spec *.pyc *.pyo */*.pyc */*.pyo common-cmds.h TAGS tags
	rm -rf autom4te.cache
	rm -f configure config.log config.mak.autogen config.mak.append config.status config.cache
	rm -rf $(GIT_TARNAME) .doc-tmp-dir
	rm -f $(GIT_TARNAME).tar.gz git-core_$(GIT_VERSION)-*.tar.gz
	rm -f $(htmldocs).tar.gz $(manpages).tar.gz
	rm -f gitweb/gitweb.cgi
	$(MAKE) -C Documentation/ clean
	[ ! -f perl/Makefile ] || $(MAKE) -C perl/ clean || $(MAKE) -C perl/ clean
	rm -f perl/ppport.h perl/Makefile.old
	$(MAKE) -C templates/ clean
	$(MAKE) -C t/ clean
	rm -f GIT-VERSION-FILE GIT-CFLAGS

.PHONY: all install clean strip
.PHONY: .FORCE-GIT-VERSION-FILE TAGS tags .FORCE-GIT-CFLAGS

### Check documentation
#
check-docs::
	@for v in $(ALL_PROGRAMS) $(BUILT_INS) git$X gitk; \
	do \
		case "$$v" in \
		git-merge-octopus | git-merge-ours | git-merge-recursive | \
		git-merge-resolve | git-merge-stupid | git-merge-recur | \
		git-ssh-pull | git-ssh-push ) continue ;; \
		esac ; \
		test -f "Documentation/$$v.txt" || \
		echo "no doc: $$v"; \
		grep -q "^gitlink:$$v\[[0-9]\]::" Documentation/git.txt || \
		case "$$v" in \
		git) ;; \
		*) echo "no link: $$v";; \
		esac ; \
	done | sort<|MERGE_RESOLUTION|>--- conflicted
+++ resolved
@@ -203,12 +203,8 @@
 	git-update-server-info$X \
 	git-upload-pack$X git-verify-pack$X \
 	git-pack-redundant$X git-var$X \
-<<<<<<< HEAD
 	git-describe$X git-merge-tree$X git-blame$X git-imap-send$X \
 	git-merge-recur$X
-=======
-	git-describe$X git-merge-tree$X git-blame$X git-imap-send$X
->>>>>>> 2e3ed670
 
 BUILT_INS = \
 	git-format-patch$X git-show$X git-whatchanged$X \
@@ -242,11 +238,7 @@
 	blob.h cache.h commit.h csum-file.h delta.h \
 	diff.h object.h pack.h pkt-line.h quote.h refs.h \
 	run-command.h strbuf.h tag.h tree.h git-compat-util.h revision.h \
-<<<<<<< HEAD
 	tree-walk.h log-tree.h dir.h path-list.h unpack-trees.h builtin.h
-=======
-	tree-walk.h log-tree.h dir.h path-list.h builtin.h
->>>>>>> 2e3ed670
 
 DIFF_OBJS = \
 	diff.o diff-lib.o diffcore-break.o diffcore-order.o \
@@ -261,11 +253,7 @@
 	server-info.o setup.o sha1_file.o sha1_name.o strbuf.o \
 	tag.o tree.o usage.o config.o environment.o ctype.o copy.o \
 	fetch-clone.o revision.o pager.o tree-walk.o xdiff-interface.o \
-<<<<<<< HEAD
 	alloc.o merge-file.o path-list.o unpack-trees.o help.o $(DIFF_OBJS)
-=======
-	alloc.o merge-file.o path-list.o help.o $(DIFF_OBJS)
->>>>>>> 2e3ed670
 
 BUILTIN_OBJS = \
 	builtin-add.o \
@@ -307,10 +295,7 @@
 	builtin-update-index.o \
 	builtin-update-ref.o \
 	builtin-upload-tar.o \
-<<<<<<< HEAD
-=======
 	builtin-verify-pack.o \
->>>>>>> 2e3ed670
 	builtin-write-tree.o
 
 GITLIBS = $(LIB_FILE) $(XDIFF_LIB)
