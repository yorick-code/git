--- conflicted
+++ resolved
@@ -559,13 +559,9 @@
 	SNPRINTF_RETURNS_BOGUS = YesPlease
 	NO_SVN_TESTS = YesPlease
 	NO_PERL_MAKEMAKER = YesPlease
-<<<<<<< HEAD
 	NO_R_TO_GCC_LINKER = YesPlease
 	INTERNAL_QSORT = YesPlease
-	NO_EXTRA_PROGRAMS = YesPlease
-=======
 	NO_POSIX_ONLY_PROGRAMS = YesPlease
->>>>>>> 239cf481
 	COMPAT_CFLAGS += -D__USE_MINGW_ACCESS -DNOGDI -Icompat
 	COMPAT_CFLAGS += -DSNPRINTF_SIZE_CORR=1
 	COMPAT_CFLAGS += -DSTRIP_EXTENSION=\".exe\"
