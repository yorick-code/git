--- conflicted
+++ resolved
@@ -746,11 +746,8 @@
 	COMPAT_OBJS += compat/mingw.o compat/fnmatch.o compat/regex.o compat/winansi.o
 	EXTLIBS += -lws2_32
 	X = .exe
-<<<<<<< HEAD
 	NOEXECTEMPL = .noexec
-=======
 	gitexecdir = $(bindir)
->>>>>>> cac548b2
 	template_dir = ../share/git-core/templates/
 	ETC_GITCONFIG = ../etc/gitconfig
 	htmldir=../doc/git/html/
@@ -1072,7 +1069,7 @@
 	$(QUIET_SUBDIR0)gitk-git $(QUIET_SUBDIR1) all
 endif
 	$(QUIET_SUBDIR0)perl $(QUIET_SUBDIR1) PERL_PATH='$(PERL_PATH_SQ)' prefix='$(prefix_SQ)' all
-	$(QUIET_SUBDIR0)templates $(QUIET_SUBDIR1) NOEXECTEMPL='$(NOEXECTEMPL)'
+	$(QUIET_SUBDIR0)templates $(QUIET_SUBDIR1)
 
 strip: $(PROGRAMS) git$X
 	$(STRIP) $(STRIP_OPTS) $(PROGRAMS) git$X
