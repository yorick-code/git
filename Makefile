--- conflicted
+++ resolved
@@ -168,14 +168,12 @@
 # your external grep (e.g., if your system lacks grep, if its grep is
 # broken, or spawning external process is slower than built-in grep git has).
 #
-<<<<<<< HEAD
-# Define USE_NED_ALLOCATOR if you want to replace the platforms default
-# memory allocators with the nedmalloc allocator written by Niall Douglas.
-=======
 # Define UNRELIABLE_FSTAT if your system's fstat does not return the same
 # information on a not yet closed file that lstat would return for the same
 # file after it was closed.
->>>>>>> f29ac4f1
+#
+# Define USE_NED_ALLOCATOR if you want to replace the platforms default
+# memory allocators with the nedmalloc allocator written by Niall Douglas.
 
 GIT-VERSION-FILE: .FORCE-GIT-VERSION-FILE
 	@$(SHELL_PATH) ./GIT-VERSION-GEN
@@ -845,11 +843,8 @@
 	NO_ST_BLOCKS_IN_STRUCT_STAT = YesPlease
 	NO_NSEC = YesPlease
 	USE_WIN32_MMAP = YesPlease
-<<<<<<< HEAD
 	USE_NED_ALLOCATOR = YesPlease
-=======
 	UNRELIABLE_FSTAT = UnfortunatelyYes
->>>>>>> f29ac4f1
 	COMPAT_CFLAGS += -D__USE_MINGW_ACCESS -DNOGDI -Icompat -Icompat/regex -Icompat/fnmatch
 	COMPAT_CFLAGS += -DSTRIP_EXTENSION=\".exe\"
 	COMPAT_OBJS += compat/mingw.o compat/fnmatch/fnmatch.o compat/regex/regex.o compat/winansi.o
