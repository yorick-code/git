/*
(See Documentation/git-fast-import.txt for maintained documentation.)
Format of STDIN stream:

  stream ::= cmd*;

  cmd ::= new_blob
        | new_commit
        | new_tag
        | reset_branch
        | checkpoint
        | progress
        ;

  new_blob ::= 'blob' lf
    mark?
    file_content;
  file_content ::= data;

  new_commit ::= 'commit' sp ref_str lf
    mark?
    ('author' (sp name)? sp '<' email '>' sp when lf)?
    'committer' (sp name)? sp '<' email '>' sp when lf
    commit_msg
    ('from' sp committish lf)?
    ('merge' sp committish lf)*
    file_change*
    lf?;
  commit_msg ::= data;

  file_change ::= file_clr
    | file_del
    | file_rnm
    | file_cpy
    | file_obm
    | file_inm;
  file_clr ::= 'deleteall' lf;
  file_del ::= 'D' sp path_str lf;
  file_rnm ::= 'R' sp path_str sp path_str lf;
  file_cpy ::= 'C' sp path_str sp path_str lf;
  file_obm ::= 'M' sp mode sp (hexsha1 | idnum) sp path_str lf;
  file_inm ::= 'M' sp mode sp 'inline' sp path_str lf
    data;
  note_obm ::= 'N' sp (hexsha1 | idnum) sp committish lf;
  note_inm ::= 'N' sp 'inline' sp committish lf
    data;

  new_tag ::= 'tag' sp tag_str lf
    'from' sp committish lf
    ('tagger' (sp name)? sp '<' email '>' sp when lf)?
    tag_msg;
  tag_msg ::= data;

  reset_branch ::= 'reset' sp ref_str lf
    ('from' sp committish lf)?
    lf?;

  checkpoint ::= 'checkpoint' lf
    lf?;

  progress ::= 'progress' sp not_lf* lf
    lf?;

     # note: the first idnum in a stream should be 1 and subsequent
     # idnums should not have gaps between values as this will cause
     # the stream parser to reserve space for the gapped values.  An
     # idnum can be updated in the future to a new object by issuing
     # a new mark directive with the old idnum.
     #
  mark ::= 'mark' sp idnum lf;
  data ::= (delimited_data | exact_data)
    lf?;

    # note: delim may be any string but must not contain lf.
    # data_line may contain any data but must not be exactly
    # delim.
  delimited_data ::= 'data' sp '<<' delim lf
    (data_line lf)*
    delim lf;

     # note: declen indicates the length of binary_data in bytes.
     # declen does not include the lf preceding the binary data.
     #
  exact_data ::= 'data' sp declen lf
    binary_data;

     # note: quoted strings are C-style quoting supporting \c for
     # common escapes of 'c' (e..g \n, \t, \\, \") or \nnn where nnn
     # is the signed byte value in octal.  Note that the only
     # characters which must actually be escaped to protect the
     # stream formatting is: \, " and LF.  Otherwise these values
     # are UTF8.
     #
  committish  ::= (ref_str | hexsha1 | sha1exp_str | idnum);
  ref_str     ::= ref;
  sha1exp_str ::= sha1exp;
  tag_str     ::= tag;
  path_str    ::= path    | '"' quoted(path)    '"' ;
  mode        ::= '100644' | '644'
                | '100755' | '755'
                | '120000'
                ;

  declen ::= # unsigned 32 bit value, ascii base10 notation;
  bigint ::= # unsigned integer value, ascii base10 notation;
  binary_data ::= # file content, not interpreted;

  when         ::= raw_when | rfc2822_when;
  raw_when     ::= ts sp tz;
  rfc2822_when ::= # Valid RFC 2822 date and time;

  sp ::= # ASCII space character;
  lf ::= # ASCII newline (LF) character;

     # note: a colon (':') must precede the numerical value assigned to
     # an idnum.  This is to distinguish it from a ref or tag name as
     # GIT does not permit ':' in ref or tag strings.
     #
  idnum   ::= ':' bigint;
  path    ::= # GIT style file path, e.g. "a/b/c";
  ref     ::= # GIT ref name, e.g. "refs/heads/MOZ_GECKO_EXPERIMENT";
  tag     ::= # GIT tag name, e.g. "FIREFOX_1_5";
  sha1exp ::= # Any valid GIT SHA1 expression;
  hexsha1 ::= # SHA1 in hexadecimal format;

     # note: name and email are UTF8 strings, however name must not
     # contain '<' or lf and email must not contain any of the
     # following: '<', '>', lf.
     #
  name  ::= # valid GIT author/committer name;
  email ::= # valid GIT author/committer email;
  ts    ::= # time since the epoch in seconds, ascii base10 notation;
  tz    ::= # GIT style timezone;

     # note: comments may appear anywhere in the input, except
     # within a data command.  Any form of the data command
     # always escapes the related input from comment processing.
     #
     # In case it is not clear, the '#' that starts the comment
     # must be the first character on that line (an lf
     # preceded it).
     #
  comment ::= '#' not_lf* lf;
  not_lf  ::= # Any byte that is not ASCII newline (LF);
*/

#include "builtin.h"
#include "cache.h"
#include "object.h"
#include "blob.h"
#include "tree.h"
#include "commit.h"
#include "delta.h"
#include "pack.h"
#include "refs.h"
#include "csum-file.h"
#include "quote.h"
#include "exec_cmd.h"

#define PACK_ID_BITS 16
#define MAX_PACK_ID ((1<<PACK_ID_BITS)-1)
#define DEPTH_BITS 13
#define MAX_DEPTH ((1<<DEPTH_BITS)-1)

struct object_entry
{
	struct object_entry *next;
	uint32_t offset;
	uint32_t type : TYPE_BITS,
		pack_id : PACK_ID_BITS,
		depth : DEPTH_BITS;
	unsigned char sha1[20];
};

struct object_entry_pool
{
	struct object_entry_pool *next_pool;
	struct object_entry *next_free;
	struct object_entry *end;
	struct object_entry entries[FLEX_ARRAY]; /* more */
};

struct mark_set
{
	union {
		struct object_entry *marked[1024];
		struct mark_set *sets[1024];
	} data;
	unsigned int shift;
};

struct last_object
{
	struct strbuf data;
	uint32_t offset;
	unsigned int depth;
	unsigned no_swap : 1;
};

struct mem_pool
{
	struct mem_pool *next_pool;
	char *next_free;
	char *end;
	uintmax_t space[FLEX_ARRAY]; /* more */
};

struct atom_str
{
	struct atom_str *next_atom;
	unsigned short str_len;
	char str_dat[FLEX_ARRAY]; /* more */
};

struct tree_content;
struct tree_entry
{
	struct tree_content *tree;
	struct atom_str *name;
	struct tree_entry_ms
	{
		uint16_t mode;
		unsigned char sha1[20];
	} versions[2];
};

struct tree_content
{
	unsigned int entry_capacity; /* must match avail_tree_content */
	unsigned int entry_count;
	unsigned int delta_depth;
	struct tree_entry *entries[FLEX_ARRAY]; /* more */
};

struct avail_tree_content
{
	unsigned int entry_capacity; /* must match tree_content */
	struct avail_tree_content *next_avail;
};

struct branch
{
	struct branch *table_next_branch;
	struct branch *active_next_branch;
	const char *name;
	struct tree_entry branch_tree;
	uintmax_t last_commit;
	uintmax_t num_notes;
	unsigned active : 1;
	unsigned pack_id : PACK_ID_BITS;
	unsigned char sha1[20];
};

struct tag
{
	struct tag *next_tag;
	const char *name;
	unsigned int pack_id;
	unsigned char sha1[20];
};

struct hash_list
{
	struct hash_list *next;
	unsigned char sha1[20];
};

typedef enum {
	WHENSPEC_RAW = 1,
	WHENSPEC_RFC2822,
	WHENSPEC_NOW,
} whenspec_type;

struct recent_command
{
	struct recent_command *prev;
	struct recent_command *next;
	char *buf;
};

/* Configured limits on output */
static unsigned long max_depth = 10;
static off_t max_packsize = (1LL << 32) - 1;
static uintmax_t big_file_threshold = 512 * 1024 * 1024;
static int force_update;
static int pack_compression_level = Z_DEFAULT_COMPRESSION;
static int pack_compression_seen;

/* Stats and misc. counters */
static uintmax_t alloc_count;
static uintmax_t marks_set_count;
static uintmax_t object_count_by_type[1 << TYPE_BITS];
static uintmax_t duplicate_count_by_type[1 << TYPE_BITS];
static uintmax_t delta_count_by_type[1 << TYPE_BITS];
static unsigned long object_count;
static unsigned long branch_count;
static unsigned long branch_load_count;
static int failure;
static FILE *pack_edges;
static unsigned int show_stats = 1;
static int global_argc;
static const char **global_argv;

/* Memory pools */
static size_t mem_pool_alloc = 2*1024*1024 - sizeof(struct mem_pool);
static size_t total_allocd;
static struct mem_pool *mem_pool;

/* Atom management */
static unsigned int atom_table_sz = 4451;
static unsigned int atom_cnt;
static struct atom_str **atom_table;

/* The .pack file being generated */
static unsigned int pack_id;
static struct packed_git *pack_data;
static struct packed_git **all_packs;
static unsigned long pack_size;

/* Table of objects we've written. */
static unsigned int object_entry_alloc = 5000;
static struct object_entry_pool *blocks;
static struct object_entry *object_table[1 << 16];
static struct mark_set *marks;
static const char *export_marks_file;
static const char *import_marks_file;
static int import_marks_file_from_stream;
static int relative_marks_paths;

/* Our last blob */
static struct last_object last_blob = { STRBUF_INIT, 0, 0, 0 };

/* Tree management */
static unsigned int tree_entry_alloc = 1000;
static void *avail_tree_entry;
static unsigned int avail_tree_table_sz = 100;
static struct avail_tree_content **avail_tree_table;
static struct strbuf old_tree = STRBUF_INIT;
static struct strbuf new_tree = STRBUF_INIT;

/* Branch data */
static unsigned long max_active_branches = 5;
static unsigned long cur_active_branches;
static unsigned long branch_table_sz = 1039;
static struct branch **branch_table;
static struct branch *active_branches;

/* Tag data */
static struct tag *first_tag;
static struct tag *last_tag;

/* Input stream parsing */
static whenspec_type whenspec = WHENSPEC_RAW;
static struct strbuf command_buf = STRBUF_INIT;
static int unread_command_buf;
static struct recent_command cmd_hist = {&cmd_hist, &cmd_hist, NULL};
static struct recent_command *cmd_tail = &cmd_hist;
static struct recent_command *rc_free;
static unsigned int cmd_save = 100;
static uintmax_t next_mark;
static struct strbuf new_data = STRBUF_INIT;
static int seen_data_command;

static void parse_argv(void);

static void write_branch_report(FILE *rpt, struct branch *b)
{
	fprintf(rpt, "%s:\n", b->name);

	fprintf(rpt, "  status      :");
	if (b->active)
		fputs(" active", rpt);
	if (b->branch_tree.tree)
		fputs(" loaded", rpt);
	if (is_null_sha1(b->branch_tree.versions[1].sha1))
		fputs(" dirty", rpt);
	fputc('\n', rpt);

	fprintf(rpt, "  tip commit  : %s\n", sha1_to_hex(b->sha1));
	fprintf(rpt, "  old tree    : %s\n", sha1_to_hex(b->branch_tree.versions[0].sha1));
	fprintf(rpt, "  cur tree    : %s\n", sha1_to_hex(b->branch_tree.versions[1].sha1));
	fprintf(rpt, "  commit clock: %" PRIuMAX "\n", b->last_commit);

	fputs("  last pack   : ", rpt);
	if (b->pack_id < MAX_PACK_ID)
		fprintf(rpt, "%u", b->pack_id);
	fputc('\n', rpt);

	fputc('\n', rpt);
}

static void dump_marks_helper(FILE *, uintmax_t, struct mark_set *);

static void write_crash_report(const char *err)
{
	char *loc = git_path("fast_import_crash_%"PRIuMAX, (uintmax_t) getpid());
	FILE *rpt = fopen(loc, "w");
	struct branch *b;
	unsigned long lu;
	struct recent_command *rc;

	if (!rpt) {
		error("can't write crash report %s: %s", loc, strerror(errno));
		return;
	}

	fprintf(stderr, "fast-import: dumping crash report to %s\n", loc);

	fprintf(rpt, "fast-import crash report:\n");
	fprintf(rpt, "    fast-import process: %"PRIuMAX"\n", (uintmax_t) getpid());
	fprintf(rpt, "    parent process     : %"PRIuMAX"\n", (uintmax_t) getppid());
	fprintf(rpt, "    at %s\n", show_date(time(NULL), 0, DATE_LOCAL));
	fputc('\n', rpt);

	fputs("fatal: ", rpt);
	fputs(err, rpt);
	fputc('\n', rpt);

	fputc('\n', rpt);
	fputs("Most Recent Commands Before Crash\n", rpt);
	fputs("---------------------------------\n", rpt);
	for (rc = cmd_hist.next; rc != &cmd_hist; rc = rc->next) {
		if (rc->next == &cmd_hist)
			fputs("* ", rpt);
		else
			fputs("  ", rpt);
		fputs(rc->buf, rpt);
		fputc('\n', rpt);
	}

	fputc('\n', rpt);
	fputs("Active Branch LRU\n", rpt);
	fputs("-----------------\n", rpt);
	fprintf(rpt, "    active_branches = %lu cur, %lu max\n",
		cur_active_branches,
		max_active_branches);
	fputc('\n', rpt);
	fputs("  pos  clock name\n", rpt);
	fputs("  ~~~~~~~~~~~~~~~~~~~~~~~~~~~~~~~~~~~~~~~~~~~~~\n", rpt);
	for (b = active_branches, lu = 0; b; b = b->active_next_branch)
		fprintf(rpt, "  %2lu) %6" PRIuMAX" %s\n",
			++lu, b->last_commit, b->name);

	fputc('\n', rpt);
	fputs("Inactive Branches\n", rpt);
	fputs("-----------------\n", rpt);
	for (lu = 0; lu < branch_table_sz; lu++) {
		for (b = branch_table[lu]; b; b = b->table_next_branch)
			write_branch_report(rpt, b);
	}

	if (first_tag) {
		struct tag *tg;
		fputc('\n', rpt);
		fputs("Annotated Tags\n", rpt);
		fputs("--------------\n", rpt);
		for (tg = first_tag; tg; tg = tg->next_tag) {
			fputs(sha1_to_hex(tg->sha1), rpt);
			fputc(' ', rpt);
			fputs(tg->name, rpt);
			fputc('\n', rpt);
		}
	}

	fputc('\n', rpt);
	fputs("Marks\n", rpt);
	fputs("-----\n", rpt);
	if (export_marks_file)
		fprintf(rpt, "  exported to %s\n", export_marks_file);
	else
		dump_marks_helper(rpt, 0, marks);

	fputc('\n', rpt);
	fputs("-------------------\n", rpt);
	fputs("END OF CRASH REPORT\n", rpt);
	fclose(rpt);
}

static void end_packfile(void);
static void unkeep_all_packs(void);
static void dump_marks(void);

static NORETURN void die_nicely(const char *err, va_list params)
{
	static int zombie;
	char message[2 * PATH_MAX];

	vsnprintf(message, sizeof(message), err, params);
	fputs("fatal: ", stderr);
	fputs(message, stderr);
	fputc('\n', stderr);

	if (!zombie) {
		zombie = 1;
		write_crash_report(message);
		end_packfile();
		unkeep_all_packs();
		dump_marks();
	}
	exit(128);
}

static void alloc_objects(unsigned int cnt)
{
	struct object_entry_pool *b;

	b = xmalloc(sizeof(struct object_entry_pool)
		+ cnt * sizeof(struct object_entry));
	b->next_pool = blocks;
	b->next_free = b->entries;
	b->end = b->entries + cnt;
	blocks = b;
	alloc_count += cnt;
}

static struct object_entry *new_object(unsigned char *sha1)
{
	struct object_entry *e;

	if (blocks->next_free == blocks->end)
		alloc_objects(object_entry_alloc);

	e = blocks->next_free++;
	hashcpy(e->sha1, sha1);
	return e;
}

static struct object_entry *find_object(unsigned char *sha1)
{
	unsigned int h = sha1[0] << 8 | sha1[1];
	struct object_entry *e;
	for (e = object_table[h]; e; e = e->next)
		if (!hashcmp(sha1, e->sha1))
			return e;
	return NULL;
}

static struct object_entry *insert_object(unsigned char *sha1)
{
	unsigned int h = sha1[0] << 8 | sha1[1];
	struct object_entry *e = object_table[h];
	struct object_entry *p = NULL;

	while (e) {
		if (!hashcmp(sha1, e->sha1))
			return e;
		p = e;
		e = e->next;
	}

	e = new_object(sha1);
	e->next = NULL;
	e->offset = 0;
	if (p)
		p->next = e;
	else
		object_table[h] = e;
	return e;
}

static unsigned int hc_str(const char *s, size_t len)
{
	unsigned int r = 0;
	while (len-- > 0)
		r = r * 31 + *s++;
	return r;
}

static void *pool_alloc(size_t len)
{
	struct mem_pool *p;
	void *r;

	/* round up to a 'uintmax_t' alignment */
	if (len & (sizeof(uintmax_t) - 1))
		len += sizeof(uintmax_t) - (len & (sizeof(uintmax_t) - 1));

	for (p = mem_pool; p; p = p->next_pool)
		if ((p->end - p->next_free >= len))
			break;

	if (!p) {
		if (len >= (mem_pool_alloc/2)) {
			total_allocd += len;
			return xmalloc(len);
		}
		total_allocd += sizeof(struct mem_pool) + mem_pool_alloc;
		p = xmalloc(sizeof(struct mem_pool) + mem_pool_alloc);
		p->next_pool = mem_pool;
		p->next_free = (char *) p->space;
		p->end = p->next_free + mem_pool_alloc;
		mem_pool = p;
	}

	r = p->next_free;
	p->next_free += len;
	return r;
}

static void *pool_calloc(size_t count, size_t size)
{
	size_t len = count * size;
	void *r = pool_alloc(len);
	memset(r, 0, len);
	return r;
}

static char *pool_strdup(const char *s)
{
	char *r = pool_alloc(strlen(s) + 1);
	strcpy(r, s);
	return r;
}

static void insert_mark(uintmax_t idnum, struct object_entry *oe)
{
	struct mark_set *s = marks;
	while ((idnum >> s->shift) >= 1024) {
		s = pool_calloc(1, sizeof(struct mark_set));
		s->shift = marks->shift + 10;
		s->data.sets[0] = marks;
		marks = s;
	}
	while (s->shift) {
		uintmax_t i = idnum >> s->shift;
		idnum -= i << s->shift;
		if (!s->data.sets[i]) {
			s->data.sets[i] = pool_calloc(1, sizeof(struct mark_set));
			s->data.sets[i]->shift = s->shift - 10;
		}
		s = s->data.sets[i];
	}
	if (!s->data.marked[idnum])
		marks_set_count++;
	s->data.marked[idnum] = oe;
}

static struct object_entry *find_mark(uintmax_t idnum)
{
	uintmax_t orig_idnum = idnum;
	struct mark_set *s = marks;
	struct object_entry *oe = NULL;
	if ((idnum >> s->shift) < 1024) {
		while (s && s->shift) {
			uintmax_t i = idnum >> s->shift;
			idnum -= i << s->shift;
			s = s->data.sets[i];
		}
		if (s)
			oe = s->data.marked[idnum];
	}
	if (!oe)
		die("mark :%" PRIuMAX " not declared", orig_idnum);
	return oe;
}

static struct atom_str *to_atom(const char *s, unsigned short len)
{
	unsigned int hc = hc_str(s, len) % atom_table_sz;
	struct atom_str *c;

	for (c = atom_table[hc]; c; c = c->next_atom)
		if (c->str_len == len && !strncmp(s, c->str_dat, len))
			return c;

	c = pool_alloc(sizeof(struct atom_str) + len + 1);
	c->str_len = len;
	strncpy(c->str_dat, s, len);
	c->str_dat[len] = 0;
	c->next_atom = atom_table[hc];
	atom_table[hc] = c;
	atom_cnt++;
	return c;
}

static struct branch *lookup_branch(const char *name)
{
	unsigned int hc = hc_str(name, strlen(name)) % branch_table_sz;
	struct branch *b;

	for (b = branch_table[hc]; b; b = b->table_next_branch)
		if (!strcmp(name, b->name))
			return b;
	return NULL;
}

static struct branch *new_branch(const char *name)
{
	unsigned int hc = hc_str(name, strlen(name)) % branch_table_sz;
	struct branch *b = lookup_branch(name);

	if (b)
		die("Invalid attempt to create duplicate branch: %s", name);
	switch (check_ref_format(name)) {
	case 0: break; /* its valid */
	case CHECK_REF_FORMAT_ONELEVEL:
		break; /* valid, but too few '/', allow anyway */
	default:
		die("Branch name doesn't conform to GIT standards: %s", name);
	}

	b = pool_calloc(1, sizeof(struct branch));
	b->name = pool_strdup(name);
	b->table_next_branch = branch_table[hc];
	b->branch_tree.versions[0].mode = S_IFDIR;
	b->branch_tree.versions[1].mode = S_IFDIR;
	b->num_notes = 0;
	b->active = 0;
	b->pack_id = MAX_PACK_ID;
	branch_table[hc] = b;
	branch_count++;
	return b;
}

static unsigned int hc_entries(unsigned int cnt)
{
	cnt = cnt & 7 ? (cnt / 8) + 1 : cnt / 8;
	return cnt < avail_tree_table_sz ? cnt : avail_tree_table_sz - 1;
}

static struct tree_content *new_tree_content(unsigned int cnt)
{
	struct avail_tree_content *f, *l = NULL;
	struct tree_content *t;
	unsigned int hc = hc_entries(cnt);

	for (f = avail_tree_table[hc]; f; l = f, f = f->next_avail)
		if (f->entry_capacity >= cnt)
			break;

	if (f) {
		if (l)
			l->next_avail = f->next_avail;
		else
			avail_tree_table[hc] = f->next_avail;
	} else {
		cnt = cnt & 7 ? ((cnt / 8) + 1) * 8 : cnt;
		f = pool_alloc(sizeof(*t) + sizeof(t->entries[0]) * cnt);
		f->entry_capacity = cnt;
	}

	t = (struct tree_content*)f;
	t->entry_count = 0;
	t->delta_depth = 0;
	return t;
}

static void release_tree_entry(struct tree_entry *e);
static void release_tree_content(struct tree_content *t)
{
	struct avail_tree_content *f = (struct avail_tree_content*)t;
	unsigned int hc = hc_entries(f->entry_capacity);
	f->next_avail = avail_tree_table[hc];
	avail_tree_table[hc] = f;
}

static void release_tree_content_recursive(struct tree_content *t)
{
	unsigned int i;
	for (i = 0; i < t->entry_count; i++)
		release_tree_entry(t->entries[i]);
	release_tree_content(t);
}

static struct tree_content *grow_tree_content(
	struct tree_content *t,
	int amt)
{
	struct tree_content *r = new_tree_content(t->entry_count + amt);
	r->entry_count = t->entry_count;
	r->delta_depth = t->delta_depth;
	memcpy(r->entries,t->entries,t->entry_count*sizeof(t->entries[0]));
	release_tree_content(t);
	return r;
}

static struct tree_entry *new_tree_entry(void)
{
	struct tree_entry *e;

	if (!avail_tree_entry) {
		unsigned int n = tree_entry_alloc;
		total_allocd += n * sizeof(struct tree_entry);
		avail_tree_entry = e = xmalloc(n * sizeof(struct tree_entry));
		while (n-- > 1) {
			*((void**)e) = e + 1;
			e++;
		}
		*((void**)e) = NULL;
	}

	e = avail_tree_entry;
	avail_tree_entry = *((void**)e);
	return e;
}

static void release_tree_entry(struct tree_entry *e)
{
	if (e->tree)
		release_tree_content_recursive(e->tree);
	*((void**)e) = avail_tree_entry;
	avail_tree_entry = e;
}

static struct tree_content *dup_tree_content(struct tree_content *s)
{
	struct tree_content *d;
	struct tree_entry *a, *b;
	unsigned int i;

	if (!s)
		return NULL;
	d = new_tree_content(s->entry_count);
	for (i = 0; i < s->entry_count; i++) {
		a = s->entries[i];
		b = new_tree_entry();
		memcpy(b, a, sizeof(*a));
		if (a->tree && is_null_sha1(b->versions[1].sha1))
			b->tree = dup_tree_content(a->tree);
		else
			b->tree = NULL;
		d->entries[i] = b;
	}
	d->entry_count = s->entry_count;
	d->delta_depth = s->delta_depth;

	return d;
}

static void start_packfile(void)
{
	static char tmpfile[PATH_MAX];
	struct packed_git *p;
	struct pack_header hdr;
	int pack_fd;

	pack_fd = odb_mkstemp(tmpfile, sizeof(tmpfile),
			      "pack/tmp_pack_XXXXXX");
	p = xcalloc(1, sizeof(*p) + strlen(tmpfile) + 2);
	strcpy(p->pack_name, tmpfile);
	p->pack_fd = pack_fd;

	hdr.hdr_signature = htonl(PACK_SIGNATURE);
	hdr.hdr_version = htonl(2);
	hdr.hdr_entries = 0;
	write_or_die(p->pack_fd, &hdr, sizeof(hdr));

	pack_data = p;
	pack_size = sizeof(hdr);
	object_count = 0;

	all_packs = xrealloc(all_packs, sizeof(*all_packs) * (pack_id + 1));
	all_packs[pack_id] = p;
}

static int oecmp (const void *a_, const void *b_)
{
	struct object_entry *a = *((struct object_entry**)a_);
	struct object_entry *b = *((struct object_entry**)b_);
	return hashcmp(a->sha1, b->sha1);
}

static char *create_index(void)
{
	static char tmpfile[PATH_MAX];
	git_SHA_CTX ctx;
	struct sha1file *f;
	struct object_entry **idx, **c, **last, *e;
	struct object_entry_pool *o;
	uint32_t array[256];
	int i, idx_fd;

	/* Build the sorted table of object IDs. */
	idx = xmalloc(object_count * sizeof(struct object_entry*));
	c = idx;
	for (o = blocks; o; o = o->next_pool)
		for (e = o->next_free; e-- != o->entries;)
			if (pack_id == e->pack_id)
				*c++ = e;
	last = idx + object_count;
	if (c != last)
		die("internal consistency error creating the index");
	qsort(idx, object_count, sizeof(struct object_entry*), oecmp);

	/* Generate the fan-out array. */
	c = idx;
	for (i = 0; i < 256; i++) {
		struct object_entry **next = c;
		while (next < last) {
			if ((*next)->sha1[0] != i)
				break;
			next++;
		}
		array[i] = htonl(next - idx);
		c = next;
	}

	idx_fd = odb_mkstemp(tmpfile, sizeof(tmpfile),
			     "pack/tmp_idx_XXXXXX");
	f = sha1fd(idx_fd, tmpfile);
	sha1write(f, array, 256 * sizeof(int));
	git_SHA1_Init(&ctx);
	for (c = idx; c != last; c++) {
		uint32_t offset = htonl((*c)->offset);
		sha1write(f, &offset, 4);
		sha1write(f, (*c)->sha1, sizeof((*c)->sha1));
		git_SHA1_Update(&ctx, (*c)->sha1, 20);
	}
	sha1write(f, pack_data->sha1, sizeof(pack_data->sha1));
	sha1close(f, NULL, CSUM_FSYNC);
	free(idx);
	git_SHA1_Final(pack_data->sha1, &ctx);
	return tmpfile;
}

static char *keep_pack(char *curr_index_name)
{
	static char name[PATH_MAX];
	static const char *keep_msg = "fast-import";
	int keep_fd;

	keep_fd = odb_pack_keep(name, sizeof(name), pack_data->sha1);
	if (keep_fd < 0)
		die_errno("cannot create keep file");
	write_or_die(keep_fd, keep_msg, strlen(keep_msg));
	if (close(keep_fd))
		die_errno("failed to write keep file");

	snprintf(name, sizeof(name), "%s/pack/pack-%s.pack",
		 get_object_directory(), sha1_to_hex(pack_data->sha1));
	if (move_temp_to_file(pack_data->pack_name, name))
		die("cannot store pack file");

	snprintf(name, sizeof(name), "%s/pack/pack-%s.idx",
		 get_object_directory(), sha1_to_hex(pack_data->sha1));
	if (move_temp_to_file(curr_index_name, name))
		die("cannot store index file");
	return name;
}

static void unkeep_all_packs(void)
{
	static char name[PATH_MAX];
	int k;

	for (k = 0; k < pack_id; k++) {
		struct packed_git *p = all_packs[k];
		snprintf(name, sizeof(name), "%s/pack/pack-%s.keep",
			 get_object_directory(), sha1_to_hex(p->sha1));
		unlink_or_warn(name);
	}
}

static void end_packfile(void)
{
	struct packed_git *old_p = pack_data, *new_p;

	clear_delta_base_cache();
	if (object_count) {
		char *idx_name;
		int i;
		struct branch *b;
		struct tag *t;

		close_pack_windows(pack_data);
		fixup_pack_header_footer(pack_data->pack_fd, pack_data->sha1,
				    pack_data->pack_name, object_count,
				    NULL, 0);
		close(pack_data->pack_fd);
		idx_name = keep_pack(create_index());

		/* Register the packfile with core git's machinery. */
		new_p = add_packed_git(idx_name, strlen(idx_name), 1);
		if (!new_p)
			die("core git rejected index %s", idx_name);
		all_packs[pack_id] = new_p;
		install_packed_git(new_p);

		/* Print the boundary */
		if (pack_edges) {
			fprintf(pack_edges, "%s:", new_p->pack_name);
			for (i = 0; i < branch_table_sz; i++) {
				for (b = branch_table[i]; b; b = b->table_next_branch) {
					if (b->pack_id == pack_id)
						fprintf(pack_edges, " %s", sha1_to_hex(b->sha1));
				}
			}
			for (t = first_tag; t; t = t->next_tag) {
				if (t->pack_id == pack_id)
					fprintf(pack_edges, " %s", sha1_to_hex(t->sha1));
			}
			fputc('\n', pack_edges);
			fflush(pack_edges);
		}

		pack_id++;
	}
	else {
		close(old_p->pack_fd);
		unlink_or_warn(old_p->pack_name);
	}
	free(old_p);

	/* We can't carry a delta across packfiles. */
	strbuf_release(&last_blob.data);
	last_blob.offset = 0;
	last_blob.depth = 0;
}

static void cycle_packfile(void)
{
	end_packfile();
	start_packfile();
}

static size_t encode_header(
	enum object_type type,
	uintmax_t size,
	unsigned char *hdr)
{
	int n = 1;
	unsigned char c;

	if (type < OBJ_COMMIT || type > OBJ_REF_DELTA)
		die("bad type %d", type);

	c = (type << 4) | (size & 15);
	size >>= 4;
	while (size) {
		*hdr++ = c | 0x80;
		c = size & 0x7f;
		size >>= 7;
		n++;
	}
	*hdr = c;
	return n;
}

static int store_object(
	enum object_type type,
	struct strbuf *dat,
	struct last_object *last,
	unsigned char *sha1out,
	uintmax_t mark)
{
	void *out, *delta;
	struct object_entry *e;
	unsigned char hdr[96];
	unsigned char sha1[20];
	unsigned long hdrlen, deltalen;
	git_SHA_CTX c;
	z_stream s;

	hdrlen = sprintf((char *)hdr,"%s %lu", typename(type),
		(unsigned long)dat->len) + 1;
	git_SHA1_Init(&c);
	git_SHA1_Update(&c, hdr, hdrlen);
	git_SHA1_Update(&c, dat->buf, dat->len);
	git_SHA1_Final(sha1, &c);
	if (sha1out)
		hashcpy(sha1out, sha1);

	e = insert_object(sha1);
	if (mark)
		insert_mark(mark, e);
	if (e->offset) {
		duplicate_count_by_type[type]++;
		return 1;
	} else if (find_sha1_pack(sha1, packed_git)) {
		e->type = type;
		e->pack_id = MAX_PACK_ID;
		e->offset = 1; /* just not zero! */
		duplicate_count_by_type[type]++;
		return 1;
	}

	if (last && last->data.buf && last->depth < max_depth) {
		delta = diff_delta(last->data.buf, last->data.len,
			dat->buf, dat->len,
			&deltalen, 0);
		if (delta && deltalen >= dat->len) {
			free(delta);
			delta = NULL;
		}
	} else
		delta = NULL;

	memset(&s, 0, sizeof(s));
	deflateInit(&s, pack_compression_level);
	if (delta) {
		s.next_in = delta;
		s.avail_in = deltalen;
	} else {
		s.next_in = (void *)dat->buf;
		s.avail_in = dat->len;
	}
	s.avail_out = deflateBound(&s, s.avail_in);
	s.next_out = out = xmalloc(s.avail_out);
	while (deflate(&s, Z_FINISH) == Z_OK)
		/* nothing */;
	deflateEnd(&s);

	/* Determine if we should auto-checkpoint. */
	if ((pack_size + 60 + s.total_out) > max_packsize
		|| (pack_size + 60 + s.total_out) < pack_size) {

		/* This new object needs to *not* have the current pack_id. */
		e->pack_id = pack_id + 1;
		cycle_packfile();

		/* We cannot carry a delta into the new pack. */
		if (delta) {
			free(delta);
			delta = NULL;

			memset(&s, 0, sizeof(s));
			deflateInit(&s, pack_compression_level);
			s.next_in = (void *)dat->buf;
			s.avail_in = dat->len;
			s.avail_out = deflateBound(&s, s.avail_in);
			s.next_out = out = xrealloc(out, s.avail_out);
			while (deflate(&s, Z_FINISH) == Z_OK)
				/* nothing */;
			deflateEnd(&s);
		}
	}

	e->type = type;
	e->pack_id = pack_id;
	e->offset = pack_size;
	object_count++;
	object_count_by_type[type]++;

	if (delta) {
		unsigned long ofs = e->offset - last->offset;
		unsigned pos = sizeof(hdr) - 1;

		delta_count_by_type[type]++;
		e->depth = last->depth + 1;

		hdrlen = encode_header(OBJ_OFS_DELTA, deltalen, hdr);
		write_or_die(pack_data->pack_fd, hdr, hdrlen);
		pack_size += hdrlen;

		hdr[pos] = ofs & 127;
		while (ofs >>= 7)
			hdr[--pos] = 128 | (--ofs & 127);
		write_or_die(pack_data->pack_fd, hdr + pos, sizeof(hdr) - pos);
		pack_size += sizeof(hdr) - pos;
	} else {
		e->depth = 0;
		hdrlen = encode_header(type, dat->len, hdr);
		write_or_die(pack_data->pack_fd, hdr, hdrlen);
		pack_size += hdrlen;
	}

	write_or_die(pack_data->pack_fd, out, s.total_out);
	pack_size += s.total_out;

	free(out);
	free(delta);
	if (last) {
		if (last->no_swap) {
			last->data = *dat;
		} else {
			strbuf_swap(&last->data, dat);
		}
		last->offset = e->offset;
		last->depth = e->depth;
	}
	return 0;
}

static void truncate_pack(off_t to)
{
	if (ftruncate(pack_data->pack_fd, to)
	 || lseek(pack_data->pack_fd, to, SEEK_SET) != to)
		die_errno("cannot truncate pack to skip duplicate");
	pack_size = to;
}

static void stream_blob(uintmax_t len, unsigned char *sha1out, uintmax_t mark)
{
	size_t in_sz = 64 * 1024, out_sz = 64 * 1024;
	unsigned char *in_buf = xmalloc(in_sz);
	unsigned char *out_buf = xmalloc(out_sz);
	struct object_entry *e;
	unsigned char sha1[20];
	unsigned long hdrlen;
	off_t offset;
	git_SHA_CTX c;
	z_stream s;
	int status = Z_OK;

	/* Determine if we should auto-checkpoint. */
	if ((pack_size + 60 + len) > max_packsize
		|| (pack_size + 60 + len) < pack_size)
		cycle_packfile();

	offset = pack_size;

	hdrlen = snprintf((char *)out_buf, out_sz, "blob %" PRIuMAX, len) + 1;
	if (out_sz <= hdrlen)
		die("impossibly large object header");

	git_SHA1_Init(&c);
	git_SHA1_Update(&c, out_buf, hdrlen);

	memset(&s, 0, sizeof(s));
	deflateInit(&s, pack_compression_level);

	hdrlen = encode_header(OBJ_BLOB, len, out_buf);
	if (out_sz <= hdrlen)
		die("impossibly large object header");

	s.next_out = out_buf + hdrlen;
	s.avail_out = out_sz - hdrlen;

	while (status != Z_STREAM_END) {
		if (0 < len && !s.avail_in) {
			size_t cnt = in_sz < len ? in_sz : (size_t)len;
			size_t n = fread(in_buf, 1, cnt, stdin);
			if (!n && feof(stdin))
				die("EOF in data (%" PRIuMAX " bytes remaining)", len);

			git_SHA1_Update(&c, in_buf, n);
			s.next_in = in_buf;
			s.avail_in = n;
			len -= n;
		}

		status = deflate(&s, len ? 0 : Z_FINISH);

		if (!s.avail_out || status == Z_STREAM_END) {
			size_t n = s.next_out - out_buf;
			write_or_die(pack_data->pack_fd, out_buf, n);
			pack_size += n;
			s.next_out = out_buf;
			s.avail_out = out_sz;
		}

		switch (status) {
		case Z_OK:
		case Z_BUF_ERROR:
		case Z_STREAM_END:
			continue;
		default:
			die("unexpected deflate failure: %d", status);
		}
	}
	deflateEnd(&s);
	git_SHA1_Final(sha1, &c);

	if (sha1out)
		hashcpy(sha1out, sha1);

	e = insert_object(sha1);

	if (mark)
		insert_mark(mark, e);

	if (e->offset) {
		duplicate_count_by_type[OBJ_BLOB]++;
		truncate_pack(offset);

	} else if (find_sha1_pack(sha1, packed_git)) {
		e->type = OBJ_BLOB;
		e->pack_id = MAX_PACK_ID;
		e->offset = 1; /* just not zero! */
		duplicate_count_by_type[OBJ_BLOB]++;
		truncate_pack(offset);

	} else {
		e->depth = 0;
		e->type = OBJ_BLOB;
		e->pack_id = pack_id;
		e->offset = offset;
		object_count++;
		object_count_by_type[OBJ_BLOB]++;
	}

	free(in_buf);
	free(out_buf);
}

/* All calls must be guarded by find_object() or find_mark() to
 * ensure the 'struct object_entry' passed was written by this
 * process instance.  We unpack the entry by the offset, avoiding
 * the need for the corresponding .idx file.  This unpacking rule
 * works because we only use OBJ_REF_DELTA within the packfiles
 * created by fast-import.
 *
 * oe must not be NULL.  Such an oe usually comes from giving
 * an unknown SHA-1 to find_object() or an undefined mark to
 * find_mark().  Callers must test for this condition and use
 * the standard read_sha1_file() when it happens.
 *
 * oe->pack_id must not be MAX_PACK_ID.  Such an oe is usually from
 * find_mark(), where the mark was reloaded from an existing marks
 * file and is referencing an object that this fast-import process
 * instance did not write out to a packfile.  Callers must test for
 * this condition and use read_sha1_file() instead.
 */
static void *gfi_unpack_entry(
	struct object_entry *oe,
	unsigned long *sizep)
{
	enum object_type type;
	struct packed_git *p = all_packs[oe->pack_id];
	if (p == pack_data && p->pack_size < (pack_size + 20)) {
		/* The object is stored in the packfile we are writing to
		 * and we have modified it since the last time we scanned
		 * back to read a previously written object.  If an old
		 * window covered [p->pack_size, p->pack_size + 20) its
		 * data is stale and is not valid.  Closing all windows
		 * and updating the packfile length ensures we can read
		 * the newly written data.
		 */
		close_pack_windows(p);

		/* We have to offer 20 bytes additional on the end of
		 * the packfile as the core unpacker code assumes the
		 * footer is present at the file end and must promise
		 * at least 20 bytes within any window it maps.  But
		 * we don't actually create the footer here.
		 */
		p->pack_size = pack_size + 20;
	}
	return unpack_entry(p, oe->offset, &type, sizep);
}

static const char *get_mode(const char *str, uint16_t *modep)
{
	unsigned char c;
	uint16_t mode = 0;

	while ((c = *str++) != ' ') {
		if (c < '0' || c > '7')
			return NULL;
		mode = (mode << 3) + (c - '0');
	}
	*modep = mode;
	return str;
}

static void load_tree(struct tree_entry *root)
{
	unsigned char *sha1 = root->versions[1].sha1;
	struct object_entry *myoe;
	struct tree_content *t;
	unsigned long size;
	char *buf;
	const char *c;

	root->tree = t = new_tree_content(8);
	if (is_null_sha1(sha1))
		return;

	myoe = find_object(sha1);
	if (myoe && myoe->pack_id != MAX_PACK_ID) {
		if (myoe->type != OBJ_TREE)
			die("Not a tree: %s", sha1_to_hex(sha1));
		t->delta_depth = myoe->depth;
		buf = gfi_unpack_entry(myoe, &size);
		if (!buf)
			die("Can't load tree %s", sha1_to_hex(sha1));
	} else {
		enum object_type type;
		buf = read_sha1_file(sha1, &type, &size);
		if (!buf || type != OBJ_TREE)
			die("Can't load tree %s", sha1_to_hex(sha1));
	}

	c = buf;
	while (c != (buf + size)) {
		struct tree_entry *e = new_tree_entry();

		if (t->entry_count == t->entry_capacity)
			root->tree = t = grow_tree_content(t, t->entry_count);
		t->entries[t->entry_count++] = e;

		e->tree = NULL;
		c = get_mode(c, &e->versions[1].mode);
		if (!c)
			die("Corrupt mode in %s", sha1_to_hex(sha1));
		e->versions[0].mode = e->versions[1].mode;
		e->name = to_atom(c, strlen(c));
		c += e->name->str_len + 1;
		hashcpy(e->versions[0].sha1, (unsigned char *)c);
		hashcpy(e->versions[1].sha1, (unsigned char *)c);
		c += 20;
	}
	free(buf);
}

static int tecmp0 (const void *_a, const void *_b)
{
	struct tree_entry *a = *((struct tree_entry**)_a);
	struct tree_entry *b = *((struct tree_entry**)_b);
	return base_name_compare(
		a->name->str_dat, a->name->str_len, a->versions[0].mode,
		b->name->str_dat, b->name->str_len, b->versions[0].mode);
}

static int tecmp1 (const void *_a, const void *_b)
{
	struct tree_entry *a = *((struct tree_entry**)_a);
	struct tree_entry *b = *((struct tree_entry**)_b);
	return base_name_compare(
		a->name->str_dat, a->name->str_len, a->versions[1].mode,
		b->name->str_dat, b->name->str_len, b->versions[1].mode);
}

static void mktree(struct tree_content *t, int v, struct strbuf *b)
{
	size_t maxlen = 0;
	unsigned int i;

	if (!v)
		qsort(t->entries,t->entry_count,sizeof(t->entries[0]),tecmp0);
	else
		qsort(t->entries,t->entry_count,sizeof(t->entries[0]),tecmp1);

	for (i = 0; i < t->entry_count; i++) {
		if (t->entries[i]->versions[v].mode)
			maxlen += t->entries[i]->name->str_len + 34;
	}

	strbuf_reset(b);
	strbuf_grow(b, maxlen);
	for (i = 0; i < t->entry_count; i++) {
		struct tree_entry *e = t->entries[i];
		if (!e->versions[v].mode)
			continue;
		strbuf_addf(b, "%o %s%c", (unsigned int)e->versions[v].mode,
					e->name->str_dat, '\0');
		strbuf_add(b, e->versions[v].sha1, 20);
	}
}

static void store_tree(struct tree_entry *root)
{
	struct tree_content *t = root->tree;
	unsigned int i, j, del;
	struct last_object lo = { STRBUF_INIT, 0, 0, /* no_swap */ 1 };
	struct object_entry *le;

	if (!is_null_sha1(root->versions[1].sha1))
		return;

	for (i = 0; i < t->entry_count; i++) {
		if (t->entries[i]->tree)
			store_tree(t->entries[i]);
	}

	le = find_object(root->versions[0].sha1);
	if (S_ISDIR(root->versions[0].mode) && le && le->pack_id == pack_id) {
		mktree(t, 0, &old_tree);
		lo.data = old_tree;
		lo.offset = le->offset;
		lo.depth = t->delta_depth;
	}

	mktree(t, 1, &new_tree);
	store_object(OBJ_TREE, &new_tree, &lo, root->versions[1].sha1, 0);

	t->delta_depth = lo.depth;
	for (i = 0, j = 0, del = 0; i < t->entry_count; i++) {
		struct tree_entry *e = t->entries[i];
		if (e->versions[1].mode) {
			e->versions[0].mode = e->versions[1].mode;
			hashcpy(e->versions[0].sha1, e->versions[1].sha1);
			t->entries[j++] = e;
		} else {
			release_tree_entry(e);
			del++;
		}
	}
	t->entry_count -= del;
}

static int tree_content_set(
	struct tree_entry *root,
	const char *p,
	const unsigned char *sha1,
	const uint16_t mode,
	struct tree_content *subtree)
{
	struct tree_content *t = root->tree;
	const char *slash1;
	unsigned int i, n;
	struct tree_entry *e;

	slash1 = strchr(p, '/');
	if (slash1)
		n = slash1 - p;
	else
		n = strlen(p);
	if (!n)
		die("Empty path component found in input");
	if (!slash1 && !S_ISDIR(mode) && subtree)
		die("Non-directories cannot have subtrees");

	for (i = 0; i < t->entry_count; i++) {
		e = t->entries[i];
		if (e->name->str_len == n && !strncmp(p, e->name->str_dat, n)) {
			if (!slash1) {
				if (!S_ISDIR(mode)
						&& e->versions[1].mode == mode
						&& !hashcmp(e->versions[1].sha1, sha1))
					return 0;
				e->versions[1].mode = mode;
				hashcpy(e->versions[1].sha1, sha1);
				if (e->tree)
					release_tree_content_recursive(e->tree);
				e->tree = subtree;
				hashclr(root->versions[1].sha1);
				return 1;
			}
			if (!S_ISDIR(e->versions[1].mode)) {
				e->tree = new_tree_content(8);
				e->versions[1].mode = S_IFDIR;
			}
			if (!e->tree)
				load_tree(e);
			if (tree_content_set(e, slash1 + 1, sha1, mode, subtree)) {
				hashclr(root->versions[1].sha1);
				return 1;
			}
			return 0;
		}
	}

	if (t->entry_count == t->entry_capacity)
		root->tree = t = grow_tree_content(t, t->entry_count);
	e = new_tree_entry();
	e->name = to_atom(p, n);
	e->versions[0].mode = 0;
	hashclr(e->versions[0].sha1);
	t->entries[t->entry_count++] = e;
	if (slash1) {
		e->tree = new_tree_content(8);
		e->versions[1].mode = S_IFDIR;
		tree_content_set(e, slash1 + 1, sha1, mode, subtree);
	} else {
		e->tree = subtree;
		e->versions[1].mode = mode;
		hashcpy(e->versions[1].sha1, sha1);
	}
	hashclr(root->versions[1].sha1);
	return 1;
}

static int tree_content_remove(
	struct tree_entry *root,
	const char *p,
	struct tree_entry *backup_leaf)
{
	struct tree_content *t = root->tree;
	const char *slash1;
	unsigned int i, n;
	struct tree_entry *e;

	slash1 = strchr(p, '/');
	if (slash1)
		n = slash1 - p;
	else
		n = strlen(p);

	for (i = 0; i < t->entry_count; i++) {
		e = t->entries[i];
		if (e->name->str_len == n && !strncmp(p, e->name->str_dat, n)) {
			if (!slash1 || !S_ISDIR(e->versions[1].mode))
				goto del_entry;
			if (!e->tree)
				load_tree(e);
			if (tree_content_remove(e, slash1 + 1, backup_leaf)) {
				for (n = 0; n < e->tree->entry_count; n++) {
					if (e->tree->entries[n]->versions[1].mode) {
						hashclr(root->versions[1].sha1);
						return 1;
					}
				}
				backup_leaf = NULL;
				goto del_entry;
			}
			return 0;
		}
	}
	return 0;

del_entry:
	if (backup_leaf)
		memcpy(backup_leaf, e, sizeof(*backup_leaf));
	else if (e->tree)
		release_tree_content_recursive(e->tree);
	e->tree = NULL;
	e->versions[1].mode = 0;
	hashclr(e->versions[1].sha1);
	hashclr(root->versions[1].sha1);
	return 1;
}

static int tree_content_get(
	struct tree_entry *root,
	const char *p,
	struct tree_entry *leaf)
{
	struct tree_content *t = root->tree;
	const char *slash1;
	unsigned int i, n;
	struct tree_entry *e;

	slash1 = strchr(p, '/');
	if (slash1)
		n = slash1 - p;
	else
		n = strlen(p);

	for (i = 0; i < t->entry_count; i++) {
		e = t->entries[i];
		if (e->name->str_len == n && !strncmp(p, e->name->str_dat, n)) {
			if (!slash1) {
				memcpy(leaf, e, sizeof(*leaf));
				if (e->tree && is_null_sha1(e->versions[1].sha1))
					leaf->tree = dup_tree_content(e->tree);
				else
					leaf->tree = NULL;
				return 1;
			}
			if (!S_ISDIR(e->versions[1].mode))
				return 0;
			if (!e->tree)
				load_tree(e);
			return tree_content_get(e, slash1 + 1, leaf);
		}
	}
	return 0;
}

static int update_branch(struct branch *b)
{
	static const char *msg = "fast-import";
	struct ref_lock *lock;
	unsigned char old_sha1[20];

	if (is_null_sha1(b->sha1))
		return 0;
	if (read_ref(b->name, old_sha1))
		hashclr(old_sha1);
	lock = lock_any_ref_for_update(b->name, old_sha1, 0);
	if (!lock)
		return error("Unable to lock %s", b->name);
	if (!force_update && !is_null_sha1(old_sha1)) {
		struct commit *old_cmit, *new_cmit;

		old_cmit = lookup_commit_reference_gently(old_sha1, 0);
		new_cmit = lookup_commit_reference_gently(b->sha1, 0);
		if (!old_cmit || !new_cmit) {
			unlock_ref(lock);
			return error("Branch %s is missing commits.", b->name);
		}

		if (!in_merge_bases(old_cmit, &new_cmit, 1)) {
			unlock_ref(lock);
			warning("Not updating %s"
				" (new tip %s does not contain %s)",
				b->name, sha1_to_hex(b->sha1), sha1_to_hex(old_sha1));
			return -1;
		}
	}
	if (write_ref_sha1(lock, b->sha1, msg) < 0)
		return error("Unable to update %s", b->name);
	return 0;
}

static void dump_branches(void)
{
	unsigned int i;
	struct branch *b;

	for (i = 0; i < branch_table_sz; i++) {
		for (b = branch_table[i]; b; b = b->table_next_branch)
			failure |= update_branch(b);
	}
}

static void dump_tags(void)
{
	static const char *msg = "fast-import";
	struct tag *t;
	struct ref_lock *lock;
	char ref_name[PATH_MAX];

	for (t = first_tag; t; t = t->next_tag) {
		sprintf(ref_name, "tags/%s", t->name);
		lock = lock_ref_sha1(ref_name, NULL);
		if (!lock || write_ref_sha1(lock, t->sha1, msg) < 0)
			failure |= error("Unable to update %s", ref_name);
	}
}

static void dump_marks_helper(FILE *f,
	uintmax_t base,
	struct mark_set *m)
{
	uintmax_t k;
	if (m->shift) {
		for (k = 0; k < 1024; k++) {
			if (m->data.sets[k])
				dump_marks_helper(f, (base + k) << m->shift,
					m->data.sets[k]);
		}
	} else {
		for (k = 0; k < 1024; k++) {
			if (m->data.marked[k])
				fprintf(f, ":%" PRIuMAX " %s\n", base + k,
					sha1_to_hex(m->data.marked[k]->sha1));
		}
	}
}

static void dump_marks(void)
{
	static struct lock_file mark_lock;
	int mark_fd;
	FILE *f;

	if (!export_marks_file)
		return;

	mark_fd = hold_lock_file_for_update(&mark_lock, export_marks_file, 0);
	if (mark_fd < 0) {
		failure |= error("Unable to write marks file %s: %s",
			export_marks_file, strerror(errno));
		return;
	}

	f = fdopen(mark_fd, "w");
	if (!f) {
		int saved_errno = errno;
		rollback_lock_file(&mark_lock);
		failure |= error("Unable to write marks file %s: %s",
			export_marks_file, strerror(saved_errno));
		return;
	}

	/*
	 * Since the lock file was fdopen()'ed, it should not be close()'ed.
	 * Assign -1 to the lock file descriptor so that commit_lock_file()
	 * won't try to close() it.
	 */
	mark_lock.fd = -1;

	dump_marks_helper(f, 0, marks);
	if (ferror(f) || fclose(f)) {
		int saved_errno = errno;
		rollback_lock_file(&mark_lock);
		failure |= error("Unable to write marks file %s: %s",
			export_marks_file, strerror(saved_errno));
		return;
	}

	if (commit_lock_file(&mark_lock)) {
		int saved_errno = errno;
		rollback_lock_file(&mark_lock);
		failure |= error("Unable to commit marks file %s: %s",
			export_marks_file, strerror(saved_errno));
		return;
	}
}

static void read_marks(void)
{
	char line[512];
	FILE *f = fopen(import_marks_file, "r");
	if (!f)
		die_errno("cannot read '%s'", import_marks_file);
	while (fgets(line, sizeof(line), f)) {
		uintmax_t mark;
		char *end;
		unsigned char sha1[20];
		struct object_entry *e;

		end = strchr(line, '\n');
		if (line[0] != ':' || !end)
			die("corrupt mark line: %s", line);
		*end = 0;
		mark = strtoumax(line + 1, &end, 10);
		if (!mark || end == line + 1
			|| *end != ' ' || get_sha1(end + 1, sha1))
			die("corrupt mark line: %s", line);
		e = find_object(sha1);
		if (!e) {
			enum object_type type = sha1_object_info(sha1, NULL);
			if (type < 0)
				die("object not found: %s", sha1_to_hex(sha1));
			e = insert_object(sha1);
			e->type = type;
			e->pack_id = MAX_PACK_ID;
			e->offset = 1; /* just not zero! */
		}
		insert_mark(mark, e);
	}
	fclose(f);
}


static int read_next_command(void)
{
	static int stdin_eof = 0;

	if (stdin_eof) {
		unread_command_buf = 0;
		return EOF;
	}

	do {
		if (unread_command_buf) {
			unread_command_buf = 0;
		} else {
			struct recent_command *rc;

			strbuf_detach(&command_buf, NULL);
			stdin_eof = strbuf_getline(&command_buf, stdin, '\n');
			if (stdin_eof)
				return EOF;

			if (!seen_data_command
				&& prefixcmp(command_buf.buf, "feature ")
				&& prefixcmp(command_buf.buf, "option ")) {
				parse_argv();
			}

			rc = rc_free;
			if (rc)
				rc_free = rc->next;
			else {
				rc = cmd_hist.next;
				cmd_hist.next = rc->next;
				cmd_hist.next->prev = &cmd_hist;
				free(rc->buf);
			}

			rc->buf = command_buf.buf;
			rc->prev = cmd_tail;
			rc->next = cmd_hist.prev;
			rc->prev->next = rc;
			cmd_tail = rc;
		}
	} while (command_buf.buf[0] == '#');

	return 0;
}

static void skip_optional_lf(void)
{
	int term_char = fgetc(stdin);
	if (term_char != '\n' && term_char != EOF)
		ungetc(term_char, stdin);
}

static void parse_mark(void)
{
	if (!prefixcmp(command_buf.buf, "mark :")) {
		next_mark = strtoumax(command_buf.buf + 6, NULL, 10);
		read_next_command();
	}
	else
		next_mark = 0;
}

static int parse_data(struct strbuf *sb, uintmax_t limit, uintmax_t *len_res)
{
	strbuf_reset(sb);

	if (prefixcmp(command_buf.buf, "data "))
		die("Expected 'data n' command, found: %s", command_buf.buf);

	if (!prefixcmp(command_buf.buf + 5, "<<")) {
		char *term = xstrdup(command_buf.buf + 5 + 2);
		size_t term_len = command_buf.len - 5 - 2;

		strbuf_detach(&command_buf, NULL);
		for (;;) {
			if (strbuf_getline(&command_buf, stdin, '\n') == EOF)
				die("EOF in data (terminator '%s' not found)", term);
			if (term_len == command_buf.len
				&& !strcmp(term, command_buf.buf))
				break;
			strbuf_addbuf(sb, &command_buf);
			strbuf_addch(sb, '\n');
		}
		free(term);
	}
	else {
		uintmax_t len = strtoumax(command_buf.buf + 5, NULL, 10);
		size_t n = 0, length = (size_t)len;

		if (limit && limit < len) {
			*len_res = len;
			return 0;
		}
		if (length < len)
			die("data is too large to use in this context");

		while (n < length) {
			size_t s = strbuf_fread(sb, length - n, stdin);
			if (!s && feof(stdin))
				die("EOF in data (%lu bytes remaining)",
					(unsigned long)(length - n));
			n += s;
		}
	}

	skip_optional_lf();
	return 1;
}

static int validate_raw_date(const char *src, char *result, int maxlen)
{
	const char *orig_src = src;
	char *endp;
	unsigned long num;

	errno = 0;

	num = strtoul(src, &endp, 10);
	/* NEEDSWORK: perhaps check for reasonable values? */
	if (errno || endp == src || *endp != ' ')
		return -1;

	src = endp + 1;
	if (*src != '-' && *src != '+')
		return -1;

	num = strtoul(src + 1, &endp, 10);
	if (errno || endp == src + 1 || *endp || (endp - orig_src) >= maxlen ||
	    1400 < num)
		return -1;

	strcpy(result, orig_src);
	return 0;
}

static char *parse_ident(const char *buf)
{
	const char *gt;
	size_t name_len;
	char *ident;

	gt = strrchr(buf, '>');
	if (!gt)
		die("Missing > in ident string: %s", buf);
	gt++;
	if (*gt != ' ')
		die("Missing space after > in ident string: %s", buf);
	gt++;
	name_len = gt - buf;
	ident = xmalloc(name_len + 24);
	strncpy(ident, buf, name_len);

	switch (whenspec) {
	case WHENSPEC_RAW:
		if (validate_raw_date(gt, ident + name_len, 24) < 0)
			die("Invalid raw date \"%s\" in ident: %s", gt, buf);
		break;
	case WHENSPEC_RFC2822:
		if (parse_date(gt, ident + name_len, 24) < 0)
			die("Invalid rfc2822 date \"%s\" in ident: %s", gt, buf);
		break;
	case WHENSPEC_NOW:
		if (strcmp("now", gt))
			die("Date in ident must be 'now': %s", buf);
		datestamp(ident + name_len, 24);
		break;
	}

	return ident;
}

static void parse_and_store_blob(
	struct last_object *last,
	unsigned char *sha1out,
	uintmax_t mark)
{
	static struct strbuf buf = STRBUF_INIT;
	uintmax_t len;

	if (parse_data(&buf, big_file_threshold, &len))
		store_object(OBJ_BLOB, &buf, last, sha1out, mark);
	else {
		if (last) {
			strbuf_release(&last->data);
			last->offset = 0;
			last->depth = 0;
		}
		stream_blob(len, sha1out, mark);
		skip_optional_lf();
	}
}

static void parse_new_blob(void)
{
	read_next_command();
	parse_mark();
	parse_and_store_blob(&last_blob, NULL, next_mark);
}

static void unload_one_branch(void)
{
	while (cur_active_branches
		&& cur_active_branches >= max_active_branches) {
		uintmax_t min_commit = ULONG_MAX;
		struct branch *e, *l = NULL, *p = NULL;

		for (e = active_branches; e; e = e->active_next_branch) {
			if (e->last_commit < min_commit) {
				p = l;
				min_commit = e->last_commit;
			}
			l = e;
		}

		if (p) {
			e = p->active_next_branch;
			p->active_next_branch = e->active_next_branch;
		} else {
			e = active_branches;
			active_branches = e->active_next_branch;
		}
		e->active = 0;
		e->active_next_branch = NULL;
		if (e->branch_tree.tree) {
			release_tree_content_recursive(e->branch_tree.tree);
			e->branch_tree.tree = NULL;
		}
		cur_active_branches--;
	}
}

static void load_branch(struct branch *b)
{
	load_tree(&b->branch_tree);
	if (!b->active) {
		b->active = 1;
		b->active_next_branch = active_branches;
		active_branches = b;
		cur_active_branches++;
		branch_load_count++;
	}
}

static unsigned char convert_num_notes_to_fanout(uintmax_t num_notes)
{
	unsigned char fanout = 0;
	while ((num_notes >>= 8))
		fanout++;
	return fanout;
}

static void construct_path_with_fanout(const char *hex_sha1,
		unsigned char fanout, char *path)
{
	unsigned int i = 0, j = 0;
	if (fanout >= 20)
		die("Too large fanout (%u)", fanout);
	while (fanout) {
		path[i++] = hex_sha1[j++];
		path[i++] = hex_sha1[j++];
		path[i++] = '/';
		fanout--;
	}
	memcpy(path + i, hex_sha1 + j, 40 - j);
	path[i + 40 - j] = '\0';
}

static uintmax_t do_change_note_fanout(
		struct tree_entry *orig_root, struct tree_entry *root,
		char *hex_sha1, unsigned int hex_sha1_len,
		char *fullpath, unsigned int fullpath_len,
		unsigned char fanout)
{
	struct tree_content *t = root->tree;
	struct tree_entry *e, leaf;
	unsigned int i, tmp_hex_sha1_len, tmp_fullpath_len;
	uintmax_t num_notes = 0;
	unsigned char sha1[20];
	char realpath[60];

	for (i = 0; t && i < t->entry_count; i++) {
		e = t->entries[i];
		tmp_hex_sha1_len = hex_sha1_len + e->name->str_len;
		tmp_fullpath_len = fullpath_len;

		/*
		 * We're interested in EITHER existing note entries (entries
		 * with exactly 40 hex chars in path, not including directory
		 * separators), OR directory entries that may contain note
		 * entries (with < 40 hex chars in path).
		 * Also, each path component in a note entry must be a multiple
		 * of 2 chars.
		 */
		if (!e->versions[1].mode ||
		    tmp_hex_sha1_len > 40 ||
		    e->name->str_len % 2)
			continue;

		/* This _may_ be a note entry, or a subdir containing notes */
		memcpy(hex_sha1 + hex_sha1_len, e->name->str_dat,
		       e->name->str_len);
		if (tmp_fullpath_len)
			fullpath[tmp_fullpath_len++] = '/';
		memcpy(fullpath + tmp_fullpath_len, e->name->str_dat,
		       e->name->str_len);
		tmp_fullpath_len += e->name->str_len;
		fullpath[tmp_fullpath_len] = '\0';

		if (tmp_hex_sha1_len == 40 && !get_sha1_hex(hex_sha1, sha1)) {
			/* This is a note entry */
			construct_path_with_fanout(hex_sha1, fanout, realpath);
			if (!strcmp(fullpath, realpath)) {
				/* Note entry is in correct location */
				num_notes++;
				continue;
			}

			/* Rename fullpath to realpath */
			if (!tree_content_remove(orig_root, fullpath, &leaf))
				die("Failed to remove path %s", fullpath);
			tree_content_set(orig_root, realpath,
				leaf.versions[1].sha1,
				leaf.versions[1].mode,
				leaf.tree);
		} else if (S_ISDIR(e->versions[1].mode)) {
			/* This is a subdir that may contain note entries */
			if (!e->tree)
				load_tree(e);
			num_notes += do_change_note_fanout(orig_root, e,
				hex_sha1, tmp_hex_sha1_len,
				fullpath, tmp_fullpath_len, fanout);
		}

		/* The above may have reallocated the current tree_content */
		t = root->tree;
	}
	return num_notes;
}

static uintmax_t change_note_fanout(struct tree_entry *root,
		unsigned char fanout)
{
	char hex_sha1[40], path[60];
	return do_change_note_fanout(root, root, hex_sha1, 0, path, 0, fanout);
}

static void file_change_m(struct branch *b)
{
	const char *p = command_buf.buf + 2;
	static struct strbuf uq = STRBUF_INIT;
	const char *endp;
	struct object_entry *oe = oe;
	unsigned char sha1[20];
	uint16_t mode, inline_data = 0;

	p = get_mode(p, &mode);
	if (!p)
		die("Corrupt mode: %s", command_buf.buf);
	switch (mode) {
	case 0644:
	case 0755:
		mode |= S_IFREG;
	case S_IFREG | 0644:
	case S_IFREG | 0755:
	case S_IFLNK:
	case S_IFGITLINK:
		/* ok */
		break;
	default:
		die("Corrupt mode: %s", command_buf.buf);
	}

	if (*p == ':') {
		char *x;
		oe = find_mark(strtoumax(p + 1, &x, 10));
		hashcpy(sha1, oe->sha1);
		p = x;
	} else if (!prefixcmp(p, "inline")) {
		inline_data = 1;
		p += 6;
	} else {
		if (get_sha1_hex(p, sha1))
			die("Invalid SHA1: %s", command_buf.buf);
		oe = find_object(sha1);
		p += 40;
	}
	if (*p++ != ' ')
		die("Missing space after SHA1: %s", command_buf.buf);

	strbuf_reset(&uq);
	if (!unquote_c_style(&uq, p, &endp)) {
		if (*endp)
			die("Garbage after path in: %s", command_buf.buf);
		p = uq.buf;
	}

	if (S_ISGITLINK(mode)) {
		if (inline_data)
			die("Git links cannot be specified 'inline': %s",
				command_buf.buf);
		else if (oe) {
			if (oe->type != OBJ_COMMIT)
				die("Not a commit (actually a %s): %s",
					typename(oe->type), command_buf.buf);
		}
		/*
		 * Accept the sha1 without checking; it expected to be in
		 * another repository.
		 */
	} else if (inline_data) {
		if (p != uq.buf) {
			strbuf_addstr(&uq, p);
			p = uq.buf;
		}
		read_next_command();
		parse_and_store_blob(&last_blob, sha1, 0);
	} else if (oe) {
		if (oe->type != OBJ_BLOB)
			die("Not a blob (actually a %s): %s",
				typename(oe->type), command_buf.buf);
	} else {
		enum object_type type = sha1_object_info(sha1, NULL);
		if (type < 0)
			die("Blob not found: %s", command_buf.buf);
		if (type != OBJ_BLOB)
			die("Not a blob (actually a %s): %s",
			    typename(type), command_buf.buf);
	}

	tree_content_set(&b->branch_tree, p, sha1, mode, NULL);
}

static void file_change_d(struct branch *b)
{
	const char *p = command_buf.buf + 2;
	static struct strbuf uq = STRBUF_INIT;
	const char *endp;

	strbuf_reset(&uq);
	if (!unquote_c_style(&uq, p, &endp)) {
		if (*endp)
			die("Garbage after path in: %s", command_buf.buf);
		p = uq.buf;
	}
	tree_content_remove(&b->branch_tree, p, NULL);
}

static void file_change_cr(struct branch *b, int rename)
{
	const char *s, *d;
	static struct strbuf s_uq = STRBUF_INIT;
	static struct strbuf d_uq = STRBUF_INIT;
	const char *endp;
	struct tree_entry leaf;

	s = command_buf.buf + 2;
	strbuf_reset(&s_uq);
	if (!unquote_c_style(&s_uq, s, &endp)) {
		if (*endp != ' ')
			die("Missing space after source: %s", command_buf.buf);
	} else {
		endp = strchr(s, ' ');
		if (!endp)
			die("Missing space after source: %s", command_buf.buf);
		strbuf_add(&s_uq, s, endp - s);
	}
	s = s_uq.buf;

	endp++;
	if (!*endp)
		die("Missing dest: %s", command_buf.buf);

	d = endp;
	strbuf_reset(&d_uq);
	if (!unquote_c_style(&d_uq, d, &endp)) {
		if (*endp)
			die("Garbage after dest in: %s", command_buf.buf);
		d = d_uq.buf;
	}

	memset(&leaf, 0, sizeof(leaf));
	if (rename)
		tree_content_remove(&b->branch_tree, s, &leaf);
	else
		tree_content_get(&b->branch_tree, s, &leaf);
	if (!leaf.versions[1].mode)
		die("Path %s not in branch", s);
	tree_content_set(&b->branch_tree, d,
		leaf.versions[1].sha1,
		leaf.versions[1].mode,
		leaf.tree);
}

static void note_change_n(struct branch *b, unsigned char old_fanout)
{
	const char *p = command_buf.buf + 2;
	static struct strbuf uq = STRBUF_INIT;
	struct object_entry *oe = oe;
	struct branch *s;
	unsigned char sha1[20], commit_sha1[20];
	char path[60];
	uint16_t inline_data = 0;
	unsigned char new_fanout;

	/* <dataref> or 'inline' */
	if (*p == ':') {
		char *x;
		oe = find_mark(strtoumax(p + 1, &x, 10));
		hashcpy(sha1, oe->sha1);
		p = x;
	} else if (!prefixcmp(p, "inline")) {
		inline_data = 1;
		p += 6;
	} else {
		if (get_sha1_hex(p, sha1))
			die("Invalid SHA1: %s", command_buf.buf);
		oe = find_object(sha1);
		p += 40;
	}
	if (*p++ != ' ')
		die("Missing space after SHA1: %s", command_buf.buf);

	/* <committish> */
	s = lookup_branch(p);
	if (s) {
		hashcpy(commit_sha1, s->sha1);
	} else if (*p == ':') {
		uintmax_t commit_mark = strtoumax(p + 1, NULL, 10);
		struct object_entry *commit_oe = find_mark(commit_mark);
		if (commit_oe->type != OBJ_COMMIT)
			die("Mark :%" PRIuMAX " not a commit", commit_mark);
		hashcpy(commit_sha1, commit_oe->sha1);
	} else if (!get_sha1(p, commit_sha1)) {
		unsigned long size;
		char *buf = read_object_with_reference(commit_sha1,
			commit_type, &size, commit_sha1);
		if (!buf || size < 46)
			die("Not a valid commit: %s", p);
		free(buf);
	} else
		die("Invalid ref name or SHA1 expression: %s", p);

	if (inline_data) {
		if (p != uq.buf) {
			strbuf_addstr(&uq, p);
			p = uq.buf;
		}
		read_next_command();
		parse_and_store_blob(&last_blob, sha1, 0);
	} else if (oe) {
		if (oe->type != OBJ_BLOB)
			die("Not a blob (actually a %s): %s",
				typename(oe->type), command_buf.buf);
	} else if (!is_null_sha1(sha1)) {
		enum object_type type = sha1_object_info(sha1, NULL);
		if (type < 0)
			die("Blob not found: %s", command_buf.buf);
		if (type != OBJ_BLOB)
			die("Not a blob (actually a %s): %s",
			    typename(type), command_buf.buf);
	}

	construct_path_with_fanout(sha1_to_hex(commit_sha1), old_fanout, path);
	if (tree_content_remove(&b->branch_tree, path, NULL))
		b->num_notes--;

	if (is_null_sha1(sha1))
		return; /* nothing to insert */

	b->num_notes++;
	new_fanout = convert_num_notes_to_fanout(b->num_notes);
	construct_path_with_fanout(sha1_to_hex(commit_sha1), new_fanout, path);
	tree_content_set(&b->branch_tree, path, sha1, S_IFREG | 0644, NULL);
}

static void file_change_deleteall(struct branch *b)
{
	release_tree_content_recursive(b->branch_tree.tree);
	hashclr(b->branch_tree.versions[0].sha1);
	hashclr(b->branch_tree.versions[1].sha1);
	load_tree(&b->branch_tree);
	b->num_notes = 0;
}

static void parse_from_commit(struct branch *b, char *buf, unsigned long size)
{
	if (!buf || size < 46)
		die("Not a valid commit: %s", sha1_to_hex(b->sha1));
	if (memcmp("tree ", buf, 5)
		|| get_sha1_hex(buf + 5, b->branch_tree.versions[1].sha1))
		die("The commit %s is corrupt", sha1_to_hex(b->sha1));
	hashcpy(b->branch_tree.versions[0].sha1,
		b->branch_tree.versions[1].sha1);
}

static void parse_from_existing(struct branch *b)
{
	if (is_null_sha1(b->sha1)) {
		hashclr(b->branch_tree.versions[0].sha1);
		hashclr(b->branch_tree.versions[1].sha1);
	} else {
		unsigned long size;
		char *buf;

		buf = read_object_with_reference(b->sha1,
			commit_type, &size, b->sha1);
		parse_from_commit(b, buf, size);
		free(buf);
	}
}

static int parse_from(struct branch *b)
{
	const char *from;
	struct branch *s;

	if (prefixcmp(command_buf.buf, "from "))
		return 0;

	if (b->branch_tree.tree) {
		release_tree_content_recursive(b->branch_tree.tree);
		b->branch_tree.tree = NULL;
	}

	from = strchr(command_buf.buf, ' ') + 1;
	s = lookup_branch(from);
	if (b == s)
		die("Can't create a branch from itself: %s", b->name);
	else if (s) {
		unsigned char *t = s->branch_tree.versions[1].sha1;
		hashcpy(b->sha1, s->sha1);
		hashcpy(b->branch_tree.versions[0].sha1, t);
		hashcpy(b->branch_tree.versions[1].sha1, t);
	} else if (*from == ':') {
		uintmax_t idnum = strtoumax(from + 1, NULL, 10);
		struct object_entry *oe = find_mark(idnum);
		if (oe->type != OBJ_COMMIT)
			die("Mark :%" PRIuMAX " not a commit", idnum);
		hashcpy(b->sha1, oe->sha1);
		if (oe->pack_id != MAX_PACK_ID) {
			unsigned long size;
			char *buf = gfi_unpack_entry(oe, &size);
			parse_from_commit(b, buf, size);
			free(buf);
		} else
			parse_from_existing(b);
	} else if (!get_sha1(from, b->sha1))
		parse_from_existing(b);
	else
		die("Invalid ref name or SHA1 expression: %s", from);

	read_next_command();
	return 1;
}

static struct hash_list *parse_merge(unsigned int *count)
{
	struct hash_list *list = NULL, *n, *e = e;
	const char *from;
	struct branch *s;

	*count = 0;
	while (!prefixcmp(command_buf.buf, "merge ")) {
		from = strchr(command_buf.buf, ' ') + 1;
		n = xmalloc(sizeof(*n));
		s = lookup_branch(from);
		if (s)
			hashcpy(n->sha1, s->sha1);
		else if (*from == ':') {
			uintmax_t idnum = strtoumax(from + 1, NULL, 10);
			struct object_entry *oe = find_mark(idnum);
			if (oe->type != OBJ_COMMIT)
				die("Mark :%" PRIuMAX " not a commit", idnum);
			hashcpy(n->sha1, oe->sha1);
		} else if (!get_sha1(from, n->sha1)) {
			unsigned long size;
			char *buf = read_object_with_reference(n->sha1,
				commit_type, &size, n->sha1);
			if (!buf || size < 46)
				die("Not a valid commit: %s", from);
			free(buf);
		} else
			die("Invalid ref name or SHA1 expression: %s", from);

		n->next = NULL;
		if (list)
			e->next = n;
		else
			list = n;
		e = n;
		(*count)++;
		read_next_command();
	}
	return list;
}

static void parse_new_commit(void)
{
	static struct strbuf msg = STRBUF_INIT;
	struct branch *b;
	char *sp;
	char *author = NULL;
	char *committer = NULL;
	struct hash_list *merge_list = NULL;
	unsigned int merge_count;
	unsigned char prev_fanout, new_fanout;

	/* Obtain the branch name from the rest of our command */
	sp = strchr(command_buf.buf, ' ') + 1;
	b = lookup_branch(sp);
	if (!b)
		b = new_branch(sp);

	read_next_command();
	parse_mark();
	if (!prefixcmp(command_buf.buf, "author ")) {
		author = parse_ident(command_buf.buf + 7);
		read_next_command();
	}
	if (!prefixcmp(command_buf.buf, "committer ")) {
		committer = parse_ident(command_buf.buf + 10);
		read_next_command();
	}
	if (!committer)
		die("Expected committer but didn't get one");
	parse_data(&msg, 0, NULL);
	read_next_command();
	parse_from(b);
	merge_list = parse_merge(&merge_count);

	/* ensure the branch is active/loaded */
	if (!b->branch_tree.tree || !max_active_branches) {
		unload_one_branch();
		load_branch(b);
	}

	prev_fanout = convert_num_notes_to_fanout(b->num_notes);

	/* file_change* */
	while (command_buf.len > 0) {
		if (!prefixcmp(command_buf.buf, "M "))
			file_change_m(b);
		else if (!prefixcmp(command_buf.buf, "D "))
			file_change_d(b);
		else if (!prefixcmp(command_buf.buf, "R "))
			file_change_cr(b, 1);
		else if (!prefixcmp(command_buf.buf, "C "))
			file_change_cr(b, 0);
		else if (!prefixcmp(command_buf.buf, "N "))
			note_change_n(b, prev_fanout);
		else if (!strcmp("deleteall", command_buf.buf))
			file_change_deleteall(b);
		else {
			unread_command_buf = 1;
			break;
		}
		if (read_next_command() == EOF)
			break;
	}

	new_fanout = convert_num_notes_to_fanout(b->num_notes);
	if (new_fanout != prev_fanout)
		b->num_notes = change_note_fanout(&b->branch_tree, new_fanout);

	/* build the tree and the commit */
	store_tree(&b->branch_tree);
	hashcpy(b->branch_tree.versions[0].sha1,
		b->branch_tree.versions[1].sha1);

	strbuf_reset(&new_data);
	strbuf_addf(&new_data, "tree %s\n",
		sha1_to_hex(b->branch_tree.versions[1].sha1));
	if (!is_null_sha1(b->sha1))
		strbuf_addf(&new_data, "parent %s\n", sha1_to_hex(b->sha1));
	while (merge_list) {
		struct hash_list *next = merge_list->next;
		strbuf_addf(&new_data, "parent %s\n", sha1_to_hex(merge_list->sha1));
		free(merge_list);
		merge_list = next;
	}
	strbuf_addf(&new_data,
		"author %s\n"
		"committer %s\n"
		"\n",
		author ? author : committer, committer);
	strbuf_addbuf(&new_data, &msg);
	free(author);
	free(committer);

	if (!store_object(OBJ_COMMIT, &new_data, NULL, b->sha1, next_mark))
		b->pack_id = pack_id;
	b->last_commit = object_count_by_type[OBJ_COMMIT];
}

static void parse_new_tag(void)
{
	static struct strbuf msg = STRBUF_INIT;
	char *sp;
	const char *from;
	char *tagger;
	struct branch *s;
	struct tag *t;
	uintmax_t from_mark = 0;
	unsigned char sha1[20];
	enum object_type type;

	/* Obtain the new tag name from the rest of our command */
	sp = strchr(command_buf.buf, ' ') + 1;
	t = pool_alloc(sizeof(struct tag));
	t->next_tag = NULL;
	t->name = pool_strdup(sp);
	if (last_tag)
		last_tag->next_tag = t;
	else
		first_tag = t;
	last_tag = t;
	read_next_command();

	/* from ... */
	if (prefixcmp(command_buf.buf, "from "))
		die("Expected from command, got %s", command_buf.buf);
	from = strchr(command_buf.buf, ' ') + 1;
	s = lookup_branch(from);
	if (s) {
		hashcpy(sha1, s->sha1);
		type = OBJ_COMMIT;
	} else if (*from == ':') {
		struct object_entry *oe;
		from_mark = strtoumax(from + 1, NULL, 10);
		oe = find_mark(from_mark);
		type = oe->type;
		hashcpy(sha1, oe->sha1);
	} else if (!get_sha1(from, sha1)) {
		unsigned long size;
		char *buf;

		buf = read_sha1_file(sha1, &type, &size);
		if (!buf || size < 46)
			die("Not a valid commit: %s", from);
		free(buf);
	} else
		die("Invalid ref name or SHA1 expression: %s", from);
	read_next_command();

	/* tagger ... */
	if (!prefixcmp(command_buf.buf, "tagger ")) {
		tagger = parse_ident(command_buf.buf + 7);
		read_next_command();
	} else
		tagger = NULL;

	/* tag payload/message */
	parse_data(&msg, 0, NULL);

	/* build the tag object */
	strbuf_reset(&new_data);

	strbuf_addf(&new_data,
		    "object %s\n"
		    "type %s\n"
		    "tag %s\n",
		    sha1_to_hex(sha1), typename(type), t->name);
	if (tagger)
		strbuf_addf(&new_data,
			    "tagger %s\n", tagger);
	strbuf_addch(&new_data, '\n');
	strbuf_addbuf(&new_data, &msg);
	free(tagger);

	if (store_object(OBJ_TAG, &new_data, NULL, t->sha1, 0))
		t->pack_id = MAX_PACK_ID;
	else
		t->pack_id = pack_id;
}

static void parse_reset_branch(void)
{
	struct branch *b;
	char *sp;

	/* Obtain the branch name from the rest of our command */
	sp = strchr(command_buf.buf, ' ') + 1;
	b = lookup_branch(sp);
	if (b) {
		hashclr(b->sha1);
		hashclr(b->branch_tree.versions[0].sha1);
		hashclr(b->branch_tree.versions[1].sha1);
		if (b->branch_tree.tree) {
			release_tree_content_recursive(b->branch_tree.tree);
			b->branch_tree.tree = NULL;
		}
	}
	else
		b = new_branch(sp);
	read_next_command();
	parse_from(b);
	if (command_buf.len > 0)
		unread_command_buf = 1;
}

static void parse_checkpoint(void)
{
	if (object_count) {
		cycle_packfile();
		dump_branches();
		dump_tags();
		dump_marks();
	}
	skip_optional_lf();
}

static void parse_progress(void)
{
	fwrite(command_buf.buf, 1, command_buf.len, stdout);
	fputc('\n', stdout);
	fflush(stdout);
	skip_optional_lf();
}

static char* make_fast_import_path(const char *path)
{
	struct strbuf abs_path = STRBUF_INIT;

	if (!relative_marks_paths || is_absolute_path(path))
		return xstrdup(path);
	strbuf_addf(&abs_path, "%s/info/fast-import/%s", get_git_dir(), path);
	return strbuf_detach(&abs_path, NULL);
}

static void option_import_marks(const char *marks, int from_stream)
{
	if (import_marks_file) {
		if (from_stream)
			die("Only one import-marks command allowed per stream");

		/* read previous mark file */
		if(!import_marks_file_from_stream)
			read_marks();
	}

	import_marks_file = make_fast_import_path(marks);
	import_marks_file_from_stream = from_stream;
}

static void option_date_format(const char *fmt)
{
	if (!strcmp(fmt, "raw"))
		whenspec = WHENSPEC_RAW;
	else if (!strcmp(fmt, "rfc2822"))
		whenspec = WHENSPEC_RFC2822;
	else if (!strcmp(fmt, "now"))
		whenspec = WHENSPEC_NOW;
	else
		die("unknown --date-format argument %s", fmt);
}

static void option_max_pack_size(const char *packsize)
{
	max_packsize = strtoumax(packsize, NULL, 0) * 1024 * 1024;
}

static void option_depth(const char *depth)
{
	max_depth = strtoul(depth, NULL, 0);
	if (max_depth > MAX_DEPTH)
		die("--depth cannot exceed %u", MAX_DEPTH);
}

static void option_active_branches(const char *branches)
{
	max_active_branches = strtoul(branches, NULL, 0);
}

static void option_export_marks(const char *marks)
{
	export_marks_file = make_fast_import_path(marks);
}

static void option_export_pack_edges(const char *edges)
{
	if (pack_edges)
		fclose(pack_edges);
	pack_edges = fopen(edges, "a");
	if (!pack_edges)
		die_errno("Cannot open '%s'", edges);
}

static int parse_one_option(const char *option)
{
	if (!prefixcmp(option, "max-pack-size=")) {
		option_max_pack_size(option + 14);
	} else if (!prefixcmp(option, "depth=")) {
		option_depth(option + 6);
	} else if (!prefixcmp(option, "active-branches=")) {
		option_active_branches(option + 16);
	} else if (!prefixcmp(option, "export-pack-edges=")) {
		option_export_pack_edges(option + 18);
	} else if (!prefixcmp(option, "quiet")) {
		show_stats = 0;
	} else if (!prefixcmp(option, "stats")) {
		show_stats = 1;
	} else {
		return 0;
	}

	return 1;
}

static int parse_one_feature(const char *feature, int from_stream)
{
	if (!prefixcmp(feature, "date-format=")) {
		option_date_format(feature + 12);
	} else if (!prefixcmp(feature, "import-marks=")) {
		option_import_marks(feature + 13, from_stream);
	} else if (!prefixcmp(feature, "export-marks=")) {
		option_export_marks(feature + 13);
	} else if (!prefixcmp(feature, "relative-marks")) {
		relative_marks_paths = 1;
	} else if (!prefixcmp(feature, "no-relative-marks")) {
		relative_marks_paths = 0;
	} else if (!prefixcmp(feature, "force")) {
		force_update = 1;
	} else {
		return 0;
	}

	return 1;
}

static void parse_feature(void)
{
	char *feature = command_buf.buf + 8;

	if (seen_data_command)
		die("Got feature command '%s' after data command", feature);

	if (parse_one_feature(feature, 1))
		return;

	die("This version of fast-import does not support feature %s.", feature);
}

static void parse_option(void)
{
	char *option = command_buf.buf + 11;

	if (seen_data_command)
		die("Got option command '%s' after data command", option);

	if (parse_one_option(option))
		return;

	die("This version of fast-import does not support option: %s", option);
}

static int git_pack_config(const char *k, const char *v, void *cb)
{
	if (!strcmp(k, "pack.depth")) {
		max_depth = git_config_int(k, v);
		if (max_depth > MAX_DEPTH)
			max_depth = MAX_DEPTH;
		return 0;
	}
	if (!strcmp(k, "pack.compression")) {
		int level = git_config_int(k, v);
		if (level == -1)
			level = Z_DEFAULT_COMPRESSION;
		else if (level < 0 || level > Z_BEST_COMPRESSION)
			die("bad pack compression level %d", level);
		pack_compression_level = level;
		pack_compression_seen = 1;
		return 0;
	}
	if (!strcmp(k, "core.bigfilethreshold")) {
		long n = git_config_int(k, v);
		big_file_threshold = 0 < n ? n : 0;
	}
	return git_default_config(k, v, cb);
}

static const char fast_import_usage[] =
"git fast-import [--date-format=f] [--max-pack-size=n] [--big-file-threshold=n] [--depth=n] [--active-branches=n] [--export-marks=marks.file]";

static void parse_argv(void)
{
	unsigned int i;

	for (i = 1; i < global_argc; i++) {
		const char *a = global_argv[i];

		if (*a != '-' || !strcmp(a, "--"))
			break;

		if (parse_one_option(a + 2))
			continue;

		if (parse_one_feature(a + 2, 0))
			continue;

		die("unknown option %s", a);
	}
	if (i != global_argc)
		usage(fast_import_usage);

	seen_data_command = 1;
	if (import_marks_file)
		read_marks();
}

int main(int argc, const char **argv)
{
	unsigned int i;

	git_extract_argv0_path(argv[0]);

	if (argc == 2 && !strcmp(argv[1], "-h"))
		usage(fast_import_usage);

	setup_git_directory();
	git_config(git_pack_config, NULL);
	if (!pack_compression_seen && core_compression_seen)
		pack_compression_level = core_compression_level;

	alloc_objects(object_entry_alloc);
	strbuf_init(&command_buf, 0);
	atom_table = xcalloc(atom_table_sz, sizeof(struct atom_str*));
	branch_table = xcalloc(branch_table_sz, sizeof(struct branch*));
	avail_tree_table = xcalloc(avail_tree_table_sz, sizeof(struct avail_tree_content*));
	marks = pool_calloc(1, sizeof(struct mark_set));

<<<<<<< HEAD
	global_argc = argc;
	global_argv = argv;
=======
	for (i = 1; i < argc; i++) {
		const char *a = argv[i];

		if (*a != '-' || !strcmp(a, "--"))
			break;
		else if (!prefixcmp(a, "--date-format=")) {
			const char *fmt = a + 14;
			if (!strcmp(fmt, "raw"))
				whenspec = WHENSPEC_RAW;
			else if (!strcmp(fmt, "rfc2822"))
				whenspec = WHENSPEC_RFC2822;
			else if (!strcmp(fmt, "now"))
				whenspec = WHENSPEC_NOW;
			else
				die("unknown --date-format argument %s", fmt);
		}
		else if (!prefixcmp(a, "--max-pack-size="))
			max_packsize = strtoumax(a + 16, NULL, 0) * 1024 * 1024;
		else if (!prefixcmp(a, "--big-file-threshold=")) {
			unsigned long v;
			if (!git_parse_ulong(a + 21, &v))
				usage(fast_import_usage);
			big_file_threshold = v;
		} else if (!prefixcmp(a, "--depth=")) {
			max_depth = strtoul(a + 8, NULL, 0);
			if (max_depth > MAX_DEPTH)
				die("--depth cannot exceed %u", MAX_DEPTH);
		}
		else if (!prefixcmp(a, "--active-branches="))
			max_active_branches = strtoul(a + 18, NULL, 0);
		else if (!prefixcmp(a, "--import-marks="))
			import_marks(a + 15);
		else if (!prefixcmp(a, "--export-marks="))
			mark_file = a + 15;
		else if (!prefixcmp(a, "--export-pack-edges=")) {
			if (pack_edges)
				fclose(pack_edges);
			pack_edges = fopen(a + 20, "a");
			if (!pack_edges)
				die_errno("Cannot open '%s'", a + 20);
		} else if (!strcmp(a, "--force"))
			force_update = 1;
		else if (!strcmp(a, "--quiet"))
			show_stats = 0;
		else if (!strcmp(a, "--stats"))
			show_stats = 1;
		else
			die("unknown option %s", a);
	}
	if (i != argc)
		usage(fast_import_usage);
>>>>>>> 5eef828b

	rc_free = pool_alloc(cmd_save * sizeof(*rc_free));
	for (i = 0; i < (cmd_save - 1); i++)
		rc_free[i].next = &rc_free[i + 1];
	rc_free[cmd_save - 1].next = NULL;

	prepare_packed_git();
	start_packfile();
	set_die_routine(die_nicely);
	while (read_next_command() != EOF) {
		if (!strcmp("blob", command_buf.buf))
			parse_new_blob();
		else if (!prefixcmp(command_buf.buf, "commit "))
			parse_new_commit();
		else if (!prefixcmp(command_buf.buf, "tag "))
			parse_new_tag();
		else if (!prefixcmp(command_buf.buf, "reset "))
			parse_reset_branch();
		else if (!strcmp("checkpoint", command_buf.buf))
			parse_checkpoint();
		else if (!prefixcmp(command_buf.buf, "progress "))
			parse_progress();
		else if (!prefixcmp(command_buf.buf, "feature "))
			parse_feature();
		else if (!prefixcmp(command_buf.buf, "option git "))
			parse_option();
		else if (!prefixcmp(command_buf.buf, "option "))
			/* ignore non-git options*/;
		else
			die("Unsupported command: %s", command_buf.buf);
	}

	/* argv hasn't been parsed yet, do so */
	if (!seen_data_command)
		parse_argv();

	end_packfile();

	dump_branches();
	dump_tags();
	unkeep_all_packs();
	dump_marks();

	if (pack_edges)
		fclose(pack_edges);

	if (show_stats) {
		uintmax_t total_count = 0, duplicate_count = 0;
		for (i = 0; i < ARRAY_SIZE(object_count_by_type); i++)
			total_count += object_count_by_type[i];
		for (i = 0; i < ARRAY_SIZE(duplicate_count_by_type); i++)
			duplicate_count += duplicate_count_by_type[i];

		fprintf(stderr, "%s statistics:\n", argv[0]);
		fprintf(stderr, "---------------------------------------------------------------------\n");
		fprintf(stderr, "Alloc'd objects: %10" PRIuMAX "\n", alloc_count);
		fprintf(stderr, "Total objects:   %10" PRIuMAX " (%10" PRIuMAX " duplicates                  )\n", total_count, duplicate_count);
		fprintf(stderr, "      blobs  :   %10" PRIuMAX " (%10" PRIuMAX " duplicates %10" PRIuMAX " deltas)\n", object_count_by_type[OBJ_BLOB], duplicate_count_by_type[OBJ_BLOB], delta_count_by_type[OBJ_BLOB]);
		fprintf(stderr, "      trees  :   %10" PRIuMAX " (%10" PRIuMAX " duplicates %10" PRIuMAX " deltas)\n", object_count_by_type[OBJ_TREE], duplicate_count_by_type[OBJ_TREE], delta_count_by_type[OBJ_TREE]);
		fprintf(stderr, "      commits:   %10" PRIuMAX " (%10" PRIuMAX " duplicates %10" PRIuMAX " deltas)\n", object_count_by_type[OBJ_COMMIT], duplicate_count_by_type[OBJ_COMMIT], delta_count_by_type[OBJ_COMMIT]);
		fprintf(stderr, "      tags   :   %10" PRIuMAX " (%10" PRIuMAX " duplicates %10" PRIuMAX " deltas)\n", object_count_by_type[OBJ_TAG], duplicate_count_by_type[OBJ_TAG], delta_count_by_type[OBJ_TAG]);
		fprintf(stderr, "Total branches:  %10lu (%10lu loads     )\n", branch_count, branch_load_count);
		fprintf(stderr, "      marks:     %10" PRIuMAX " (%10" PRIuMAX " unique    )\n", (((uintmax_t)1) << marks->shift) * 1024, marks_set_count);
		fprintf(stderr, "      atoms:     %10u\n", atom_cnt);
		fprintf(stderr, "Memory total:    %10" PRIuMAX " KiB\n", (total_allocd + alloc_count*sizeof(struct object_entry))/1024);
		fprintf(stderr, "       pools:    %10lu KiB\n", (unsigned long)(total_allocd/1024));
		fprintf(stderr, "     objects:    %10" PRIuMAX " KiB\n", (alloc_count*sizeof(struct object_entry))/1024);
		fprintf(stderr, "---------------------------------------------------------------------\n");
		pack_report();
		fprintf(stderr, "---------------------------------------------------------------------\n");
		fprintf(stderr, "\n");
	}

	return failure ? 1 : 0;
}<|MERGE_RESOLUTION|>--- conflicted
+++ resolved
@@ -2799,6 +2799,8 @@
 {
 	if (!prefixcmp(option, "max-pack-size=")) {
 		option_max_pack_size(option + 14);
+	} else if (!prefixcmp(option, "big-file-threshold=")) {
+		big_file_threshold = strtoumax(option + 19, NULL, 0) * 1024 * 1024;
 	} else if (!prefixcmp(option, "depth=")) {
 		option_depth(option + 6);
 	} else if (!prefixcmp(option, "active-branches=")) {
@@ -2938,62 +2940,8 @@
 	avail_tree_table = xcalloc(avail_tree_table_sz, sizeof(struct avail_tree_content*));
 	marks = pool_calloc(1, sizeof(struct mark_set));
 
-<<<<<<< HEAD
 	global_argc = argc;
 	global_argv = argv;
-=======
-	for (i = 1; i < argc; i++) {
-		const char *a = argv[i];
-
-		if (*a != '-' || !strcmp(a, "--"))
-			break;
-		else if (!prefixcmp(a, "--date-format=")) {
-			const char *fmt = a + 14;
-			if (!strcmp(fmt, "raw"))
-				whenspec = WHENSPEC_RAW;
-			else if (!strcmp(fmt, "rfc2822"))
-				whenspec = WHENSPEC_RFC2822;
-			else if (!strcmp(fmt, "now"))
-				whenspec = WHENSPEC_NOW;
-			else
-				die("unknown --date-format argument %s", fmt);
-		}
-		else if (!prefixcmp(a, "--max-pack-size="))
-			max_packsize = strtoumax(a + 16, NULL, 0) * 1024 * 1024;
-		else if (!prefixcmp(a, "--big-file-threshold=")) {
-			unsigned long v;
-			if (!git_parse_ulong(a + 21, &v))
-				usage(fast_import_usage);
-			big_file_threshold = v;
-		} else if (!prefixcmp(a, "--depth=")) {
-			max_depth = strtoul(a + 8, NULL, 0);
-			if (max_depth > MAX_DEPTH)
-				die("--depth cannot exceed %u", MAX_DEPTH);
-		}
-		else if (!prefixcmp(a, "--active-branches="))
-			max_active_branches = strtoul(a + 18, NULL, 0);
-		else if (!prefixcmp(a, "--import-marks="))
-			import_marks(a + 15);
-		else if (!prefixcmp(a, "--export-marks="))
-			mark_file = a + 15;
-		else if (!prefixcmp(a, "--export-pack-edges=")) {
-			if (pack_edges)
-				fclose(pack_edges);
-			pack_edges = fopen(a + 20, "a");
-			if (!pack_edges)
-				die_errno("Cannot open '%s'", a + 20);
-		} else if (!strcmp(a, "--force"))
-			force_update = 1;
-		else if (!strcmp(a, "--quiet"))
-			show_stats = 0;
-		else if (!strcmp(a, "--stats"))
-			show_stats = 1;
-		else
-			die("unknown option %s", a);
-	}
-	if (i != argc)
-		usage(fast_import_usage);
->>>>>>> 5eef828b
 
 	rc_free = pool_alloc(cmd_save * sizeof(*rc_free));
 	for (i = 0; i < (cmd_save - 1); i++)
