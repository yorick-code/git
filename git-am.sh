--- conflicted
+++ resolved
@@ -578,12 +578,6 @@
 else
 	utf8=-n
 fi
-<<<<<<< HEAD
-if test "$(cat "$dotest/keep")" = t
-then
-	keep=-k
-fi
-=======
 keep=$(cat "$dotest/keep")
 case "$keep" in
 t)
@@ -593,13 +587,6 @@
 *)
 	keep= ;;
 esac
-case "$(cat "$dotest/keepcr")" in
-t)
-	keepcr=--keep-cr ;;
-f)
-	keepcr=--no-keep-cr ;;
-esac
->>>>>>> ee2d1cb4
 case "$(cat "$dotest/scissors")" in
 t)
 	scissors=--scissors ;;
