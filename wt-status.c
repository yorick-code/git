#include "cache.h"
#include "wt-status.h"
#include "object.h"
#include "dir.h"
#include "commit.h"
#include "diff.h"
#include "revision.h"
#include "diffcore.h"
#include "quote.h"
#include "run-command.h"
#include "argv-array.h"
#include "remote.h"
#include "refs.h"
#include "submodule.h"
#include "column.h"
#include "strbuf.h"
#include "utf8.h"
#include "worktree.h"
#include "lockfile.h"

static const char cut_line[] =
"------------------------ >8 ------------------------\n";

static char default_wt_status_colors[][COLOR_MAXLEN] = {
	GIT_COLOR_NORMAL, /* WT_STATUS_HEADER */
	GIT_COLOR_GREEN,  /* WT_STATUS_UPDATED */
	GIT_COLOR_RED,    /* WT_STATUS_CHANGED */
	GIT_COLOR_RED,    /* WT_STATUS_UNTRACKED */
	GIT_COLOR_RED,    /* WT_STATUS_NOBRANCH */
	GIT_COLOR_RED,    /* WT_STATUS_UNMERGED */
	GIT_COLOR_GREEN,  /* WT_STATUS_LOCAL_BRANCH */
	GIT_COLOR_RED,    /* WT_STATUS_REMOTE_BRANCH */
	GIT_COLOR_NIL,    /* WT_STATUS_ONBRANCH */
};

static const char *color(int slot, struct wt_status *s)
{
	const char *c = "";
	if (want_color(s->use_color))
		c = s->color_palette[slot];
	if (slot == WT_STATUS_ONBRANCH && color_is_nil(c))
		c = s->color_palette[WT_STATUS_HEADER];
	return c;
}

static void status_vprintf(struct wt_status *s, int at_bol, const char *color,
		const char *fmt, va_list ap, const char *trail)
{
	struct strbuf sb = STRBUF_INIT;
	struct strbuf linebuf = STRBUF_INIT;
	const char *line, *eol;

	strbuf_vaddf(&sb, fmt, ap);
	if (!sb.len) {
		if (s->display_comment_prefix) {
			strbuf_addch(&sb, comment_line_char);
			if (!trail)
				strbuf_addch(&sb, ' ');
		}
		color_print_strbuf(s->fp, color, &sb);
		if (trail)
			fprintf(s->fp, "%s", trail);
		strbuf_release(&sb);
		return;
	}
	for (line = sb.buf; *line; line = eol + 1) {
		eol = strchr(line, '\n');

		strbuf_reset(&linebuf);
		if (at_bol && s->display_comment_prefix) {
			strbuf_addch(&linebuf, comment_line_char);
			if (*line != '\n' && *line != '\t')
				strbuf_addch(&linebuf, ' ');
		}
		if (eol)
			strbuf_add(&linebuf, line, eol - line);
		else
			strbuf_addstr(&linebuf, line);
		color_print_strbuf(s->fp, color, &linebuf);
		if (eol)
			fprintf(s->fp, "\n");
		else
			break;
		at_bol = 1;
	}
	if (trail)
		fprintf(s->fp, "%s", trail);
	strbuf_release(&linebuf);
	strbuf_release(&sb);
}

void status_printf_ln(struct wt_status *s, const char *color,
			const char *fmt, ...)
{
	va_list ap;

	va_start(ap, fmt);
	status_vprintf(s, 1, color, fmt, ap, "\n");
	va_end(ap);
}

void status_printf(struct wt_status *s, const char *color,
			const char *fmt, ...)
{
	va_list ap;

	va_start(ap, fmt);
	status_vprintf(s, 1, color, fmt, ap, NULL);
	va_end(ap);
}

static void status_printf_more(struct wt_status *s, const char *color,
			       const char *fmt, ...)
{
	va_list ap;

	va_start(ap, fmt);
	status_vprintf(s, 0, color, fmt, ap, NULL);
	va_end(ap);
}

void wt_status_prepare(struct wt_status *s)
{
	unsigned char sha1[20];

	memset(s, 0, sizeof(*s));
	memcpy(s->color_palette, default_wt_status_colors,
	       sizeof(default_wt_status_colors));
	s->show_untracked_files = SHOW_NORMAL_UNTRACKED_FILES;
	s->use_color = -1;
	s->relative_paths = 1;
	s->branch = resolve_refdup("HEAD", 0, sha1, NULL);
	s->reference = "HEAD";
	s->fp = stdout;
	s->index_file = get_index_file();
	s->change.strdup_strings = 1;
	s->untracked.strdup_strings = 1;
	s->ignored.strdup_strings = 1;
	s->show_branch = -1;  /* unspecified */
	s->display_comment_prefix = 0;
}

static void wt_longstatus_print_unmerged_header(struct wt_status *s)
{
	int i;
	int del_mod_conflict = 0;
	int both_deleted = 0;
	int not_deleted = 0;
	const char *c = color(WT_STATUS_HEADER, s);

	status_printf_ln(s, c, _("Unmerged paths:"));

	for (i = 0; i < s->change.nr; i++) {
		struct string_list_item *it = &(s->change.items[i]);
		struct wt_status_change_data *d = it->util;

		switch (d->stagemask) {
		case 0:
			break;
		case 1:
			both_deleted = 1;
			break;
		case 3:
		case 5:
			del_mod_conflict = 1;
			break;
		default:
			not_deleted = 1;
			break;
		}
	}

	if (!s->hints)
		return;
	if (s->whence != FROM_COMMIT)
		;
	else if (!s->is_initial)
		status_printf_ln(s, c, _("  (use \"git reset %s <file>...\" to unstage)"), s->reference);
	else
		status_printf_ln(s, c, _("  (use \"git rm --cached <file>...\" to unstage)"));

	if (!both_deleted) {
		if (!del_mod_conflict)
			status_printf_ln(s, c, _("  (use \"git add <file>...\" to mark resolution)"));
		else
			status_printf_ln(s, c, _("  (use \"git add/rm <file>...\" as appropriate to mark resolution)"));
	} else if (!del_mod_conflict && !not_deleted) {
		status_printf_ln(s, c, _("  (use \"git rm <file>...\" to mark resolution)"));
	} else {
		status_printf_ln(s, c, _("  (use \"git add/rm <file>...\" as appropriate to mark resolution)"));
	}
	status_printf_ln(s, c, "%s", "");
}

static void wt_longstatus_print_cached_header(struct wt_status *s)
{
	const char *c = color(WT_STATUS_HEADER, s);

	status_printf_ln(s, c, _("Changes to be committed:"));
	if (!s->hints)
		return;
	if (s->whence != FROM_COMMIT)
		; /* NEEDSWORK: use "git reset --unresolve"??? */
	else if (!s->is_initial)
		status_printf_ln(s, c, _("  (use \"git reset %s <file>...\" to unstage)"), s->reference);
	else
		status_printf_ln(s, c, _("  (use \"git rm --cached <file>...\" to unstage)"));
	status_printf_ln(s, c, "%s", "");
}

static void wt_longstatus_print_dirty_header(struct wt_status *s,
					     int has_deleted,
					     int has_dirty_submodules)
{
	const char *c = color(WT_STATUS_HEADER, s);

	status_printf_ln(s, c, _("Changes not staged for commit:"));
	if (!s->hints)
		return;
	if (!has_deleted)
		status_printf_ln(s, c, _("  (use \"git add <file>...\" to update what will be committed)"));
	else
		status_printf_ln(s, c, _("  (use \"git add/rm <file>...\" to update what will be committed)"));
	status_printf_ln(s, c, _("  (use \"git checkout -- <file>...\" to discard changes in working directory)"));
	if (has_dirty_submodules)
		status_printf_ln(s, c, _("  (commit or discard the untracked or modified content in submodules)"));
	status_printf_ln(s, c, "%s", "");
}

static void wt_longstatus_print_other_header(struct wt_status *s,
					     const char *what,
					     const char *how)
{
	const char *c = color(WT_STATUS_HEADER, s);
	status_printf_ln(s, c, "%s:", what);
	if (!s->hints)
		return;
	status_printf_ln(s, c, _("  (use \"git %s <file>...\" to include in what will be committed)"), how);
	status_printf_ln(s, c, "%s", "");
}

static void wt_longstatus_print_trailer(struct wt_status *s)
{
	status_printf_ln(s, color(WT_STATUS_HEADER, s), "%s", "");
}

#define quote_path quote_path_relative

static const char *wt_status_unmerged_status_string(int stagemask)
{
	switch (stagemask) {
	case 1:
		return _("both deleted:");
	case 2:
		return _("added by us:");
	case 3:
		return _("deleted by them:");
	case 4:
		return _("added by them:");
	case 5:
		return _("deleted by us:");
	case 6:
		return _("both added:");
	case 7:
		return _("both modified:");
	default:
		die("BUG: unhandled unmerged status %x", stagemask);
	}
}

static const char *wt_status_diff_status_string(int status)
{
	switch (status) {
	case DIFF_STATUS_ADDED:
		return _("new file:");
	case DIFF_STATUS_COPIED:
		return _("copied:");
	case DIFF_STATUS_DELETED:
		return _("deleted:");
	case DIFF_STATUS_MODIFIED:
		return _("modified:");
	case DIFF_STATUS_RENAMED:
		return _("renamed:");
	case DIFF_STATUS_TYPE_CHANGED:
		return _("typechange:");
	case DIFF_STATUS_UNKNOWN:
		return _("unknown:");
	case DIFF_STATUS_UNMERGED:
		return _("unmerged:");
	default:
		return NULL;
	}
}

static int maxwidth(const char *(*label)(int), int minval, int maxval)
{
	int result = 0, i;

	for (i = minval; i <= maxval; i++) {
		const char *s = label(i);
		int len = s ? utf8_strwidth(s) : 0;
		if (len > result)
			result = len;
	}
	return result;
}

static void wt_longstatus_print_unmerged_data(struct wt_status *s,
					      struct string_list_item *it)
{
	const char *c = color(WT_STATUS_UNMERGED, s);
	struct wt_status_change_data *d = it->util;
	struct strbuf onebuf = STRBUF_INIT;
	static char *padding;
	static int label_width;
	const char *one, *how;
	int len;

	if (!padding) {
		label_width = maxwidth(wt_status_unmerged_status_string, 1, 7);
		label_width += strlen(" ");
		padding = xmallocz(label_width);
		memset(padding, ' ', label_width);
	}

	one = quote_path(it->string, s->prefix, &onebuf);
	status_printf(s, color(WT_STATUS_HEADER, s), "\t");

	how = wt_status_unmerged_status_string(d->stagemask);
	len = label_width - utf8_strwidth(how);
	status_printf_more(s, c, "%s%.*s%s\n", how, len, padding, one);
	strbuf_release(&onebuf);
}

static void wt_longstatus_print_change_data(struct wt_status *s,
					    int change_type,
					    struct string_list_item *it)
{
	struct wt_status_change_data *d = it->util;
	const char *c = color(change_type, s);
	int status;
	char *one_name;
	char *two_name;
	const char *one, *two;
	struct strbuf onebuf = STRBUF_INIT, twobuf = STRBUF_INIT;
	struct strbuf extra = STRBUF_INIT;
	static char *padding;
	static int label_width;
	const char *what;
	int len;

	if (!padding) {
		/* If DIFF_STATUS_* uses outside the range [A..Z], we're in trouble */
		label_width = maxwidth(wt_status_diff_status_string, 'A', 'Z');
		label_width += strlen(" ");
		padding = xmallocz(label_width);
		memset(padding, ' ', label_width);
	}

	one_name = two_name = it->string;
	switch (change_type) {
	case WT_STATUS_UPDATED:
		status = d->index_status;
		if (d->head_path)
			one_name = d->head_path;
		break;
	case WT_STATUS_CHANGED:
		if (d->new_submodule_commits || d->dirty_submodule) {
			strbuf_addstr(&extra, " (");
			if (d->new_submodule_commits)
				strbuf_addf(&extra, _("new commits, "));
			if (d->dirty_submodule & DIRTY_SUBMODULE_MODIFIED)
				strbuf_addf(&extra, _("modified content, "));
			if (d->dirty_submodule & DIRTY_SUBMODULE_UNTRACKED)
				strbuf_addf(&extra, _("untracked content, "));
			strbuf_setlen(&extra, extra.len - 2);
			strbuf_addch(&extra, ')');
		}
		status = d->worktree_status;
		break;
	default:
		die("BUG: unhandled change_type %d in wt_longstatus_print_change_data",
		    change_type);
	}

	one = quote_path(one_name, s->prefix, &onebuf);
	two = quote_path(two_name, s->prefix, &twobuf);

	status_printf(s, color(WT_STATUS_HEADER, s), "\t");
	what = wt_status_diff_status_string(status);
	if (!what)
		die("BUG: unhandled diff status %c", status);
	len = label_width - utf8_strwidth(what);
	assert(len >= 0);
	if (status == DIFF_STATUS_COPIED || status == DIFF_STATUS_RENAMED)
		status_printf_more(s, c, "%s%.*s%s -> %s",
				   what, len, padding, one, two);
	else
		status_printf_more(s, c, "%s%.*s%s",
				   what, len, padding, one);
	if (extra.len) {
		status_printf_more(s, color(WT_STATUS_HEADER, s), "%s", extra.buf);
		strbuf_release(&extra);
	}
	status_printf_more(s, GIT_COLOR_NORMAL, "\n");
	strbuf_release(&onebuf);
	strbuf_release(&twobuf);
}

static void wt_status_collect_changed_cb(struct diff_queue_struct *q,
					 struct diff_options *options,
					 void *data)
{
	struct wt_status *s = data;
	int i;

	if (!q->nr)
		return;
	s->workdir_dirty = 1;
	for (i = 0; i < q->nr; i++) {
		struct diff_filepair *p;
		struct string_list_item *it;
		struct wt_status_change_data *d;

		p = q->queue[i];
		it = string_list_insert(&s->change, p->one->path);
		d = it->util;
		if (!d) {
			d = xcalloc(1, sizeof(*d));
			it->util = d;
		}
		if (!d->worktree_status)
			d->worktree_status = p->status;
		d->dirty_submodule = p->two->dirty_submodule;
		if (S_ISGITLINK(p->two->mode))
			d->new_submodule_commits = !!oidcmp(&p->one->oid,
							    &p->two->oid);

		switch (p->status) {
		case DIFF_STATUS_ADDED:
			die("BUG: worktree status add???");
			break;

		case DIFF_STATUS_DELETED:
			d->mode_index = p->one->mode;
			oidcpy(&d->oid_index, &p->one->oid);
			/* mode_worktree is zero for a delete. */
			break;

		case DIFF_STATUS_MODIFIED:
		case DIFF_STATUS_TYPE_CHANGED:
		case DIFF_STATUS_UNMERGED:
			d->mode_index = p->one->mode;
			d->mode_worktree = p->two->mode;
			oidcpy(&d->oid_index, &p->one->oid);
			break;

		case DIFF_STATUS_UNKNOWN:
			die("BUG: worktree status unknown???");
			break;
		}

	}
}

static int unmerged_mask(const char *path)
{
	int pos, mask;
	const struct cache_entry *ce;

	pos = cache_name_pos(path, strlen(path));
	if (0 <= pos)
		return 0;

	mask = 0;
	pos = -pos-1;
	while (pos < active_nr) {
		ce = active_cache[pos++];
		if (strcmp(ce->name, path) || !ce_stage(ce))
			break;
		mask |= (1 << (ce_stage(ce) - 1));
	}
	return mask;
}

static void wt_status_collect_updated_cb(struct diff_queue_struct *q,
					 struct diff_options *options,
					 void *data)
{
	struct wt_status *s = data;
	int i;

	for (i = 0; i < q->nr; i++) {
		struct diff_filepair *p;
		struct string_list_item *it;
		struct wt_status_change_data *d;

		p = q->queue[i];
		it = string_list_insert(&s->change, p->two->path);
		d = it->util;
		if (!d) {
			d = xcalloc(1, sizeof(*d));
			it->util = d;
		}
		if (!d->index_status)
			d->index_status = p->status;
		switch (p->status) {
		case DIFF_STATUS_ADDED:
			/* Leave {mode,oid}_head zero for an add. */
			d->mode_index = p->two->mode;
			oidcpy(&d->oid_index, &p->two->oid);
			break;
		case DIFF_STATUS_DELETED:
			d->mode_head = p->one->mode;
			oidcpy(&d->oid_head, &p->one->oid);
			/* Leave {mode,oid}_index zero for a delete. */
			break;

		case DIFF_STATUS_COPIED:
		case DIFF_STATUS_RENAMED:
			d->head_path = xstrdup(p->one->path);
			d->score = p->score * 100 / MAX_SCORE;
			/* fallthru */
		case DIFF_STATUS_MODIFIED:
		case DIFF_STATUS_TYPE_CHANGED:
			d->mode_head = p->one->mode;
			d->mode_index = p->two->mode;
			oidcpy(&d->oid_head, &p->one->oid);
			oidcpy(&d->oid_index, &p->two->oid);
			break;
		case DIFF_STATUS_UNMERGED:
			d->stagemask = unmerged_mask(p->two->path);
			/*
			 * Don't bother setting {mode,oid}_{head,index} since the print
			 * code will output the stage values directly and not use the
			 * values in these fields.
			 */
			break;
		}
	}
}

static void wt_status_collect_changes_worktree(struct wt_status *s)
{
	struct rev_info rev;

	init_revisions(&rev, NULL);
	setup_revisions(0, NULL, &rev, NULL);
	rev.diffopt.output_format |= DIFF_FORMAT_CALLBACK;
	DIFF_OPT_SET(&rev.diffopt, DIRTY_SUBMODULES);
	if (!s->show_untracked_files)
		DIFF_OPT_SET(&rev.diffopt, IGNORE_UNTRACKED_IN_SUBMODULES);
	if (s->ignore_submodule_arg) {
		DIFF_OPT_SET(&rev.diffopt, OVERRIDE_SUBMODULE_CONFIG);
		handle_ignore_submodules_arg(&rev.diffopt, s->ignore_submodule_arg);
	}
	rev.diffopt.format_callback = wt_status_collect_changed_cb;
	rev.diffopt.format_callback_data = s;
	copy_pathspec(&rev.prune_data, &s->pathspec);
	run_diff_files(&rev, 0);
}

static void wt_status_collect_changes_index(struct wt_status *s)
{
	struct rev_info rev;
	struct setup_revision_opt opt;

	init_revisions(&rev, NULL);
	memset(&opt, 0, sizeof(opt));
	opt.def = s->is_initial ? EMPTY_TREE_SHA1_HEX : s->reference;
	setup_revisions(0, NULL, &rev, &opt);

	DIFF_OPT_SET(&rev.diffopt, OVERRIDE_SUBMODULE_CONFIG);
	if (s->ignore_submodule_arg) {
		handle_ignore_submodules_arg(&rev.diffopt, s->ignore_submodule_arg);
	} else {
		/*
		 * Unless the user did explicitly request a submodule ignore
		 * mode by passing a command line option we do not ignore any
		 * changed submodule SHA-1s when comparing index and HEAD, no
		 * matter what is configured. Otherwise the user won't be
		 * shown any submodules she manually added (and which are
		 * staged to be committed), which would be really confusing.
		 */
		handle_ignore_submodules_arg(&rev.diffopt, "dirty");
	}

	rev.diffopt.output_format |= DIFF_FORMAT_CALLBACK;
	rev.diffopt.format_callback = wt_status_collect_updated_cb;
	rev.diffopt.format_callback_data = s;
	rev.diffopt.detect_rename = 1;
	rev.diffopt.rename_limit = 200;
	rev.diffopt.break_opt = 0;
	copy_pathspec(&rev.prune_data, &s->pathspec);
	run_diff_index(&rev, 1);
}

static void wt_status_collect_changes_initial(struct wt_status *s)
{
	int i;

	for (i = 0; i < active_nr; i++) {
		struct string_list_item *it;
		struct wt_status_change_data *d;
		const struct cache_entry *ce = active_cache[i];

		if (!ce_path_match(ce, &s->pathspec, NULL))
			continue;
		it = string_list_insert(&s->change, ce->name);
		d = it->util;
		if (!d) {
			d = xcalloc(1, sizeof(*d));
			it->util = d;
		}
		if (ce_stage(ce)) {
			d->index_status = DIFF_STATUS_UNMERGED;
			d->stagemask |= (1 << (ce_stage(ce) - 1));
			/*
			 * Don't bother setting {mode,oid}_{head,index} since the print
			 * code will output the stage values directly and not use the
			 * values in these fields.
			 */
		} else {
			d->index_status = DIFF_STATUS_ADDED;
			/* Leave {mode,oid}_head zero for adds. */
			d->mode_index = ce->ce_mode;
			hashcpy(d->oid_index.hash, ce->sha1);
		}
	}
}

static void wt_status_collect_untracked(struct wt_status *s)
{
	int i;
	struct dir_struct dir;
	uint64_t t_begin = getnanotime();

	if (!s->show_untracked_files)
		return;

	memset(&dir, 0, sizeof(dir));
	if (s->show_untracked_files != SHOW_ALL_UNTRACKED_FILES)
		dir.flags |=
			DIR_SHOW_OTHER_DIRECTORIES | DIR_HIDE_EMPTY_DIRECTORIES;
	if (s->show_ignored_files)
		dir.flags |= DIR_SHOW_IGNORED_TOO;
	else
		dir.untracked = the_index.untracked;
	setup_standard_excludes(&dir);

	fill_directory(&dir, &s->pathspec);

	for (i = 0; i < dir.nr; i++) {
		struct dir_entry *ent = dir.entries[i];
		if (cache_name_is_other(ent->name, ent->len) &&
		    dir_path_match(ent, &s->pathspec, 0, NULL))
			string_list_insert(&s->untracked, ent->name);
		free(ent);
	}

	for (i = 0; i < dir.ignored_nr; i++) {
		struct dir_entry *ent = dir.ignored[i];
		if (cache_name_is_other(ent->name, ent->len) &&
		    dir_path_match(ent, &s->pathspec, 0, NULL))
			string_list_insert(&s->ignored, ent->name);
		free(ent);
	}

	free(dir.entries);
	free(dir.ignored);
	clear_directory(&dir);

	if (advice_status_u_option)
		s->untracked_in_ms = (getnanotime() - t_begin) / 1000000;
}

void wt_status_collect(struct wt_status *s)
{
	wt_status_collect_changes_worktree(s);

	if (s->is_initial)
		wt_status_collect_changes_initial(s);
	else
		wt_status_collect_changes_index(s);
	wt_status_collect_untracked(s);
}

static void wt_longstatus_print_unmerged(struct wt_status *s)
{
	int shown_header = 0;
	int i;

	for (i = 0; i < s->change.nr; i++) {
		struct wt_status_change_data *d;
		struct string_list_item *it;
		it = &(s->change.items[i]);
		d = it->util;
		if (!d->stagemask)
			continue;
		if (!shown_header) {
			wt_longstatus_print_unmerged_header(s);
			shown_header = 1;
		}
		wt_longstatus_print_unmerged_data(s, it);
	}
	if (shown_header)
		wt_longstatus_print_trailer(s);

}

static void wt_longstatus_print_updated(struct wt_status *s)
{
	int shown_header = 0;
	int i;

	for (i = 0; i < s->change.nr; i++) {
		struct wt_status_change_data *d;
		struct string_list_item *it;
		it = &(s->change.items[i]);
		d = it->util;
		if (!d->index_status ||
		    d->index_status == DIFF_STATUS_UNMERGED)
			continue;
		if (!shown_header) {
			wt_longstatus_print_cached_header(s);
			s->commitable = 1;
			shown_header = 1;
		}
		wt_longstatus_print_change_data(s, WT_STATUS_UPDATED, it);
	}
	if (shown_header)
		wt_longstatus_print_trailer(s);
}

/*
 * -1 : has delete
 *  0 : no change
 *  1 : some change but no delete
 */
static int wt_status_check_worktree_changes(struct wt_status *s,
					     int *dirty_submodules)
{
	int i;
	int changes = 0;

	*dirty_submodules = 0;

	for (i = 0; i < s->change.nr; i++) {
		struct wt_status_change_data *d;
		d = s->change.items[i].util;
		if (!d->worktree_status ||
		    d->worktree_status == DIFF_STATUS_UNMERGED)
			continue;
		if (!changes)
			changes = 1;
		if (d->dirty_submodule)
			*dirty_submodules = 1;
		if (d->worktree_status == DIFF_STATUS_DELETED)
			changes = -1;
	}
	return changes;
}

static void wt_longstatus_print_changed(struct wt_status *s)
{
	int i, dirty_submodules;
	int worktree_changes = wt_status_check_worktree_changes(s, &dirty_submodules);

	if (!worktree_changes)
		return;

	wt_longstatus_print_dirty_header(s, worktree_changes < 0, dirty_submodules);

	for (i = 0; i < s->change.nr; i++) {
		struct wt_status_change_data *d;
		struct string_list_item *it;
		it = &(s->change.items[i]);
		d = it->util;
		if (!d->worktree_status ||
		    d->worktree_status == DIFF_STATUS_UNMERGED)
			continue;
		wt_longstatus_print_change_data(s, WT_STATUS_CHANGED, it);
	}
	wt_longstatus_print_trailer(s);
}

static void wt_longstatus_print_submodule_summary(struct wt_status *s, int uncommitted)
{
	struct child_process sm_summary = CHILD_PROCESS_INIT;
	struct strbuf cmd_stdout = STRBUF_INIT;
	struct strbuf summary = STRBUF_INIT;
	char *summary_content;

	argv_array_pushf(&sm_summary.env_array, "GIT_INDEX_FILE=%s",
			 s->index_file);

	argv_array_push(&sm_summary.args, "submodule");
	argv_array_push(&sm_summary.args, "summary");
	argv_array_push(&sm_summary.args, uncommitted ? "--files" : "--cached");
	argv_array_push(&sm_summary.args, "--for-status");
	argv_array_push(&sm_summary.args, "--summary-limit");
	argv_array_pushf(&sm_summary.args, "%d", s->submodule_summary);
	if (!uncommitted)
		argv_array_push(&sm_summary.args, s->amend ? "HEAD^" : "HEAD");

	sm_summary.git_cmd = 1;
	sm_summary.no_stdin = 1;

	capture_command(&sm_summary, &cmd_stdout, 1024);

	/* prepend header, only if there's an actual output */
	if (cmd_stdout.len) {
		if (uncommitted)
			strbuf_addstr(&summary, _("Submodules changed but not updated:"));
		else
			strbuf_addstr(&summary, _("Submodule changes to be committed:"));
		strbuf_addstr(&summary, "\n\n");
	}
	strbuf_addbuf(&summary, &cmd_stdout);
	strbuf_release(&cmd_stdout);

	if (s->display_comment_prefix) {
		size_t len;
		summary_content = strbuf_detach(&summary, &len);
		strbuf_add_commented_lines(&summary, summary_content, len);
		free(summary_content);
	}

	fputs(summary.buf, s->fp);
	strbuf_release(&summary);
}

static void wt_longstatus_print_other(struct wt_status *s,
				      struct string_list *l,
				      const char *what,
				      const char *how)
{
	int i;
	struct strbuf buf = STRBUF_INIT;
	static struct string_list output = STRING_LIST_INIT_DUP;
	struct column_options copts;

	if (!l->nr)
		return;

	wt_longstatus_print_other_header(s, what, how);

	for (i = 0; i < l->nr; i++) {
		struct string_list_item *it;
		const char *path;
		it = &(l->items[i]);
		path = quote_path(it->string, s->prefix, &buf);
		if (column_active(s->colopts)) {
			string_list_append(&output, path);
			continue;
		}
		status_printf(s, color(WT_STATUS_HEADER, s), "\t");
		status_printf_more(s, color(WT_STATUS_UNTRACKED, s),
				   "%s\n", path);
	}

	strbuf_release(&buf);
	if (!column_active(s->colopts))
		goto conclude;

	strbuf_addf(&buf, "%s%s\t%s",
		    color(WT_STATUS_HEADER, s),
		    s->display_comment_prefix ? "#" : "",
		    color(WT_STATUS_UNTRACKED, s));
	memset(&copts, 0, sizeof(copts));
	copts.padding = 1;
	copts.indent = buf.buf;
	if (want_color(s->use_color))
		copts.nl = GIT_COLOR_RESET "\n";
	print_columns(&output, s->colopts, &copts);
	string_list_clear(&output, 0);
	strbuf_release(&buf);
conclude:
	status_printf_ln(s, GIT_COLOR_NORMAL, "%s", "");
}

void wt_status_truncate_message_at_cut_line(struct strbuf *buf)
{
	const char *p;
	struct strbuf pattern = STRBUF_INIT;

	strbuf_addf(&pattern, "\n%c %s", comment_line_char, cut_line);
	if (starts_with(buf->buf, pattern.buf + 1))
		strbuf_setlen(buf, 0);
	else if ((p = strstr(buf->buf, pattern.buf)))
		strbuf_setlen(buf, p - buf->buf + 1);
	strbuf_release(&pattern);
}

void wt_status_add_cut_line(FILE *fp)
{
	const char *explanation = _("Do not touch the line above.\nEverything below will be removed.");
	struct strbuf buf = STRBUF_INIT;

	fprintf(fp, "%c %s", comment_line_char, cut_line);
	strbuf_add_commented_lines(&buf, explanation, strlen(explanation));
	fputs(buf.buf, fp);
	strbuf_release(&buf);
}

static void wt_longstatus_print_verbose(struct wt_status *s)
{
	struct rev_info rev;
	struct setup_revision_opt opt;
	int dirty_submodules;
	const char *c = color(WT_STATUS_HEADER, s);

	init_revisions(&rev, NULL);
	DIFF_OPT_SET(&rev.diffopt, ALLOW_TEXTCONV);

	memset(&opt, 0, sizeof(opt));
	opt.def = s->is_initial ? EMPTY_TREE_SHA1_HEX : s->reference;
	setup_revisions(0, NULL, &rev, &opt);

	rev.diffopt.output_format |= DIFF_FORMAT_PATCH;
	rev.diffopt.detect_rename = 1;
	rev.diffopt.file = s->fp;
	rev.diffopt.close_file = 0;
	/*
	 * If we're not going to stdout, then we definitely don't
	 * want color, since we are going to the commit message
	 * file (and even the "auto" setting won't work, since it
	 * will have checked isatty on stdout). But we then do want
	 * to insert the scissor line here to reliably remove the
	 * diff before committing.
	 */
	if (s->fp != stdout) {
		rev.diffopt.use_color = 0;
		wt_status_add_cut_line(s->fp);
	}
	if (s->verbose > 1 && s->commitable) {
		/* print_updated() printed a header, so do we */
		if (s->fp != stdout)
			wt_longstatus_print_trailer(s);
		status_printf_ln(s, c, _("Changes to be committed:"));
		rev.diffopt.a_prefix = "c/";
		rev.diffopt.b_prefix = "i/";
	} /* else use prefix as per user config */
	run_diff_index(&rev, 1);
	if (s->verbose > 1 &&
	    wt_status_check_worktree_changes(s, &dirty_submodules)) {
		status_printf_ln(s, c,
			"--------------------------------------------------");
		status_printf_ln(s, c, _("Changes not staged for commit:"));
		setup_work_tree();
		rev.diffopt.a_prefix = "i/";
		rev.diffopt.b_prefix = "w/";
		run_diff_files(&rev, 0);
	}
}

static void wt_longstatus_print_tracking(struct wt_status *s)
{
	struct strbuf sb = STRBUF_INIT;
	const char *cp, *ep, *branch_name;
	struct branch *branch;
	char comment_line_string[3];
	int i;

	assert(s->branch && !s->is_initial);
	if (!skip_prefix(s->branch, "refs/heads/", &branch_name))
		return;
	branch = branch_get(branch_name);
	if (!format_tracking_info(branch, &sb))
		return;

	i = 0;
	if (s->display_comment_prefix) {
		comment_line_string[i++] = comment_line_char;
		comment_line_string[i++] = ' ';
	}
	comment_line_string[i] = '\0';

	for (cp = sb.buf; (ep = strchr(cp, '\n')) != NULL; cp = ep + 1)
		color_fprintf_ln(s->fp, color(WT_STATUS_HEADER, s),
				 "%s%.*s", comment_line_string,
				 (int)(ep - cp), cp);
	if (s->display_comment_prefix)
		color_fprintf_ln(s->fp, color(WT_STATUS_HEADER, s), "%c",
				 comment_line_char);
	else
		fputs("", s->fp);
}

static int has_unmerged(struct wt_status *s)
{
	int i;

	for (i = 0; i < s->change.nr; i++) {
		struct wt_status_change_data *d;
		d = s->change.items[i].util;
		if (d->stagemask)
			return 1;
	}
	return 0;
}

static void show_merge_in_progress(struct wt_status *s,
				struct wt_status_state *state,
				const char *color)
{
	if (has_unmerged(s)) {
		status_printf_ln(s, color, _("You have unmerged paths."));
		if (s->hints) {
			status_printf_ln(s, color,
					 _("  (fix conflicts and run \"git commit\")"));
			status_printf_ln(s, color,
					 _("  (use \"git merge --abort\" to abort the merge)"));
		}
	} else {
		s-> commitable = 1;
		status_printf_ln(s, color,
			_("All conflicts fixed but you are still merging."));
		if (s->hints)
			status_printf_ln(s, color,
				_("  (use \"git commit\" to conclude merge)"));
	}
	wt_longstatus_print_trailer(s);
}

static void show_am_in_progress(struct wt_status *s,
				struct wt_status_state *state,
				const char *color)
{
	status_printf_ln(s, color,
		_("You are in the middle of an am session."));
	if (state->am_empty_patch)
		status_printf_ln(s, color,
			_("The current patch is empty."));
	if (s->hints) {
		if (!state->am_empty_patch)
			status_printf_ln(s, color,
				_("  (fix conflicts and then run \"git am --continue\")"));
		status_printf_ln(s, color,
			_("  (use \"git am --skip\" to skip this patch)"));
		status_printf_ln(s, color,
			_("  (use \"git am --abort\" to restore the original branch)"));
	}
	wt_longstatus_print_trailer(s);
}

static char *read_line_from_git_path(const char *filename)
{
	struct strbuf buf = STRBUF_INIT;
	FILE *fp = fopen(git_path("%s", filename), "r");
	if (!fp) {
		strbuf_release(&buf);
		return NULL;
	}
	strbuf_getline_lf(&buf, fp);
	if (!fclose(fp)) {
		return strbuf_detach(&buf, NULL);
	} else {
		strbuf_release(&buf);
		return NULL;
	}
}

static int split_commit_in_progress(struct wt_status *s)
{
	int split_in_progress = 0;
	char *head = read_line_from_git_path("HEAD");
	char *orig_head = read_line_from_git_path("ORIG_HEAD");
	char *rebase_amend = read_line_from_git_path("rebase-merge/amend");
	char *rebase_orig_head = read_line_from_git_path("rebase-merge/orig-head");

	if (!head || !orig_head || !rebase_amend || !rebase_orig_head ||
	    !s->branch || strcmp(s->branch, "HEAD"))
		return split_in_progress;

	if (!strcmp(rebase_amend, rebase_orig_head)) {
		if (strcmp(head, rebase_amend))
			split_in_progress = 1;
	} else if (strcmp(orig_head, rebase_orig_head)) {
		split_in_progress = 1;
	}

	if (!s->amend && !s->nowarn && !s->workdir_dirty)
		split_in_progress = 0;

	free(head);
	free(orig_head);
	free(rebase_amend);
	free(rebase_orig_head);
	return split_in_progress;
}

/*
 * Turn
 * "pick d6a2f0303e897ec257dd0e0a39a5ccb709bc2047 some message"
 * into
 * "pick d6a2f03 some message"
 *
 * The function assumes that the line does not contain useless spaces
 * before or after the command.
 */
static void abbrev_sha1_in_line(struct strbuf *line)
{
	struct strbuf **split;
	int i;

	if (starts_with(line->buf, "exec ") ||
	    starts_with(line->buf, "x "))
		return;

	split = strbuf_split_max(line, ' ', 3);
	if (split[0] && split[1]) {
		unsigned char sha1[20];
		const char *abbrev;

		/*
		 * strbuf_split_max left a space. Trim it and re-add
		 * it after abbreviation.
		 */
		strbuf_trim(split[1]);
		if (!get_sha1(split[1]->buf, sha1)) {
			abbrev = find_unique_abbrev(sha1, DEFAULT_ABBREV);
			strbuf_reset(split[1]);
			strbuf_addf(split[1], "%s ", abbrev);
			strbuf_reset(line);
			for (i = 0; split[i]; i++)
				strbuf_addbuf(line, split[i]);
		}
	}
	strbuf_list_free(split);
}

static void read_rebase_todolist(const char *fname, struct string_list *lines)
{
	struct strbuf line = STRBUF_INIT;
	FILE *f = fopen(git_path("%s", fname), "r");

	if (!f)
		die_errno("Could not open file %s for reading",
			  git_path("%s", fname));
	while (!strbuf_getline_lf(&line, f)) {
		if (line.len && line.buf[0] == comment_line_char)
			continue;
		strbuf_trim(&line);
		if (!line.len)
			continue;
		abbrev_sha1_in_line(&line);
		string_list_append(lines, line.buf);
	}
}

static void show_rebase_information(struct wt_status *s,
					struct wt_status_state *state,
					const char *color)
{
	if (state->rebase_interactive_in_progress) {
		int i;
		int nr_lines_to_show = 2;

		struct string_list have_done = STRING_LIST_INIT_DUP;
		struct string_list yet_to_do = STRING_LIST_INIT_DUP;

		read_rebase_todolist("rebase-merge/done", &have_done);
		read_rebase_todolist("rebase-merge/git-rebase-todo", &yet_to_do);

		if (have_done.nr == 0)
			status_printf_ln(s, color, _("No commands done."));
		else {
			status_printf_ln(s, color,
				Q_("Last command done (%d command done):",
					"Last commands done (%d commands done):",
					have_done.nr),
				have_done.nr);
			for (i = (have_done.nr > nr_lines_to_show)
				? have_done.nr - nr_lines_to_show : 0;
				i < have_done.nr;
				i++)
				status_printf_ln(s, color, "   %s", have_done.items[i].string);
			if (have_done.nr > nr_lines_to_show && s->hints)
				status_printf_ln(s, color,
					_("  (see more in file %s)"), git_path("rebase-merge/done"));
		}

		if (yet_to_do.nr == 0)
			status_printf_ln(s, color,
					 _("No commands remaining."));
		else {
			status_printf_ln(s, color,
				Q_("Next command to do (%d remaining command):",
					"Next commands to do (%d remaining commands):",
					yet_to_do.nr),
				yet_to_do.nr);
			for (i = 0; i < nr_lines_to_show && i < yet_to_do.nr; i++)
				status_printf_ln(s, color, "   %s", yet_to_do.items[i].string);
			if (s->hints)
				status_printf_ln(s, color,
					_("  (use \"git rebase --edit-todo\" to view and edit)"));
		}
		string_list_clear(&yet_to_do, 0);
		string_list_clear(&have_done, 0);
	}
}

static void print_rebase_state(struct wt_status *s,
				struct wt_status_state *state,
				const char *color)
{
	if (state->branch)
		status_printf_ln(s, color,
				 _("You are currently rebasing branch '%s' on '%s'."),
				 state->branch,
				 state->onto);
	else
		status_printf_ln(s, color,
				 _("You are currently rebasing."));
}

static void show_rebase_in_progress(struct wt_status *s,
				struct wt_status_state *state,
				const char *color)
{
	struct stat st;

	show_rebase_information(s, state, color);
	if (has_unmerged(s)) {
		print_rebase_state(s, state, color);
		if (s->hints) {
			status_printf_ln(s, color,
				_("  (fix conflicts and then run \"git rebase --continue\")"));
			status_printf_ln(s, color,
				_("  (use \"git rebase --skip\" to skip this patch)"));
			status_printf_ln(s, color,
				_("  (use \"git rebase --abort\" to check out the original branch)"));
		}
	} else if (state->rebase_in_progress || !stat(git_path_merge_msg(), &st)) {
		print_rebase_state(s, state, color);
		if (s->hints)
			status_printf_ln(s, color,
				_("  (all conflicts fixed: run \"git rebase --continue\")"));
	} else if (split_commit_in_progress(s)) {
		if (state->branch)
			status_printf_ln(s, color,
					 _("You are currently splitting a commit while rebasing branch '%s' on '%s'."),
					 state->branch,
					 state->onto);
		else
			status_printf_ln(s, color,
					 _("You are currently splitting a commit during a rebase."));
		if (s->hints)
			status_printf_ln(s, color,
				_("  (Once your working directory is clean, run \"git rebase --continue\")"));
	} else {
		if (state->branch)
			status_printf_ln(s, color,
					 _("You are currently editing a commit while rebasing branch '%s' on '%s'."),
					 state->branch,
					 state->onto);
		else
			status_printf_ln(s, color,
					 _("You are currently editing a commit during a rebase."));
		if (s->hints && !s->amend) {
			status_printf_ln(s, color,
				_("  (use \"git commit --amend\" to amend the current commit)"));
			status_printf_ln(s, color,
				_("  (use \"git rebase --continue\" once you are satisfied with your changes)"));
		}
	}
	wt_longstatus_print_trailer(s);
}

static void show_cherry_pick_in_progress(struct wt_status *s,
					struct wt_status_state *state,
					const char *color)
{
	status_printf_ln(s, color, _("You are currently cherry-picking commit %s."),
			find_unique_abbrev(state->cherry_pick_head_sha1, DEFAULT_ABBREV));
	if (s->hints) {
		if (has_unmerged(s))
			status_printf_ln(s, color,
				_("  (fix conflicts and run \"git cherry-pick --continue\")"));
		else
			status_printf_ln(s, color,
				_("  (all conflicts fixed: run \"git cherry-pick --continue\")"));
		status_printf_ln(s, color,
			_("  (use \"git cherry-pick --abort\" to cancel the cherry-pick operation)"));
	}
	wt_longstatus_print_trailer(s);
}

static void show_revert_in_progress(struct wt_status *s,
					struct wt_status_state *state,
					const char *color)
{
	status_printf_ln(s, color, _("You are currently reverting commit %s."),
			 find_unique_abbrev(state->revert_head_sha1, DEFAULT_ABBREV));
	if (s->hints) {
		if (has_unmerged(s))
			status_printf_ln(s, color,
				_("  (fix conflicts and run \"git revert --continue\")"));
		else
			status_printf_ln(s, color,
				_("  (all conflicts fixed: run \"git revert --continue\")"));
		status_printf_ln(s, color,
			_("  (use \"git revert --abort\" to cancel the revert operation)"));
	}
	wt_longstatus_print_trailer(s);
}

static void show_bisect_in_progress(struct wt_status *s,
				struct wt_status_state *state,
				const char *color)
{
	if (state->branch)
		status_printf_ln(s, color,
				 _("You are currently bisecting, started from branch '%s'."),
				 state->branch);
	else
		status_printf_ln(s, color,
				 _("You are currently bisecting."));
	if (s->hints)
		status_printf_ln(s, color,
			_("  (use \"git bisect reset\" to get back to the original branch)"));
	wt_longstatus_print_trailer(s);
}

/*
 * Extract branch information from rebase/bisect
 */
static char *get_branch(const struct worktree *wt, const char *path)
{
	struct strbuf sb = STRBUF_INIT;
	unsigned char sha1[20];
	const char *branch_name;

	if (strbuf_read_file(&sb, worktree_git_path(wt, "%s", path), 0) <= 0)
		goto got_nothing;

	while (sb.len && sb.buf[sb.len - 1] == '\n')
		strbuf_setlen(&sb, sb.len - 1);
	if (!sb.len)
		goto got_nothing;
	if (skip_prefix(sb.buf, "refs/heads/", &branch_name))
		strbuf_remove(&sb, 0, branch_name - sb.buf);
	else if (starts_with(sb.buf, "refs/"))
		;
	else if (!get_sha1_hex(sb.buf, sha1)) {
		const char *abbrev;
		abbrev = find_unique_abbrev(sha1, DEFAULT_ABBREV);
		strbuf_reset(&sb);
		strbuf_addstr(&sb, abbrev);
	} else if (!strcmp(sb.buf, "detached HEAD")) /* rebase */
		goto got_nothing;
	else			/* bisect */
		;
	return strbuf_detach(&sb, NULL);

got_nothing:
	strbuf_release(&sb);
	return NULL;
}

struct grab_1st_switch_cbdata {
	struct strbuf buf;
	unsigned char nsha1[20];
};

static int grab_1st_switch(unsigned char *osha1, unsigned char *nsha1,
			   const char *email, unsigned long timestamp, int tz,
			   const char *message, void *cb_data)
{
	struct grab_1st_switch_cbdata *cb = cb_data;
	const char *target = NULL, *end;

	if (!skip_prefix(message, "checkout: moving from ", &message))
		return 0;
	target = strstr(message, " to ");
	if (!target)
		return 0;
	target += strlen(" to ");
	strbuf_reset(&cb->buf);
	hashcpy(cb->nsha1, nsha1);
	end = strchrnul(target, '\n');
	strbuf_add(&cb->buf, target, end - target);
	if (!strcmp(cb->buf.buf, "HEAD")) {
		/* HEAD is relative. Resolve it to the right reflog entry. */
		strbuf_reset(&cb->buf);
		strbuf_addstr(&cb->buf,
			      find_unique_abbrev(nsha1, DEFAULT_ABBREV));
	}
	return 1;
}

static void wt_status_get_detached_from(struct wt_status_state *state)
{
	struct grab_1st_switch_cbdata cb;
	struct commit *commit;
	unsigned char sha1[20];
	char *ref = NULL;

	strbuf_init(&cb.buf, 0);
	if (for_each_reflog_ent_reverse("HEAD", grab_1st_switch, &cb) <= 0) {
		strbuf_release(&cb.buf);
		return;
	}

	if (dwim_ref(cb.buf.buf, cb.buf.len, sha1, &ref) == 1 &&
	    /* sha1 is a commit? match without further lookup */
	    (!hashcmp(cb.nsha1, sha1) ||
	     /* perhaps sha1 is a tag, try to dereference to a commit */
	     ((commit = lookup_commit_reference_gently(sha1, 1)) != NULL &&
	      !hashcmp(cb.nsha1, commit->object.oid.hash)))) {
		const char *from = ref;
		if (!skip_prefix(from, "refs/tags/", &from))
			skip_prefix(from, "refs/remotes/", &from);
		state->detached_from = xstrdup(from);
	} else
		state->detached_from =
			xstrdup(find_unique_abbrev(cb.nsha1, DEFAULT_ABBREV));
	hashcpy(state->detached_sha1, cb.nsha1);
	state->detached_at = !get_sha1("HEAD", sha1) &&
			     !hashcmp(sha1, state->detached_sha1);

	free(ref);
	strbuf_release(&cb.buf);
}

int wt_status_check_rebase(const struct worktree *wt,
			   struct wt_status_state *state)
{
	struct stat st;

	if (!stat(worktree_git_path(wt, "rebase-apply"), &st)) {
		if (!stat(worktree_git_path(wt, "rebase-apply/applying"), &st)) {
			state->am_in_progress = 1;
			if (!stat(worktree_git_path(wt, "rebase-apply/patch"), &st) && !st.st_size)
				state->am_empty_patch = 1;
		} else {
			state->rebase_in_progress = 1;
			state->branch = get_branch(wt, "rebase-apply/head-name");
			state->onto = get_branch(wt, "rebase-apply/onto");
		}
	} else if (!stat(worktree_git_path(wt, "rebase-merge"), &st)) {
		if (!stat(worktree_git_path(wt, "rebase-merge/interactive"), &st))
			state->rebase_interactive_in_progress = 1;
		else
			state->rebase_in_progress = 1;
		state->branch = get_branch(wt, "rebase-merge/head-name");
		state->onto = get_branch(wt, "rebase-merge/onto");
	} else
		return 0;
	return 1;
}

int wt_status_check_bisect(const struct worktree *wt,
			   struct wt_status_state *state)
{
	struct stat st;

	if (!stat(worktree_git_path(wt, "BISECT_LOG"), &st)) {
		state->bisect_in_progress = 1;
		state->branch = get_branch(wt, "BISECT_START");
		return 1;
	}
	return 0;
}

void wt_status_get_state(struct wt_status_state *state,
			 int get_detached_from)
{
	struct stat st;
	unsigned char sha1[20];

	if (!stat(git_path_merge_head(), &st)) {
		state->merge_in_progress = 1;
	} else if (wt_status_check_rebase(NULL, state)) {
		;		/* all set */
	} else if (!stat(git_path_cherry_pick_head(), &st) &&
			!get_sha1("CHERRY_PICK_HEAD", sha1)) {
		state->cherry_pick_in_progress = 1;
		hashcpy(state->cherry_pick_head_sha1, sha1);
	}
	wt_status_check_bisect(NULL, state);
	if (!stat(git_path_revert_head(), &st) &&
	    !get_sha1("REVERT_HEAD", sha1)) {
		state->revert_in_progress = 1;
		hashcpy(state->revert_head_sha1, sha1);
	}

	if (get_detached_from)
		wt_status_get_detached_from(state);
}

static void wt_longstatus_print_state(struct wt_status *s,
				      struct wt_status_state *state)
{
	const char *state_color = color(WT_STATUS_HEADER, s);
	if (state->merge_in_progress)
		show_merge_in_progress(s, state, state_color);
	else if (state->am_in_progress)
		show_am_in_progress(s, state, state_color);
	else if (state->rebase_in_progress || state->rebase_interactive_in_progress)
		show_rebase_in_progress(s, state, state_color);
	else if (state->cherry_pick_in_progress)
		show_cherry_pick_in_progress(s, state, state_color);
	else if (state->revert_in_progress)
		show_revert_in_progress(s, state, state_color);
	if (state->bisect_in_progress)
		show_bisect_in_progress(s, state, state_color);
}

static void wt_longstatus_print(struct wt_status *s)
{
	const char *branch_color = color(WT_STATUS_ONBRANCH, s);
	const char *branch_status_color = color(WT_STATUS_HEADER, s);
	struct wt_status_state state;

	memset(&state, 0, sizeof(state));
	wt_status_get_state(&state,
			    s->branch && !strcmp(s->branch, "HEAD"));

	if (s->branch) {
		const char *on_what = _("On branch ");
		const char *branch_name = s->branch;
		if (!strcmp(branch_name, "HEAD")) {
			branch_status_color = color(WT_STATUS_NOBRANCH, s);
			if (state.rebase_in_progress || state.rebase_interactive_in_progress) {
				if (state.rebase_interactive_in_progress)
					on_what = _("interactive rebase in progress; onto ");
				else
					on_what = _("rebase in progress; onto ");
				branch_name = state.onto;
			} else if (state.detached_from) {
				branch_name = state.detached_from;
				if (state.detached_at)
					on_what = _("HEAD detached at ");
				else
					on_what = _("HEAD detached from ");
			} else {
				branch_name = "";
				on_what = _("Not currently on any branch.");
			}
		} else
			skip_prefix(branch_name, "refs/heads/", &branch_name);
		status_printf(s, color(WT_STATUS_HEADER, s), "%s", "");
		status_printf_more(s, branch_status_color, "%s", on_what);
		status_printf_more(s, branch_color, "%s\n", branch_name);
		if (!s->is_initial)
			wt_longstatus_print_tracking(s);
	}

	wt_longstatus_print_state(s, &state);
	free(state.branch);
	free(state.onto);
	free(state.detached_from);

	if (s->is_initial) {
		status_printf_ln(s, color(WT_STATUS_HEADER, s), "%s", "");
		status_printf_ln(s, color(WT_STATUS_HEADER, s), _("Initial commit"));
		status_printf_ln(s, color(WT_STATUS_HEADER, s), "%s", "");
	}

	wt_longstatus_print_updated(s);
	wt_longstatus_print_unmerged(s);
	wt_longstatus_print_changed(s);
	if (s->submodule_summary &&
	    (!s->ignore_submodule_arg ||
	     strcmp(s->ignore_submodule_arg, "all"))) {
		wt_longstatus_print_submodule_summary(s, 0);  /* staged */
		wt_longstatus_print_submodule_summary(s, 1);  /* unstaged */
	}
	if (s->show_untracked_files) {
		wt_longstatus_print_other(s, &s->untracked, _("Untracked files"), "add");
		if (s->show_ignored_files)
			wt_longstatus_print_other(s, &s->ignored, _("Ignored files"), "add -f");
		if (advice_status_u_option && 2000 < s->untracked_in_ms) {
			status_printf_ln(s, GIT_COLOR_NORMAL, "%s", "");
			status_printf_ln(s, GIT_COLOR_NORMAL,
					 _("It took %.2f seconds to enumerate untracked files. 'status -uno'\n"
					   "may speed it up, but you have to be careful not to forget to add\n"
					   "new files yourself (see 'git help status')."),
					 s->untracked_in_ms / 1000.0);
		}
	} else if (s->commitable)
		status_printf_ln(s, GIT_COLOR_NORMAL, _("Untracked files not listed%s"),
			s->hints
			? _(" (use -u option to show untracked files)") : "");

	if (s->verbose)
		wt_longstatus_print_verbose(s);
	if (!s->commitable) {
		if (s->amend)
			status_printf_ln(s, GIT_COLOR_NORMAL, _("No changes"));
		else if (s->nowarn)
			; /* nothing */
		else if (s->workdir_dirty) {
			if (s->hints)
				printf(_("no changes added to commit "
					 "(use \"git add\" and/or \"git commit -a\")\n"));
			else
				printf(_("no changes added to commit\n"));
		} else if (s->untracked.nr) {
			if (s->hints)
				printf(_("nothing added to commit but untracked files "
					 "present (use \"git add\" to track)\n"));
			else
				printf(_("nothing added to commit but untracked files present\n"));
		} else if (s->is_initial) {
			if (s->hints)
				printf(_("nothing to commit (create/copy files "
					 "and use \"git add\" to track)\n"));
			else
				printf(_("nothing to commit\n"));
		} else if (!s->show_untracked_files) {
			if (s->hints)
				printf(_("nothing to commit (use -u to show untracked files)\n"));
			else
				printf(_("nothing to commit\n"));
		} else
			printf(_("nothing to commit, working tree clean\n"));
	}
}

static void wt_shortstatus_unmerged(struct string_list_item *it,
			   struct wt_status *s)
{
	struct wt_status_change_data *d = it->util;
	const char *how = "??";

	switch (d->stagemask) {
	case 1: how = "DD"; break; /* both deleted */
	case 2: how = "AU"; break; /* added by us */
	case 3: how = "UD"; break; /* deleted by them */
	case 4: how = "UA"; break; /* added by them */
	case 5: how = "DU"; break; /* deleted by us */
	case 6: how = "AA"; break; /* both added */
	case 7: how = "UU"; break; /* both modified */
	}
	color_fprintf(s->fp, color(WT_STATUS_UNMERGED, s), "%s", how);
	if (s->null_termination) {
		fprintf(stdout, " %s%c", it->string, 0);
	} else {
		struct strbuf onebuf = STRBUF_INIT;
		const char *one;
		one = quote_path(it->string, s->prefix, &onebuf);
		printf(" %s\n", one);
		strbuf_release(&onebuf);
	}
}

static void wt_shortstatus_status(struct string_list_item *it,
			 struct wt_status *s)
{
	struct wt_status_change_data *d = it->util;

	if (d->index_status)
		color_fprintf(s->fp, color(WT_STATUS_UPDATED, s), "%c", d->index_status);
	else
		putchar(' ');
	if (d->worktree_status)
		color_fprintf(s->fp, color(WT_STATUS_CHANGED, s), "%c", d->worktree_status);
	else
		putchar(' ');
	putchar(' ');
	if (s->null_termination) {
		fprintf(stdout, "%s%c", it->string, 0);
		if (d->head_path)
			fprintf(stdout, "%s%c", d->head_path, 0);
	} else {
		struct strbuf onebuf = STRBUF_INIT;
		const char *one;
		if (d->head_path) {
			one = quote_path(d->head_path, s->prefix, &onebuf);
			if (*one != '"' && strchr(one, ' ') != NULL) {
				putchar('"');
				strbuf_addch(&onebuf, '"');
				one = onebuf.buf;
			}
			printf("%s -> ", one);
			strbuf_release(&onebuf);
		}
		one = quote_path(it->string, s->prefix, &onebuf);
		if (*one != '"' && strchr(one, ' ') != NULL) {
			putchar('"');
			strbuf_addch(&onebuf, '"');
			one = onebuf.buf;
		}
		printf("%s\n", one);
		strbuf_release(&onebuf);
	}
}

static void wt_shortstatus_other(struct string_list_item *it,
				 struct wt_status *s, const char *sign)
{
	if (s->null_termination) {
		fprintf(stdout, "%s %s%c", sign, it->string, 0);
	} else {
		struct strbuf onebuf = STRBUF_INIT;
		const char *one;
		one = quote_path(it->string, s->prefix, &onebuf);
		color_fprintf(s->fp, color(WT_STATUS_UNTRACKED, s), "%s", sign);
		printf(" %s\n", one);
		strbuf_release(&onebuf);
	}
}

static void wt_shortstatus_print_tracking(struct wt_status *s)
{
	struct branch *branch;
	const char *header_color = color(WT_STATUS_HEADER, s);
	const char *branch_color_local = color(WT_STATUS_LOCAL_BRANCH, s);
	const char *branch_color_remote = color(WT_STATUS_REMOTE_BRANCH, s);

	const char *base;
	const char *branch_name;
	int num_ours, num_theirs;
	int upstream_is_gone = 0;

	color_fprintf(s->fp, color(WT_STATUS_HEADER, s), "## ");

	if (!s->branch)
		return;
	branch_name = s->branch;

	if (s->is_initial)
		color_fprintf(s->fp, header_color, _("Initial commit on "));

	if (!strcmp(s->branch, "HEAD")) {
		color_fprintf(s->fp, color(WT_STATUS_NOBRANCH, s), "%s",
			      _("HEAD (no branch)"));
		goto conclude;
	}

	skip_prefix(branch_name, "refs/heads/", &branch_name);

	branch = branch_get(branch_name);

	color_fprintf(s->fp, branch_color_local, "%s", branch_name);

	if (stat_tracking_info(branch, &num_ours, &num_theirs, &base) < 0) {
		if (!base)
			goto conclude;

		upstream_is_gone = 1;
	}

	base = shorten_unambiguous_ref(base, 0);
	color_fprintf(s->fp, header_color, "...");
	color_fprintf(s->fp, branch_color_remote, "%s", base);
	free((char *)base);

	if (!upstream_is_gone && !num_ours && !num_theirs)
		goto conclude;

#define LABEL(string) (s->no_gettext ? (string) : _(string))

	color_fprintf(s->fp, header_color, " [");
	if (upstream_is_gone) {
		color_fprintf(s->fp, header_color, LABEL(N_("gone")));
	} else if (!num_ours) {
		color_fprintf(s->fp, header_color, LABEL(N_("behind ")));
		color_fprintf(s->fp, branch_color_remote, "%d", num_theirs);
	} else if (!num_theirs) {
		color_fprintf(s->fp, header_color, LABEL(N_("ahead ")));
		color_fprintf(s->fp, branch_color_local, "%d", num_ours);
	} else {
		color_fprintf(s->fp, header_color, LABEL(N_("ahead ")));
		color_fprintf(s->fp, branch_color_local, "%d", num_ours);
		color_fprintf(s->fp, header_color, ", %s", LABEL(N_("behind ")));
		color_fprintf(s->fp, branch_color_remote, "%d", num_theirs);
	}

	color_fprintf(s->fp, header_color, "]");
 conclude:
	fputc(s->null_termination ? '\0' : '\n', s->fp);
}

static void wt_shortstatus_print(struct wt_status *s)
{
	int i;

	if (s->show_branch)
		wt_shortstatus_print_tracking(s);

	for (i = 0; i < s->change.nr; i++) {
		struct wt_status_change_data *d;
		struct string_list_item *it;

		it = &(s->change.items[i]);
		d = it->util;
		if (d->stagemask)
			wt_shortstatus_unmerged(it, s);
		else
			wt_shortstatus_status(it, s);
	}
	for (i = 0; i < s->untracked.nr; i++) {
		struct string_list_item *it;

		it = &(s->untracked.items[i]);
		wt_shortstatus_other(it, s, "??");
	}
	for (i = 0; i < s->ignored.nr; i++) {
		struct string_list_item *it;

		it = &(s->ignored.items[i]);
		wt_shortstatus_other(it, s, "!!");
	}
}

static void wt_porcelain_print(struct wt_status *s)
{
	s->use_color = 0;
	s->relative_paths = 0;
	s->prefix = NULL;
	s->no_gettext = 1;
	wt_shortstatus_print(s);
}

<<<<<<< HEAD
/*
 * Print branch information for porcelain v2 output.  These lines
 * are printed when the '--branch' parameter is given.
 *
 *    # branch.oid <commit><eol>
 *    # branch.head <head><eol>
 *   [# branch.upstream <upstream><eol>
 *   [# branch.ab +<ahead> -<behind><eol>]]
 *
 *      <commit> ::= the current commit hash or the the literal
 *                   "(initial)" to indicate an initialized repo
 *                   with no commits.
 *
 *        <head> ::= <branch_name> the current branch name or
 *                   "(detached)" literal when detached head or
 *                   "(unknown)" when something is wrong.
 *
 *    <upstream> ::= the upstream branch name, when set.
 *
 *       <ahead> ::= integer ahead value, when upstream set
 *                   and the commit is present (not gone).
 *
 *      <behind> ::= integer behind value, when upstream set
 *                   and commit is present.
 *
 *
 * The end-of-line is defined by the -z flag.
 *
 *                 <eol> ::= NUL when -z,
 *                           LF when NOT -z.
 *
 */
static void wt_porcelain_v2_print_tracking(struct wt_status *s)
{
	struct branch *branch;
	const char *base;
	const char *branch_name;
	struct wt_status_state state;
	int ab_info, nr_ahead, nr_behind;
	char eol = s->null_termination ? '\0' : '\n';

	memset(&state, 0, sizeof(state));
	wt_status_get_state(&state, s->branch && !strcmp(s->branch, "HEAD"));

	fprintf(s->fp, "# branch.oid %s%c",
			(s->is_initial ? "(initial)" : sha1_to_hex(s->sha1_commit)),
			eol);

	if (!s->branch)
		fprintf(s->fp, "# branch.head %s%c", "(unknown)", eol);
	else {
		if (!strcmp(s->branch, "HEAD")) {
			fprintf(s->fp, "# branch.head %s%c", "(detached)", eol);

			if (state.rebase_in_progress || state.rebase_interactive_in_progress)
				branch_name = state.onto;
			else if (state.detached_from)
				branch_name = state.detached_from;
			else
				branch_name = "";
		} else {
			branch_name = NULL;
			skip_prefix(s->branch, "refs/heads/", &branch_name);

			fprintf(s->fp, "# branch.head %s%c", branch_name, eol);
		}

		/* Lookup stats on the upstream tracking branch, if set. */
		branch = branch_get(branch_name);
		base = NULL;
		ab_info = (stat_tracking_info(branch, &nr_ahead, &nr_behind, &base) == 0);
		if (base) {
			base = shorten_unambiguous_ref(base, 0);
			fprintf(s->fp, "# branch.upstream %s%c", base, eol);
			free((char *)base);

			if (ab_info)
				fprintf(s->fp, "# branch.ab +%d -%d%c", nr_ahead, nr_behind, eol);
		}
	}

	free(state.branch);
	free(state.onto);
	free(state.detached_from);
}

/*
 * Convert various submodule status values into a
 * fixed-length string of characters in the buffer provided.
 */
static void wt_porcelain_v2_submodule_state(
	struct wt_status_change_data *d,
	char sub[5])
{
	if (S_ISGITLINK(d->mode_head) ||
		S_ISGITLINK(d->mode_index) ||
		S_ISGITLINK(d->mode_worktree)) {
		sub[0] = 'S';
		sub[1] = d->new_submodule_commits ? 'C' : '.';
		sub[2] = (d->dirty_submodule & DIRTY_SUBMODULE_MODIFIED) ? 'M' : '.';
		sub[3] = (d->dirty_submodule & DIRTY_SUBMODULE_UNTRACKED) ? 'U' : '.';
	} else {
		sub[0] = 'N';
		sub[1] = '.';
		sub[2] = '.';
		sub[3] = '.';
	}
	sub[4] = 0;
}

/*
 * Fix-up changed entries before we print them.
 */
static void wt_porcelain_v2_fix_up_changed(
	struct string_list_item *it,
	struct wt_status *s)
{
	struct wt_status_change_data *d = it->util;

	if (!d->index_status) {
		/*
		 * This entry is unchanged in the index (relative to the head).
		 * Therefore, the collect_updated_cb was never called for this
		 * entry (during the head-vs-index scan) and so the head column
		 * fields were never set.
		 *
		 * We must have data for the index column (from the
		 * index-vs-worktree scan (otherwise, this entry should not be
		 * in the list of changes)).
		 *
		 * Copy index column fields to the head column, so that our
		 * output looks complete.
		 */
		assert(d->mode_head == 0);
		d->mode_head = d->mode_index;
		oidcpy(&d->oid_head, &d->oid_index);
	}

	if (!d->worktree_status) {
		/*
		 * This entry is unchanged in the worktree (relative to the index).
		 * Therefore, the collect_changed_cb was never called for this entry
		 * (during the index-vs-worktree scan) and so the worktree column
		 * fields were never set.
		 *
		 * We must have data for the index column (from the head-vs-index
		 * scan).
		 *
		 * Copy the index column fields to the worktree column so that
		 * our output looks complete.
		 *
		 * Note that we only have a mode field in the worktree column
		 * because the scan code tries really hard to not have to compute it.
		 */
		assert(d->mode_worktree == 0);
		d->mode_worktree = d->mode_index;
	}
}

/*
 * Print porcelain v2 info for tracked entries with changes.
 */
static void wt_porcelain_v2_print_changed_entry(
	struct string_list_item *it,
	struct wt_status *s)
{
	struct wt_status_change_data *d = it->util;
	struct strbuf buf_index = STRBUF_INIT;
	struct strbuf buf_head = STRBUF_INIT;
	const char *path_index = NULL;
	const char *path_head = NULL;
	char key[3];
	char submodule_token[5];
	char sep_char, eol_char;

	wt_porcelain_v2_fix_up_changed(it, s);
	wt_porcelain_v2_submodule_state(d, submodule_token);

	key[0] = d->index_status ? d->index_status : '.';
	key[1] = d->worktree_status ? d->worktree_status : '.';
	key[2] = 0;

	if (s->null_termination) {
		/*
		 * In -z mode, we DO NOT C-quote pathnames.  Current path is ALWAYS first.
		 * A single NUL character separates them.
		 */
		sep_char = '\0';
		eol_char = '\0';
		path_index = it->string;
		path_head = d->head_path;
	} else {
		/*
		 * Path(s) are C-quoted if necessary. Current path is ALWAYS first.
		 * The source path is only present when necessary.
		 * A single TAB separates them (because paths can contain spaces
		 * which are not escaped and C-quoting does escape TAB characters).
		 */
		sep_char = '\t';
		eol_char = '\n';
		path_index = quote_path(it->string, s->prefix, &buf_index);
		if (d->head_path)
			path_head = quote_path(d->head_path, s->prefix, &buf_head);
	}

	if (path_head)
		fprintf(s->fp, "2 %s %s %06o %06o %06o %s %s %c%d %s%c%s%c",
				key, submodule_token,
				d->mode_head, d->mode_index, d->mode_worktree,
				oid_to_hex(&d->oid_head), oid_to_hex(&d->oid_index),
				key[0], d->score,
				path_index, sep_char, path_head, eol_char);
	else
		fprintf(s->fp, "1 %s %s %06o %06o %06o %s %s %s%c",
				key, submodule_token,
				d->mode_head, d->mode_index, d->mode_worktree,
				oid_to_hex(&d->oid_head), oid_to_hex(&d->oid_index),
				path_index, eol_char);

	strbuf_release(&buf_index);
	strbuf_release(&buf_head);
}

/*
 * Print porcelain v2 status info for unmerged entries.
 */
static void wt_porcelain_v2_print_unmerged_entry(
	struct string_list_item *it,
	struct wt_status *s)
{
	struct wt_status_change_data *d = it->util;
	const struct cache_entry *ce;
	struct strbuf buf_index = STRBUF_INIT;
	const char *path_index = NULL;
	int pos, stage, sum;
	struct {
		int mode;
		struct object_id oid;
	} stages[3];
	char *key;
	char submodule_token[5];
	char unmerged_prefix = 'u';
	char eol_char = s->null_termination ? '\0' : '\n';

	wt_porcelain_v2_submodule_state(d, submodule_token);

	switch (d->stagemask) {
	case 1: key = "DD"; break; /* both deleted */
	case 2: key = "AU"; break; /* added by us */
	case 3: key = "UD"; break; /* deleted by them */
	case 4: key = "UA"; break; /* added by them */
	case 5: key = "DU"; break; /* deleted by us */
	case 6: key = "AA"; break; /* both added */
	case 7: key = "UU"; break; /* both modified */
	default:
		die("BUG: unhandled unmerged status %x", d->stagemask);
	}

	/*
	 * Disregard d.aux.porcelain_v2 data that we accumulated
	 * for the head and index columns during the scans and
	 * replace with the actual stage data.
	 *
	 * Note that this is a last-one-wins for each the individual
	 * stage [123] columns in the event of multiple cache entries
	 * for same stage.
	 */
	memset(stages, 0, sizeof(stages));
	sum = 0;
	pos = cache_name_pos(it->string, strlen(it->string));
	assert(pos < 0);
	pos = -pos-1;
	while (pos < active_nr) {
		ce = active_cache[pos++];
		stage = ce_stage(ce);
		if (strcmp(ce->name, it->string) || !stage)
			break;
		stages[stage - 1].mode = ce->ce_mode;
		hashcpy(stages[stage - 1].oid.hash, ce->sha1);
		sum |= (1 << (stage - 1));
	}
	if (sum != d->stagemask)
		die("BUG: observed stagemask 0x%x != expected stagemask 0x%x", sum, d->stagemask);

	if (s->null_termination)
		path_index = it->string;
	else
		path_index = quote_path(it->string, s->prefix, &buf_index);

	fprintf(s->fp, "%c %s %s %06o %06o %06o %06o %s %s %s %s%c",
			unmerged_prefix, key, submodule_token,
			stages[0].mode, /* stage 1 */
			stages[1].mode, /* stage 2 */
			stages[2].mode, /* stage 3 */
			d->mode_worktree,
			oid_to_hex(&stages[0].oid), /* stage 1 */
			oid_to_hex(&stages[1].oid), /* stage 2 */
			oid_to_hex(&stages[2].oid), /* stage 3 */
			path_index,
			eol_char);

	strbuf_release(&buf_index);
}

/*
 * Print porcelain V2 status info for untracked and ignored entries.
 */
static void wt_porcelain_v2_print_other(
	struct string_list_item *it,
	struct wt_status *s,
	char prefix)
{
	struct strbuf buf = STRBUF_INIT;
	const char *path;
	char eol_char;

	if (s->null_termination) {
		path = it->string;
		eol_char = '\0';
	} else {
		path = quote_path(it->string, s->prefix, &buf);
		eol_char = '\n';
	}

	fprintf(s->fp, "%c %s%c", prefix, path, eol_char);

	strbuf_release(&buf);
}

/*
 * Print porcelain V2 status.
 *
 * [<v2_branch>]
 * [<v2_changed_items>]*
 * [<v2_unmerged_items>]*
 * [<v2_untracked_items>]*
 * [<v2_ignored_items>]*
 *
 */
static void wt_porcelain_v2_print(struct wt_status *s)
{
	struct wt_status_change_data *d;
	struct string_list_item *it;
	int i;

	if (s->show_branch)
		wt_porcelain_v2_print_tracking(s);

	for (i = 0; i < s->change.nr; i++) {
		it = &(s->change.items[i]);
		d = it->util;
		if (!d->stagemask)
			wt_porcelain_v2_print_changed_entry(it, s);
	}

	for (i = 0; i < s->change.nr; i++) {
		it = &(s->change.items[i]);
		d = it->util;
		if (d->stagemask)
			wt_porcelain_v2_print_unmerged_entry(it, s);
	}

	for (i = 0; i < s->untracked.nr; i++) {
		it = &(s->untracked.items[i]);
		wt_porcelain_v2_print_other(it, s, '?');
	}

	for (i = 0; i < s->ignored.nr; i++) {
		it = &(s->ignored.items[i]);
		wt_porcelain_v2_print_other(it, s, '!');
	}
}

void wt_status_print(struct wt_status *s)
{
	switch (s->status_format) {
	case STATUS_FORMAT_SHORT:
		wt_shortstatus_print(s);
		break;
	case STATUS_FORMAT_PORCELAIN:
		wt_porcelain_print(s);
		break;
	case STATUS_FORMAT_PORCELAIN_V2:
		wt_porcelain_v2_print(s);
		break;
	case STATUS_FORMAT_UNSPECIFIED:
		die("BUG: finalize_deferred_config() should have been called");
		break;
	case STATUS_FORMAT_NONE:
	case STATUS_FORMAT_LONG:
		wt_longstatus_print(s);
		break;
	}
=======
/**
 * Returns 1 if there are unstaged changes, 0 otherwise.
 */
int has_unstaged_changes(int ignore_submodules)
{
	struct rev_info rev_info;
	int result;

	init_revisions(&rev_info, NULL);
	if (ignore_submodules)
		DIFF_OPT_SET(&rev_info.diffopt, IGNORE_SUBMODULES);
	DIFF_OPT_SET(&rev_info.diffopt, QUICK);
	diff_setup_done(&rev_info.diffopt);
	result = run_diff_files(&rev_info, 0);
	return diff_result_code(&rev_info.diffopt, result);
}

/**
 * Returns 1 if there are uncommitted changes, 0 otherwise.
 */
int has_uncommitted_changes(int ignore_submodules)
{
	struct rev_info rev_info;
	int result;

	if (is_cache_unborn())
		return 0;

	init_revisions(&rev_info, NULL);
	if (ignore_submodules)
		DIFF_OPT_SET(&rev_info.diffopt, IGNORE_SUBMODULES);
	DIFF_OPT_SET(&rev_info.diffopt, QUICK);
	add_head_to_pending(&rev_info);
	diff_setup_done(&rev_info.diffopt);
	result = run_diff_index(&rev_info, 1);
	return diff_result_code(&rev_info.diffopt, result);
}

/**
 * If the work tree has unstaged or uncommitted changes, dies with the
 * appropriate message.
 */
int require_clean_work_tree(const char *action, const char *hint, int ignore_submodules, int gently)
{
	struct lock_file *lock_file = xcalloc(1, sizeof(*lock_file));
	int err = 0;

	hold_locked_index(lock_file, 0);
	refresh_cache(REFRESH_QUIET);
	update_index_if_able(&the_index, lock_file);
	rollback_lock_file(lock_file);

	if (has_unstaged_changes(ignore_submodules)) {
		error(_("Cannot %s: You have unstaged changes."), action);
		err = 1;
	}

	if (has_uncommitted_changes(ignore_submodules)) {
		if (err)
			error(_("Additionally, your index contains uncommitted changes."));
		else
			error(_("Cannot %s: Your index contains uncommitted changes."), action);
		err = 1;
	}

	if (err) {
		if (hint)
			error("%s", hint);
		if (!gently)
			exit(err);
	}

	return err;
>>>>>>> 0282bc61
}<|MERGE_RESOLUTION|>--- conflicted
+++ resolved
@@ -1816,7 +1816,6 @@
 	wt_shortstatus_print(s);
 }
 
-<<<<<<< HEAD
 /*
  * Print branch information for porcelain v2 output.  These lines
  * are printed when the '--branch' parameter is given.
@@ -2210,7 +2209,8 @@
 		wt_longstatus_print(s);
 		break;
 	}
-=======
+}
+
 /**
  * Returns 1 if there are unstaged changes, 0 otherwise.
  */
@@ -2284,5 +2284,4 @@
 	}
 
 	return err;
->>>>>>> 0282bc61
 }