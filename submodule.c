--- conflicted
+++ resolved
@@ -1633,18 +1633,8 @@
 		sub = submodule_from_path(null_sha1, path);
 		if (!sub)
 			die(_("could not lookup name for submodule '%s'"), path);
-<<<<<<< HEAD
-		new_git_dir = git_path("modules/%s", sub->name);
-		if (safe_create_leading_directories_const(new_git_dir) < 0)
-			die(_("could not create directory '%s'"), new_git_dir);
-		real_new_git_dir = real_pathdup(new_git_dir, 1);
-		connect_work_tree_and_git_dir(path, real_new_git_dir);
-
-		free(real_new_git_dir);
-=======
 		connect_work_tree_and_git_dir(path,
 			git_path("modules/%s", sub->name));
->>>>>>> 25804914
 	} else {
 		/* Is it already absorbed into the superprojects git dir? */
 		char *real_sub_git_dir = real_pathdup(sub_git_dir, 1);
