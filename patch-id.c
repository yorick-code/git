--- conflicted
+++ resolved
@@ -80,12 +80,7 @@
 	if (argc != 1)
 		usage(patch_id_usage);
 
-<<<<<<< HEAD
-	if (argv[0] && *argv[0])
-		git_extract_argv0_path(argv[0]);
-=======
 	git_extract_argv0_path(argv[0]);
->>>>>>> b02811a6
 
 	generate_id_list();
 	return 0;
