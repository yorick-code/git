/*
 * Licensed under a two-clause BSD-style license.
 * See LICENSE for details.
 */

#include "git-compat-util.h"
#include "fast_export.h"
#include "line_buffer.h"
#include "repo_tree.h"
#include "string_pool.h"
#include "strbuf.h"

#define MAX_GITSVN_LINE_LEN 4096

static uint32_t first_commit_done;
static struct line_buffer report_buffer = LINE_BUFFER_INIT;

void fast_export_init(int fd)
{
	if (buffer_fdinit(&report_buffer, fd))
		die_errno("cannot read from file descriptor %d", fd);
}

void fast_export_deinit(void)
{
	if (buffer_deinit(&report_buffer))
		die_errno("error closing fast-import feedback stream");
}

void fast_export_reset(void)
{
	buffer_reset(&report_buffer);
}

void fast_export_delete(uint32_t depth, const uint32_t *path)
{
	printf("D \"");
	pool_print_seq_q(depth, path, '/', stdout);
	printf("\"\n");
}

static void fast_export_truncate(uint32_t depth, const uint32_t *path, uint32_t mode)
{
	fast_export_modify(depth, path, mode, "inline");
	printf("data 0\n\n");
}

void fast_export_modify(uint32_t depth, const uint32_t *path, uint32_t mode,
			const char *dataref)
{
	/* Mode must be 100644, 100755, 120000, or 160000. */
	if (!dataref) {
		fast_export_truncate(depth, path, mode);
		return;
	}
	printf("M %06"PRIo32" %s \"", mode, dataref);
	pool_print_seq_q(depth, path, '/', stdout);
	printf("\"\n");
}

static char gitsvnline[MAX_GITSVN_LINE_LEN];
<<<<<<< HEAD
void fast_export_begin_commit(uint32_t revision, uint32_t author, char *log,
			uint32_t uuid, uint32_t url,
=======
void fast_export_commit(uint32_t revision, const char *author, char *log,
			const char *uuid, const char *url,
>>>>>>> 7c5817d3
			unsigned long timestamp)
{
	if (!log)
		log = "";
	if (*uuid && *url) {
		snprintf(gitsvnline, MAX_GITSVN_LINE_LEN,
				"\n\ngit-svn-id: %s@%"PRIu32" %s\n",
				 url, revision, uuid);
	} else {
		*gitsvnline = '\0';
	}
	printf("commit refs/heads/master\n");
	printf("mark :%"PRIu32"\n", revision);
	printf("committer %s <%s@%s> %ld +0000\n",
		   *author ? author : "nobody",
		   *author ? author : "nobody",
		   *uuid ? uuid : "local", timestamp);
	printf("data %"PRIu32"\n%s%s\n",
		   (uint32_t) (strlen(log) + strlen(gitsvnline)),
		   log, gitsvnline);
	if (!first_commit_done) {
		if (revision > 1)
			printf("from :%"PRIu32"\n", revision - 1);
		first_commit_done = 1;
	}
}

void fast_export_end_commit(uint32_t revision)
{
	printf("progress Imported commit %"PRIu32".\n\n", revision);
}

static void ls_from_rev(uint32_t rev, uint32_t depth, const uint32_t *path)
{
	/* ls :5 path/to/old/file */
	printf("ls :%"PRIu32" \"", rev);
	pool_print_seq_q(depth, path, '/', stdout);
	printf("\"\n");
	fflush(stdout);
}

static void ls_from_active_commit(uint32_t depth, const uint32_t *path)
{
	/* ls "path/to/file" */
	printf("ls \"");
	pool_print_seq_q(depth, path, '/', stdout);
	printf("\"\n");
	fflush(stdout);
}

static const char *get_response_line(void)
{
	const char *line = buffer_read_line(&report_buffer);
	if (line)
		return line;
	if (buffer_ferror(&report_buffer))
		die_errno("error reading from fast-import");
	die("unexpected end of fast-import feedback");
}

static void die_short_read(struct line_buffer *input)
{
	if (buffer_ferror(input))
		die_errno("error reading dump file");
	die("invalid dump: unexpected end of file");
}

void fast_export_data(uint32_t mode, uint32_t len, struct line_buffer *input)
{
	if (mode == REPO_MODE_LNK) {
		/* svn symlink blobs start with "link " */
		len -= 5;
		if (buffer_skip_bytes(input, 5) != 5)
			die_short_read(input);
	}
	printf("data %"PRIu32"\n", len);
	if (buffer_copy_bytes(input, len) != len)
		die_short_read(input);
	fputc('\n', stdout);
}

static int parse_ls_response(const char *response, uint32_t *mode,
					struct strbuf *dataref)
{
	const char *tab;
	const char *response_end;

	assert(response);
	response_end = response + strlen(response);

	if (*response == 'm') {	/* Missing. */
		errno = ENOENT;
		return -1;
	}

	/* Mode. */
	if (response_end - response < strlen("100644") ||
	    response[strlen("100644")] != ' ')
		die("invalid ls response: missing mode: %s", response);
	*mode = 0;
	for (; *response != ' '; response++) {
		char ch = *response;
		if (ch < '0' || ch > '7')
			die("invalid ls response: mode is not octal: %s", response);
		*mode *= 8;
		*mode += ch - '0';
	}

	/* ' blob ' or ' tree ' */
	if (response_end - response < strlen(" blob ") ||
	    (response[1] != 'b' && response[1] != 't'))
		die("unexpected ls response: not a tree or blob: %s", response);
	response += strlen(" blob ");

	/* Dataref. */
	tab = memchr(response, '\t', response_end - response);
	if (!tab)
		die("invalid ls response: missing tab: %s", response);
	strbuf_add(dataref, response, tab - response);
	return 0;
}

int fast_export_ls_rev(uint32_t rev, uint32_t depth, const uint32_t *path,
				uint32_t *mode, struct strbuf *dataref)
{
	ls_from_rev(rev, depth, path);
	return parse_ls_response(get_response_line(), mode, dataref);
}

int fast_export_ls(uint32_t depth, const uint32_t *path,
				uint32_t *mode, struct strbuf *dataref)
{
	ls_from_active_commit(depth, path);
	return parse_ls_response(get_response_line(), mode, dataref);
}<|MERGE_RESOLUTION|>--- conflicted
+++ resolved
@@ -59,13 +59,8 @@
 }
 
 static char gitsvnline[MAX_GITSVN_LINE_LEN];
-<<<<<<< HEAD
-void fast_export_begin_commit(uint32_t revision, uint32_t author, char *log,
-			uint32_t uuid, uint32_t url,
-=======
-void fast_export_commit(uint32_t revision, const char *author, char *log,
+void fast_export_begin_commit(uint32_t revision, const char *author, char *log,
 			const char *uuid, const char *url,
->>>>>>> 7c5817d3
 			unsigned long timestamp)
 {
 	if (!log)
