--- conflicted
+++ resolved
@@ -9,21 +9,14 @@
 #include "fast_export.h"
 #include "repo_tree.h"
 #include "strbuf.h"
-<<<<<<< HEAD
-=======
 #include "svndiff.h"
 #include "sliding_window.h"
 #include "line_buffer.h"
->>>>>>> 3ac10b2e
 
 #define MAX_GITSVN_LINE_LEN 4096
 #define REPORT_FILENO 3
 
 static uint32_t first_commit_done;
-<<<<<<< HEAD
-static struct line_buffer report_buffer = LINE_BUFFER_INIT;
-
-=======
 static struct line_buffer postimage = LINE_BUFFER_INIT;
 static struct line_buffer report_buffer = LINE_BUFFER_INIT;
 
@@ -46,7 +39,6 @@
 	return buffer_fdinit(&report_buffer, fd);
 }
 
->>>>>>> 3ac10b2e
 void fast_export_init(int fd)
 {
 	if (buffer_fdinit(&report_buffer, fd))
@@ -163,8 +155,6 @@
 	die("invalid dump: unexpected end of file");
 }
 
-<<<<<<< HEAD
-=======
 static int ends_with(const char *s, size_t len, const char *suffix)
 {
 	const size_t suffixlen = strlen(suffix);
@@ -248,7 +238,6 @@
 	return ret;
 }
 
->>>>>>> 3ac10b2e
 void fast_export_data(uint32_t mode, uint32_t len, struct line_buffer *input)
 {
 	if (mode == REPO_MODE_LNK) {
@@ -315,8 +304,6 @@
 {
 	ls_from_active_commit(path);
 	return parse_ls_response(get_response_line(), mode, dataref);
-<<<<<<< HEAD
-=======
 }
 
 void fast_export_blob_delta(uint32_t mode,
@@ -334,5 +321,4 @@
 	printf("data %ld\n", postimage_len);
 	buffer_copy_bytes(&postimage, postimage_len);
 	fputc('\n', stdout);
->>>>>>> 3ac10b2e
 }