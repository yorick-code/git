#include "cache.h"
#include "repository.h"
#include "config.h"
#include "lockfile.h"
#include "refs.h"
#include "pkt-line.h"
#include "commit.h"
#include "tag.h"
#include "exec-cmd.h"
#include "pack.h"
#include "sideband.h"
#include "fetch-pack.h"
#include "remote.h"
#include "run-command.h"
#include "connect.h"
#include "transport.h"
#include "version.h"
#include "sha1-array.h"
#include "oidset.h"
#include "packfile.h"
#include "object-store.h"
#include "connected.h"
#include "fetch-negotiator.h"
#include "fsck.h"

static int transfer_unpack_limit = -1;
static int fetch_unpack_limit = -1;
static int unpack_limit = 100;
static int prefer_ofs_delta = 1;
static int no_done;
static int deepen_since_ok;
static int deepen_not_ok;
static int fetch_fsck_objects = -1;
static int transfer_fsck_objects = -1;
static int agent_supported;
static int server_supports_filtering;
static struct lock_file shallow_lock;
static const char *alternate_shallow_file;
static char *negotiation_algorithm;
static struct strbuf fsck_msg_types = STRBUF_INIT;

/* Remember to update object flag allocation in object.h */
#define COMPLETE	(1U << 0)
#define ALTERNATE	(1U << 1)

/*
 * After sending this many "have"s if we do not get any new ACK , we
 * give up traversing our history.
 */
#define MAX_IN_VAIN 256

static int multi_ack, use_sideband;
/* Allow specifying sha1 if it is a ref tip. */
#define ALLOW_TIP_SHA1	01
/* Allow request of a sha1 if it is reachable from a ref (possibly hidden ref). */
#define ALLOW_REACHABLE_SHA1	02
static unsigned int allow_unadvertised_object_request;

__attribute__((format (printf, 2, 3)))
static inline void print_verbose(const struct fetch_pack_args *args,
				 const char *fmt, ...)
{
	va_list params;

	if (!args->verbose)
		return;

	va_start(params, fmt);
	vfprintf(stderr, fmt, params);
	va_end(params);
	fputc('\n', stderr);
}

struct alternate_object_cache {
	struct object **items;
	size_t nr, alloc;
};

static void cache_one_alternate(const char *refname,
				const struct object_id *oid,
				void *vcache)
{
	struct alternate_object_cache *cache = vcache;
	struct object *obj = parse_object(the_repository, oid);

	if (!obj || (obj->flags & ALTERNATE))
		return;

	obj->flags |= ALTERNATE;
	ALLOC_GROW(cache->items, cache->nr + 1, cache->alloc);
	cache->items[cache->nr++] = obj;
}

static void for_each_cached_alternate(struct fetch_negotiator *negotiator,
				      void (*cb)(struct fetch_negotiator *,
						 struct object *))
{
	static int initialized;
	static struct alternate_object_cache cache;
	size_t i;

	if (!initialized) {
		for_each_alternate_ref(cache_one_alternate, &cache);
		initialized = 1;
	}

	for (i = 0; i < cache.nr; i++)
		cb(negotiator, cache.items[i]);
}

static int rev_list_insert_ref(struct fetch_negotiator *negotiator,
			       const char *refname,
			       const struct object_id *oid)
{
	struct object *o = deref_tag(the_repository,
				     parse_object(the_repository, oid),
				     refname, 0);

	if (o && o->type == OBJ_COMMIT)
		negotiator->add_tip(negotiator, (struct commit *)o);

	return 0;
}

static int rev_list_insert_ref_oid(const char *refname, const struct object_id *oid,
				   int flag, void *cb_data)
{
	return rev_list_insert_ref(cb_data, refname, oid);
}

enum ack_type {
	NAK = 0,
	ACK,
	ACK_continue,
	ACK_common,
	ACK_ready
};

static void consume_shallow_list(struct fetch_pack_args *args, int fd)
{
	if (args->stateless_rpc && args->deepen) {
		/* If we sent a depth we will get back "duplicate"
		 * shallow and unshallow commands every time there
		 * is a block of have lines exchanged.
		 */
		char *line;
		while ((line = packet_read_line(fd, NULL))) {
			if (starts_with(line, "shallow "))
				continue;
			if (starts_with(line, "unshallow "))
				continue;
			die(_("git fetch-pack: expected shallow list"));
		}
	}
}

static enum ack_type get_ack(int fd, struct object_id *result_oid)
{
	int len;
	char *line = packet_read_line(fd, &len);
	const char *arg;

	if (!line)
		die(_("git fetch-pack: expected ACK/NAK, got a flush packet"));
	if (!strcmp(line, "NAK"))
		return NAK;
	if (skip_prefix(line, "ACK ", &arg)) {
		if (!get_oid_hex(arg, result_oid)) {
			arg += 40;
			len -= arg - line;
			if (len < 1)
				return ACK;
			if (strstr(arg, "continue"))
				return ACK_continue;
			if (strstr(arg, "common"))
				return ACK_common;
			if (strstr(arg, "ready"))
				return ACK_ready;
			return ACK;
		}
	}
	if (skip_prefix(line, "ERR ", &arg))
		die(_("remote error: %s"), arg);
	die(_("git fetch-pack: expected ACK/NAK, got '%s'"), line);
}

static void send_request(struct fetch_pack_args *args,
			 int fd, struct strbuf *buf)
{
	if (args->stateless_rpc) {
		send_sideband(fd, -1, buf->buf, buf->len, LARGE_PACKET_MAX);
		packet_flush(fd);
	} else
		write_or_die(fd, buf->buf, buf->len);
}

static void insert_one_alternate_object(struct fetch_negotiator *negotiator,
					struct object *obj)
{
	rev_list_insert_ref(negotiator, NULL, &obj->oid);
}

#define INITIAL_FLUSH 16
#define PIPESAFE_FLUSH 32
#define LARGE_FLUSH 16384

static int next_flush(int stateless_rpc, int count)
{
	if (stateless_rpc) {
		if (count < LARGE_FLUSH)
			count <<= 1;
		else
			count = count * 11 / 10;
	} else {
		if (count < PIPESAFE_FLUSH)
			count <<= 1;
		else
			count += PIPESAFE_FLUSH;
	}
	return count;
}

static void mark_tips(struct fetch_negotiator *negotiator,
		      const struct oid_array *negotiation_tips)
{
	int i;

	if (!negotiation_tips) {
		for_each_ref(rev_list_insert_ref_oid, negotiator);
		return;
	}

	for (i = 0; i < negotiation_tips->nr; i++)
		rev_list_insert_ref(negotiator, NULL,
				    &negotiation_tips->oid[i]);
	return;
}

static int find_common(struct fetch_negotiator *negotiator,
		       struct fetch_pack_args *args,
		       int fd[2], struct object_id *result_oid,
		       struct ref *refs)
{
	int fetching;
	int count = 0, flushes = 0, flush_at = INITIAL_FLUSH, retval;
	const struct object_id *oid;
	unsigned in_vain = 0;
	int got_continue = 0;
	int got_ready = 0;
	struct strbuf req_buf = STRBUF_INIT;
	size_t state_len = 0;

	if (args->stateless_rpc && multi_ack == 1)
		die(_("--stateless-rpc requires multi_ack_detailed"));

	if (!args->no_dependents) {
		mark_tips(negotiator, args->negotiation_tips);
		for_each_cached_alternate(negotiator, insert_one_alternate_object);
	}

	fetching = 0;
	for ( ; refs ; refs = refs->next) {
		struct object_id *remote = &refs->old_oid;
		const char *remote_hex;
		struct object *o;

		/*
		 * If that object is complete (i.e. it is an ancestor of a
		 * local ref), we tell them we have it but do not have to
		 * tell them about its ancestors, which they already know
		 * about.
		 *
		 * We use lookup_object here because we are only
		 * interested in the case we *know* the object is
		 * reachable and we have already scanned it.
		 *
		 * Do this only if args->no_dependents is false (if it is true,
		 * we cannot trust the object flags).
		 */
		if (!args->no_dependents &&
		    ((o = lookup_object(the_repository, remote->hash)) != NULL) &&
				(o->flags & COMPLETE)) {
			continue;
		}

		remote_hex = oid_to_hex(remote);
		if (!fetching) {
			struct strbuf c = STRBUF_INIT;
			if (multi_ack == 2)     strbuf_addstr(&c, " multi_ack_detailed");
			if (multi_ack == 1)     strbuf_addstr(&c, " multi_ack");
			if (no_done)            strbuf_addstr(&c, " no-done");
			if (use_sideband == 2)  strbuf_addstr(&c, " side-band-64k");
			if (use_sideband == 1)  strbuf_addstr(&c, " side-band");
			if (args->deepen_relative) strbuf_addstr(&c, " deepen-relative");
			if (args->use_thin_pack) strbuf_addstr(&c, " thin-pack");
			if (args->no_progress)   strbuf_addstr(&c, " no-progress");
			if (args->include_tag)   strbuf_addstr(&c, " include-tag");
			if (prefer_ofs_delta)   strbuf_addstr(&c, " ofs-delta");
			if (deepen_since_ok)    strbuf_addstr(&c, " deepen-since");
			if (deepen_not_ok)      strbuf_addstr(&c, " deepen-not");
			if (agent_supported)    strbuf_addf(&c, " agent=%s",
							    git_user_agent_sanitized());
			if (args->filter_options.choice)
				strbuf_addstr(&c, " filter");
			packet_buf_write(&req_buf, "want %s%s\n", remote_hex, c.buf);
			strbuf_release(&c);
		} else
			packet_buf_write(&req_buf, "want %s\n", remote_hex);
		fetching++;
	}

	if (!fetching) {
		strbuf_release(&req_buf);
		packet_flush(fd[1]);
		return 1;
	}

	if (is_repository_shallow(the_repository))
		write_shallow_commits(&req_buf, 1, NULL);
	if (args->depth > 0)
		packet_buf_write(&req_buf, "deepen %d", args->depth);
	if (args->deepen_since) {
		timestamp_t max_age = approxidate(args->deepen_since);
		packet_buf_write(&req_buf, "deepen-since %"PRItime, max_age);
	}
	if (args->deepen_not) {
		int i;
		for (i = 0; i < args->deepen_not->nr; i++) {
			struct string_list_item *s = args->deepen_not->items + i;
			packet_buf_write(&req_buf, "deepen-not %s", s->string);
		}
	}
	if (server_supports_filtering && args->filter_options.choice)
		packet_buf_write(&req_buf, "filter %s",
				 args->filter_options.filter_spec);
	packet_buf_flush(&req_buf);
	state_len = req_buf.len;

	if (args->deepen) {
		char *line;
		const char *arg;
		struct object_id oid;

		send_request(args, fd[1], &req_buf);
		while ((line = packet_read_line(fd[0], NULL))) {
			if (skip_prefix(line, "shallow ", &arg)) {
				if (get_oid_hex(arg, &oid))
					die(_("invalid shallow line: %s"), line);
				register_shallow(the_repository, &oid);
				continue;
			}
			if (skip_prefix(line, "unshallow ", &arg)) {
				if (get_oid_hex(arg, &oid))
					die(_("invalid unshallow line: %s"), line);
				if (!lookup_object(the_repository, oid.hash))
					die(_("object not found: %s"), line);
				/* make sure that it is parsed as shallow */
				if (!parse_object(the_repository, &oid))
					die(_("error in object: %s"), line);
				if (unregister_shallow(&oid))
					die(_("no shallow found: %s"), line);
				continue;
			}
			die(_("expected shallow/unshallow, got %s"), line);
		}
	} else if (!args->stateless_rpc)
		send_request(args, fd[1], &req_buf);

	if (!args->stateless_rpc) {
		/* If we aren't using the stateless-rpc interface
		 * we don't need to retain the headers.
		 */
		strbuf_setlen(&req_buf, 0);
		state_len = 0;
	}

	flushes = 0;
	retval = -1;
	if (args->no_dependents)
		goto done;
	while ((oid = negotiator->next(negotiator))) {
		packet_buf_write(&req_buf, "have %s\n", oid_to_hex(oid));
		print_verbose(args, "have %s", oid_to_hex(oid));
		in_vain++;
		if (flush_at <= ++count) {
			int ack;

			packet_buf_flush(&req_buf);
			send_request(args, fd[1], &req_buf);
			strbuf_setlen(&req_buf, state_len);
			flushes++;
			flush_at = next_flush(args->stateless_rpc, count);

			/*
			 * We keep one window "ahead" of the other side, and
			 * will wait for an ACK only on the next one
			 */
			if (!args->stateless_rpc && count == INITIAL_FLUSH)
				continue;

			consume_shallow_list(args, fd[0]);
			do {
				ack = get_ack(fd[0], result_oid);
				if (ack)
					print_verbose(args, _("got %s %d %s"), "ack",
						      ack, oid_to_hex(result_oid));
				switch (ack) {
				case ACK:
					flushes = 0;
					multi_ack = 0;
					retval = 0;
					goto done;
				case ACK_common:
				case ACK_ready:
				case ACK_continue: {
					struct commit *commit =
						lookup_commit(the_repository,
							      result_oid);
					int was_common;

					if (!commit)
						die(_("invalid commit %s"), oid_to_hex(result_oid));
					was_common = negotiator->ack(negotiator, commit);
					if (args->stateless_rpc
					 && ack == ACK_common
					 && !was_common) {
						/* We need to replay the have for this object
						 * on the next RPC request so the peer knows
						 * it is in common with us.
						 */
						const char *hex = oid_to_hex(result_oid);
						packet_buf_write(&req_buf, "have %s\n", hex);
						state_len = req_buf.len;
						/*
						 * Reset in_vain because an ack
						 * for this commit has not been
						 * seen.
						 */
						in_vain = 0;
					} else if (!args->stateless_rpc
						   || ack != ACK_common)
						in_vain = 0;
					retval = 0;
					got_continue = 1;
					if (ack == ACK_ready)
						got_ready = 1;
					break;
					}
				}
			} while (ack);
			flushes--;
			if (got_continue && MAX_IN_VAIN < in_vain) {
				print_verbose(args, _("giving up"));
				break; /* give up */
			}
			if (got_ready)
				break;
		}
	}
done:
	if (!got_ready || !no_done) {
		packet_buf_write(&req_buf, "done\n");
		send_request(args, fd[1], &req_buf);
	}
	print_verbose(args, _("done"));
	if (retval != 0) {
		multi_ack = 0;
		flushes++;
	}
	strbuf_release(&req_buf);

	if (!got_ready || !no_done)
		consume_shallow_list(args, fd[0]);
	while (flushes || multi_ack) {
		int ack = get_ack(fd[0], result_oid);
		if (ack) {
			print_verbose(args, _("got %s (%d) %s"), "ack",
				      ack, oid_to_hex(result_oid));
			if (ack == ACK)
				return 0;
			multi_ack = 1;
			continue;
		}
		flushes--;
	}
	/* it is no error to fetch into a completely empty repo */
	return count ? retval : 0;
}

static struct commit_list *complete;

static int mark_complete(const struct object_id *oid)
{
	struct object *o = parse_object(the_repository, oid);

	while (o && o->type == OBJ_TAG) {
		struct tag *t = (struct tag *) o;
		if (!t->tagged)
			break; /* broken repository */
		o->flags |= COMPLETE;
		o = parse_object(the_repository, &t->tagged->oid);
	}
	if (o && o->type == OBJ_COMMIT) {
		struct commit *commit = (struct commit *)o;
		if (!(commit->object.flags & COMPLETE)) {
			commit->object.flags |= COMPLETE;
			commit_list_insert(commit, &complete);
		}
	}
	return 0;
}

static int mark_complete_oid(const char *refname, const struct object_id *oid,
			     int flag, void *cb_data)
{
	return mark_complete(oid);
}

static void mark_recent_complete_commits(struct fetch_pack_args *args,
					 timestamp_t cutoff)
{
	while (complete && cutoff <= complete->item->date) {
		print_verbose(args, _("Marking %s as complete"),
			      oid_to_hex(&complete->item->object.oid));
		pop_most_recent_commit(&complete, COMPLETE);
	}
}

static void add_refs_to_oidset(struct oidset *oids, struct ref *refs)
{
	for (; refs; refs = refs->next)
		oidset_insert(oids, &refs->old_oid);
}

static int is_unmatched_ref(const struct ref *ref)
{
	struct object_id oid;
	const char *p;
	return	ref->match_status == REF_NOT_MATCHED &&
		!parse_oid_hex(ref->name, &oid, &p) &&
		*p == '\0' &&
		oideq(&oid, &ref->old_oid);
}

static void filter_refs(struct fetch_pack_args *args,
			struct ref **refs,
			struct ref **sought, int nr_sought)
{
	struct ref *newlist = NULL;
	struct ref **newtail = &newlist;
	struct ref *unmatched = NULL;
	struct ref *ref, *next;
	struct oidset tip_oids = OIDSET_INIT;
	int i;
	int strict = !(allow_unadvertised_object_request &
		       (ALLOW_TIP_SHA1 | ALLOW_REACHABLE_SHA1));

	i = 0;
	for (ref = *refs; ref; ref = next) {
		int keep = 0;
		next = ref->next;

		if (starts_with(ref->name, "refs/") &&
		    check_refname_format(ref->name, 0))
			; /* trash */
		else {
			while (i < nr_sought) {
				int cmp = strcmp(ref->name, sought[i]->name);
				if (cmp < 0)
					break; /* definitely do not have it */
				else if (cmp == 0) {
					keep = 1; /* definitely have it */
					sought[i]->match_status = REF_MATCHED;
				}
				i++;
			}

			if (!keep && args->fetch_all &&
			    (!args->deepen || !starts_with(ref->name, "refs/tags/")))
				keep = 1;
		}

		if (keep) {
			*newtail = ref;
			ref->next = NULL;
			newtail = &ref->next;
		} else {
			ref->next = unmatched;
			unmatched = ref;
		}
	}

	if (strict) {
		for (i = 0; i < nr_sought; i++) {
			ref = sought[i];
			if (!is_unmatched_ref(ref))
				continue;

			add_refs_to_oidset(&tip_oids, unmatched);
			add_refs_to_oidset(&tip_oids, newlist);
			break;
		}
	}

	/* Append unmatched requests to the list */
	for (i = 0; i < nr_sought; i++) {
		ref = sought[i];
		if (!is_unmatched_ref(ref))
			continue;

		if (!strict || oidset_contains(&tip_oids, &ref->old_oid)) {
			ref->match_status = REF_MATCHED;
			*newtail = copy_ref(ref);
			newtail = &(*newtail)->next;
		} else {
			ref->match_status = REF_UNADVERTISED_NOT_ALLOWED;
		}
	}

	oidset_clear(&tip_oids);
	for (ref = unmatched; ref; ref = next) {
		next = ref->next;
		free(ref);
	}

	*refs = newlist;
}

static void mark_alternate_complete(struct fetch_negotiator *unused,
				    struct object *obj)
{
	mark_complete(&obj->oid);
}

struct loose_object_iter {
	struct oidset *loose_object_set;
	struct ref *refs;
};

/*
 *  If the number of refs is not larger than the number of loose objects,
 *  this function stops inserting.
 */
static int add_loose_objects_to_set(const struct object_id *oid,
				    const char *path,
				    void *data)
{
	struct loose_object_iter *iter = data;
	oidset_insert(iter->loose_object_set, oid);
	if (iter->refs == NULL)
		return 1;

	iter->refs = iter->refs->next;
	return 0;
}

/*
 * Mark recent commits available locally and reachable from a local ref as
 * COMPLETE. If args->no_dependents is false, also mark COMPLETE remote refs as
 * COMMON_REF (otherwise, we are not planning to participate in negotiation, and
 * thus do not need COMMON_REF marks).
 *
 * The cutoff time for recency is determined by this heuristic: it is the
 * earliest commit time of the objects in refs that are commits and that we know
 * the commit time of.
 */
static void mark_complete_and_common_ref(struct fetch_negotiator *negotiator,
					 struct fetch_pack_args *args,
					 struct ref **refs)
{
	struct ref *ref;
	int old_save_commit_buffer = save_commit_buffer;
	timestamp_t cutoff = 0;
	struct oidset loose_oid_set = OIDSET_INIT;
	int use_oidset = 0;
	struct loose_object_iter iter = {&loose_oid_set, *refs};

	/* Enumerate all loose objects or know refs are not so many. */
	use_oidset = !for_each_loose_object(add_loose_objects_to_set,
					    &iter, 0);

	save_commit_buffer = 0;

	for (ref = *refs; ref; ref = ref->next) {
		struct object *o;
		unsigned int flags = OBJECT_INFO_QUICK;

		if (use_oidset &&
		    !oidset_contains(&loose_oid_set, &ref->old_oid)) {
			/*
			 * I know this does not exist in the loose form,
			 * so check if it exists in a non-loose form.
			 */
			flags |= OBJECT_INFO_IGNORE_LOOSE;
		}

		if (!has_object_file_with_flags(&ref->old_oid, flags))
			continue;
		o = parse_object(the_repository, &ref->old_oid);
		if (!o)
			continue;

		/* We already have it -- which may mean that we were
		 * in sync with the other side at some time after
		 * that (it is OK if we guess wrong here).
		 */
		if (o->type == OBJ_COMMIT) {
			struct commit *commit = (struct commit *)o;
			if (!cutoff || cutoff < commit->date)
				cutoff = commit->date;
		}
	}

	oidset_clear(&loose_oid_set);

	if (!args->deepen) {
		for_each_ref(mark_complete_oid, NULL);
		for_each_cached_alternate(NULL, mark_alternate_complete);
		commit_list_sort_by_date(&complete);
		if (cutoff)
			mark_recent_complete_commits(args, cutoff);
	}

	/*
	 * Mark all complete remote refs as common refs.
	 * Don't mark them common yet; the server has to be told so first.
	 */
	for (ref = *refs; ref; ref = ref->next) {
		struct object *o = deref_tag(the_repository,
					     lookup_object(the_repository,
					     ref->old_oid.hash),
					     NULL, 0);

		if (!o || o->type != OBJ_COMMIT || !(o->flags & COMPLETE))
			continue;

		negotiator->known_common(negotiator,
					 (struct commit *)o);
	}

	save_commit_buffer = old_save_commit_buffer;
}

/*
 * Returns 1 if every object pointed to by the given remote refs is available
 * locally and reachable from a local ref, and 0 otherwise.
 */
static int everything_local(struct fetch_pack_args *args,
			    struct ref **refs)
{
	struct ref *ref;
	int retval;

	for (retval = 1, ref = *refs; ref ; ref = ref->next) {
		const struct object_id *remote = &ref->old_oid;
		struct object *o;

		o = lookup_object(the_repository, remote->hash);
		if (!o || !(o->flags & COMPLETE)) {
			retval = 0;
			print_verbose(args, "want %s (%s)", oid_to_hex(remote),
				      ref->name);
			continue;
		}
		print_verbose(args, _("already have %s (%s)"), oid_to_hex(remote),
			      ref->name);
	}

	return retval;
}

static int sideband_demux(int in, int out, void *data)
{
	int *xd = data;
	int ret;

	ret = recv_sideband("fetch-pack", xd[0], out);
	close(out);
	return ret;
}

static int get_pack(struct fetch_pack_args *args,
		    int xd[2], char **pack_lockfile)
{
	struct async demux;
	int do_keep = args->keep_pack;
	const char *cmd_name;
	struct pack_header header;
	int pass_header = 0;
	struct child_process cmd = CHILD_PROCESS_INIT;
	int ret;

	memset(&demux, 0, sizeof(demux));
	if (use_sideband) {
		/* xd[] is talking with upload-pack; subprocess reads from
		 * xd[0], spits out band#2 to stderr, and feeds us band#1
		 * through demux->out.
		 */
		demux.proc = sideband_demux;
		demux.data = xd;
		demux.out = -1;
		demux.isolate_sigpipe = 1;
		if (start_async(&demux))
			die(_("fetch-pack: unable to fork off sideband demultiplexer"));
	}
	else
		demux.out = xd[0];

	if (!args->keep_pack && unpack_limit) {

		if (read_pack_header(demux.out, &header))
			die(_("protocol error: bad pack header"));
		pass_header = 1;
		if (ntohl(header.hdr_entries) < unpack_limit)
			do_keep = 0;
		else
			do_keep = 1;
	}

	if (alternate_shallow_file) {
		argv_array_push(&cmd.args, "--shallow-file");
		argv_array_push(&cmd.args, alternate_shallow_file);
	}

	if (do_keep || args->from_promisor) {
		if (pack_lockfile)
			cmd.out = -1;
		cmd_name = "index-pack";
		argv_array_push(&cmd.args, cmd_name);
		argv_array_push(&cmd.args, "--stdin");
		if (!args->quiet && !args->no_progress)
			argv_array_push(&cmd.args, "-v");
		if (args->use_thin_pack)
			argv_array_push(&cmd.args, "--fix-thin");
		if (do_keep && (args->lock_pack || unpack_limit)) {
			char hostname[HOST_NAME_MAX + 1];
			if (xgethostname(hostname, sizeof(hostname)))
				xsnprintf(hostname, sizeof(hostname), "localhost");
			argv_array_pushf(&cmd.args,
					"--keep=fetch-pack %"PRIuMAX " on %s",
					(uintmax_t)getpid(), hostname);
		}
		if (args->check_self_contained_and_connected)
			argv_array_push(&cmd.args, "--check-self-contained-and-connected");
		if (args->from_promisor)
			argv_array_push(&cmd.args, "--promisor");
	}
	else {
		cmd_name = "unpack-objects";
		argv_array_push(&cmd.args, cmd_name);
		if (args->quiet || args->no_progress)
			argv_array_push(&cmd.args, "-q");
		args->check_self_contained_and_connected = 0;
	}

	if (pass_header)
		argv_array_pushf(&cmd.args, "--pack_header=%"PRIu32",%"PRIu32,
				 ntohl(header.hdr_version),
				 ntohl(header.hdr_entries));
	if (fetch_fsck_objects >= 0
	    ? fetch_fsck_objects
	    : transfer_fsck_objects >= 0
	    ? transfer_fsck_objects
	    : 0) {
		if (args->from_promisor)
			/*
			 * We cannot use --strict in index-pack because it
			 * checks both broken objects and links, but we only
			 * want to check for broken objects.
			 */
			argv_array_push(&cmd.args, "--fsck-objects");
		else
			argv_array_pushf(&cmd.args, "--strict%s",
					 fsck_msg_types.buf);
	}

	cmd.in = demux.out;
	cmd.git_cmd = 1;
	if (start_command(&cmd))
		die(_("fetch-pack: unable to fork off %s"), cmd_name);
	if (do_keep && pack_lockfile) {
		*pack_lockfile = index_pack_lockfile(cmd.out);
		close(cmd.out);
	}

	if (!use_sideband)
		/* Closed by start_command() */
		xd[0] = -1;

	ret = finish_command(&cmd);
	if (!ret || (args->check_self_contained_and_connected && ret == 1))
		args->self_contained_and_connected =
			args->check_self_contained_and_connected &&
			ret == 0;
	else
		die(_("%s failed"), cmd_name);
	if (use_sideband && finish_async(&demux))
		die(_("error in sideband demultiplexer"));
	return 0;
}

static int cmp_ref_by_name(const void *a_, const void *b_)
{
	const struct ref *a = *((const struct ref **)a_);
	const struct ref *b = *((const struct ref **)b_);
	return strcmp(a->name, b->name);
}

static struct ref *do_fetch_pack(struct fetch_pack_args *args,
				 int fd[2],
				 const struct ref *orig_ref,
				 struct ref **sought, int nr_sought,
				 struct shallow_info *si,
				 char **pack_lockfile)
{
	struct ref *ref = copy_ref_list(orig_ref);
	struct object_id oid;
	const char *agent_feature;
	int agent_len;
	struct fetch_negotiator negotiator;
	fetch_negotiator_init(&negotiator, negotiation_algorithm);

	sort_ref_list(&ref, ref_compare_name);
	QSORT(sought, nr_sought, cmp_ref_by_name);

	if ((args->depth > 0 || is_repository_shallow(the_repository)) && !server_supports("shallow"))
		die(_("Server does not support shallow clients"));
	if (args->depth > 0 || args->deepen_since || args->deepen_not)
		args->deepen = 1;
	if (server_supports("multi_ack_detailed")) {
		print_verbose(args, _("Server supports multi_ack_detailed"));
		multi_ack = 2;
		if (server_supports("no-done")) {
			print_verbose(args, _("Server supports no-done"));
			if (args->stateless_rpc)
				no_done = 1;
		}
	}
	else if (server_supports("multi_ack")) {
		print_verbose(args, _("Server supports multi_ack"));
		multi_ack = 1;
	}
	if (server_supports("side-band-64k")) {
		print_verbose(args, _("Server supports side-band-64k"));
		use_sideband = 2;
	}
	else if (server_supports("side-band")) {
		print_verbose(args, _("Server supports side-band"));
		use_sideband = 1;
	}
	if (server_supports("allow-tip-sha1-in-want")) {
		print_verbose(args, _("Server supports allow-tip-sha1-in-want"));
		allow_unadvertised_object_request |= ALLOW_TIP_SHA1;
	}
	if (server_supports("allow-reachable-sha1-in-want")) {
		print_verbose(args, _("Server supports allow-reachable-sha1-in-want"));
		allow_unadvertised_object_request |= ALLOW_REACHABLE_SHA1;
	}
	if (!server_supports("thin-pack"))
		args->use_thin_pack = 0;
	if (!server_supports("no-progress"))
		args->no_progress = 0;
	if (!server_supports("include-tag"))
		args->include_tag = 0;
	if (server_supports("ofs-delta"))
		print_verbose(args, _("Server supports ofs-delta"));
	else
		prefer_ofs_delta = 0;

	if (server_supports("filter")) {
		server_supports_filtering = 1;
		print_verbose(args, _("Server supports filter"));
	} else if (args->filter_options.choice) {
		warning("filtering not recognized by server, ignoring");
	}

	if ((agent_feature = server_feature_value("agent", &agent_len))) {
		agent_supported = 1;
		if (agent_len)
			print_verbose(args, _("Server version is %.*s"),
				      agent_len, agent_feature);
	}
	if (server_supports("deepen-since"))
		deepen_since_ok = 1;
	else if (args->deepen_since)
		die(_("Server does not support --shallow-since"));
	if (server_supports("deepen-not"))
		deepen_not_ok = 1;
	else if (args->deepen_not)
		die(_("Server does not support --shallow-exclude"));
	if (!server_supports("deepen-relative") && args->deepen_relative)
		die(_("Server does not support --deepen"));

	if (!args->no_dependents) {
		mark_complete_and_common_ref(&negotiator, args, &ref);
		filter_refs(args, &ref, sought, nr_sought);
		if (everything_local(args, &ref)) {
			packet_flush(fd[1]);
			goto all_done;
		}
	} else {
		filter_refs(args, &ref, sought, nr_sought);
	}
	if (find_common(&negotiator, args, fd, &oid, ref) < 0)
		if (!args->keep_pack)
			/* When cloning, it is not unusual to have
			 * no common commit.
			 */
			warning(_("no common commits"));

	if (args->stateless_rpc)
		packet_flush(fd[1]);
	if (args->deepen)
		setup_alternate_shallow(&shallow_lock, &alternate_shallow_file,
					NULL);
	else if (si->nr_ours || si->nr_theirs)
		alternate_shallow_file = setup_temporary_shallow(si->shallow);
	else
		alternate_shallow_file = NULL;
	if (get_pack(args, fd, pack_lockfile))
		die(_("git fetch-pack: fetch failed."));

 all_done:
	negotiator.release(&negotiator);
	return ref;
}

static void add_shallow_requests(struct strbuf *req_buf,
				 const struct fetch_pack_args *args)
{
	if (is_repository_shallow(the_repository))
		write_shallow_commits(req_buf, 1, NULL);
	if (args->depth > 0)
		packet_buf_write(req_buf, "deepen %d", args->depth);
	if (args->deepen_since) {
		timestamp_t max_age = approxidate(args->deepen_since);
		packet_buf_write(req_buf, "deepen-since %"PRItime, max_age);
	}
	if (args->deepen_not) {
		int i;
		for (i = 0; i < args->deepen_not->nr; i++) {
			struct string_list_item *s = args->deepen_not->items + i;
			packet_buf_write(req_buf, "deepen-not %s", s->string);
		}
	}
}

static void add_wants(int no_dependents, const struct ref *wants, struct strbuf *req_buf)
{
	int use_ref_in_want = server_supports_feature("fetch", "ref-in-want", 0);

	for ( ; wants ; wants = wants->next) {
		const struct object_id *remote = &wants->old_oid;
		struct object *o;

		/*
		 * If that object is complete (i.e. it is an ancestor of a
		 * local ref), we tell them we have it but do not have to
		 * tell them about its ancestors, which they already know
		 * about.
		 *
		 * We use lookup_object here because we are only
		 * interested in the case we *know* the object is
		 * reachable and we have already scanned it.
		 *
		 * Do this only if args->no_dependents is false (if it is true,
		 * we cannot trust the object flags).
		 */
		if (!no_dependents &&
		    ((o = lookup_object(the_repository, remote->hash)) != NULL) &&
		    (o->flags & COMPLETE)) {
			continue;
		}

		if (!use_ref_in_want || wants->exact_oid)
			packet_buf_write(req_buf, "want %s\n", oid_to_hex(remote));
		else
			packet_buf_write(req_buf, "want-ref %s\n", wants->name);
	}
}

static void add_common(struct strbuf *req_buf, struct oidset *common)
{
	struct oidset_iter iter;
	const struct object_id *oid;
	oidset_iter_init(common, &iter);

	while ((oid = oidset_iter_next(&iter))) {
		packet_buf_write(req_buf, "have %s\n", oid_to_hex(oid));
	}
}

static int add_haves(struct fetch_negotiator *negotiator,
		     struct strbuf *req_buf,
		     int *haves_to_send, int *in_vain)
{
	int ret = 0;
	int haves_added = 0;
	const struct object_id *oid;

	while ((oid = negotiator->next(negotiator))) {
		packet_buf_write(req_buf, "have %s\n", oid_to_hex(oid));
		if (++haves_added >= *haves_to_send)
			break;
	}

	*in_vain += haves_added;
	if (!haves_added || *in_vain >= MAX_IN_VAIN) {
		/* Send Done */
		packet_buf_write(req_buf, "done\n");
		ret = 1;
	}

	/* Increase haves to send on next round */
	*haves_to_send = next_flush(1, *haves_to_send);

	return ret;
}

static int send_fetch_request(struct fetch_negotiator *negotiator, int fd_out,
			      const struct fetch_pack_args *args,
			      const struct ref *wants, struct oidset *common,
			      int *haves_to_send, int *in_vain)
{
	int ret = 0;
	struct strbuf req_buf = STRBUF_INIT;

	if (server_supports_v2("fetch", 1))
		packet_buf_write(&req_buf, "command=fetch");
	if (server_supports_v2("agent", 0))
		packet_buf_write(&req_buf, "agent=%s", git_user_agent_sanitized());
	if (args->server_options && args->server_options->nr &&
	    server_supports_v2("server-option", 1)) {
		int i;
		for (i = 0; i < args->server_options->nr; i++)
			packet_write_fmt(fd_out, "server-option=%s",
					 args->server_options->items[i].string);
	}

	packet_buf_delim(&req_buf);
	if (args->use_thin_pack)
		packet_buf_write(&req_buf, "thin-pack");
	if (args->no_progress)
		packet_buf_write(&req_buf, "no-progress");
	if (args->include_tag)
		packet_buf_write(&req_buf, "include-tag");
	if (prefer_ofs_delta)
		packet_buf_write(&req_buf, "ofs-delta");

	/* Add shallow-info and deepen request */
	if (server_supports_feature("fetch", "shallow", 0))
		add_shallow_requests(&req_buf, args);
	else if (is_repository_shallow(the_repository) || args->deepen)
		die(_("Server does not support shallow requests"));

	/* Add filter */
	if (server_supports_feature("fetch", "filter", 0) &&
	    args->filter_options.choice) {
		print_verbose(args, _("Server supports filter"));
		packet_buf_write(&req_buf, "filter %s",
				 args->filter_options.filter_spec);
	} else if (args->filter_options.choice) {
		warning("filtering not recognized by server, ignoring");
	}

	/* add wants */
	add_wants(args->no_dependents, wants, &req_buf);

	if (args->no_dependents) {
		packet_buf_write(&req_buf, "done");
		ret = 1;
	} else {
		/* Add all of the common commits we've found in previous rounds */
		add_common(&req_buf, common);

		/* Add initial haves */
		ret = add_haves(negotiator, &req_buf, haves_to_send, in_vain);
	}

	/* Send request */
	packet_buf_flush(&req_buf);
	write_or_die(fd_out, req_buf.buf, req_buf.len);

	strbuf_release(&req_buf);
	return ret;
}

/*
 * Processes a section header in a server's response and checks if it matches
 * `section`.  If the value of `peek` is 1, the header line will be peeked (and
 * not consumed); if 0, the line will be consumed and the function will die if
 * the section header doesn't match what was expected.
 */
static int process_section_header(struct packet_reader *reader,
				  const char *section, int peek)
{
	int ret;

	if (packet_reader_peek(reader) != PACKET_READ_NORMAL)
		die(_("error reading section header '%s'"), section);

	ret = !strcmp(reader->line, section);

	if (!peek) {
		if (!ret)
			die(_("expected '%s', received '%s'"),
			    section, reader->line);
		packet_reader_read(reader);
	}

	return ret;
}

static int process_acks(struct fetch_negotiator *negotiator,
			struct packet_reader *reader,
			struct oidset *common)
{
	/* received */
	int received_ready = 0;
	int received_ack = 0;

	process_section_header(reader, "acknowledgments", 0);
	while (packet_reader_read(reader) == PACKET_READ_NORMAL) {
		const char *arg;

		if (!strcmp(reader->line, "NAK"))
			continue;

		if (skip_prefix(reader->line, "ACK ", &arg)) {
			struct object_id oid;
			if (!get_oid_hex(arg, &oid)) {
				struct commit *commit;
				oidset_insert(common, &oid);
				commit = lookup_commit(the_repository, &oid);
				negotiator->ack(negotiator, commit);
			}
			continue;
		}

		if (!strcmp(reader->line, "ready")) {
			received_ready = 1;
			continue;
		}

		die(_("unexpected acknowledgment line: '%s'"), reader->line);
	}

	if (reader->status != PACKET_READ_FLUSH &&
	    reader->status != PACKET_READ_DELIM)
		die(_("error processing acks: %d"), reader->status);

	/* return 0 if no common, 1 if there are common, or 2 if ready */
	return received_ready ? 2 : (received_ack ? 1 : 0);
}

static void receive_shallow_info(struct fetch_pack_args *args,
				 struct packet_reader *reader)
{
	process_section_header(reader, "shallow-info", 0);
	while (packet_reader_read(reader) == PACKET_READ_NORMAL) {
		const char *arg;
		struct object_id oid;

		if (skip_prefix(reader->line, "shallow ", &arg)) {
			if (get_oid_hex(arg, &oid))
				die(_("invalid shallow line: %s"), reader->line);
			register_shallow(the_repository, &oid);
			continue;
		}
		if (skip_prefix(reader->line, "unshallow ", &arg)) {
			if (get_oid_hex(arg, &oid))
				die(_("invalid unshallow line: %s"), reader->line);
			if (!lookup_object(the_repository, oid.hash))
				die(_("object not found: %s"), reader->line);
			/* make sure that it is parsed as shallow */
			if (!parse_object(the_repository, &oid))
				die(_("error in object: %s"), reader->line);
			if (unregister_shallow(&oid))
				die(_("no shallow found: %s"), reader->line);
			continue;
		}
		die(_("expected shallow/unshallow, got %s"), reader->line);
	}

	if (reader->status != PACKET_READ_FLUSH &&
	    reader->status != PACKET_READ_DELIM)
		die(_("error processing shallow info: %d"), reader->status);

	setup_alternate_shallow(&shallow_lock, &alternate_shallow_file, NULL);
	args->deepen = 1;
}

static void receive_wanted_refs(struct packet_reader *reader,
				struct ref **sought, int nr_sought)
{
	process_section_header(reader, "wanted-refs", 0);
	while (packet_reader_read(reader) == PACKET_READ_NORMAL) {
		struct object_id oid;
		const char *end;
		int i;

		if (parse_oid_hex(reader->line, &oid, &end) || *end++ != ' ')
			die(_("expected wanted-ref, got '%s'"), reader->line);

		for (i = 0; i < nr_sought; i++) {
			if (!strcmp(end, sought[i]->name)) {
				oidcpy(&sought[i]->old_oid, &oid);
				break;
			}
		}

		if (i == nr_sought)
			die(_("unexpected wanted-ref: '%s'"), reader->line);
	}

	if (reader->status != PACKET_READ_DELIM)
		die(_("error processing wanted refs: %d"), reader->status);
}

enum fetch_state {
	FETCH_CHECK_LOCAL = 0,
	FETCH_SEND_REQUEST,
	FETCH_PROCESS_ACKS,
	FETCH_GET_PACK,
	FETCH_DONE,
};

static struct ref *do_fetch_pack_v2(struct fetch_pack_args *args,
				    int fd[2],
				    const struct ref *orig_ref,
				    struct ref **sought, int nr_sought,
				    char **pack_lockfile)
{
	struct ref *ref = copy_ref_list(orig_ref);
	enum fetch_state state = FETCH_CHECK_LOCAL;
	struct oidset common = OIDSET_INIT;
	struct packet_reader reader;
	int in_vain = 0;
	int haves_to_send = INITIAL_FLUSH;
	struct fetch_negotiator negotiator;
	fetch_negotiator_init(&negotiator, negotiation_algorithm);
	packet_reader_init(&reader, fd[0], NULL, 0,
			   PACKET_READ_CHOMP_NEWLINE);

	while (state != FETCH_DONE) {
		switch (state) {
		case FETCH_CHECK_LOCAL:
			sort_ref_list(&ref, ref_compare_name);
			QSORT(sought, nr_sought, cmp_ref_by_name);

			/* v2 supports these by default */
			allow_unadvertised_object_request |= ALLOW_REACHABLE_SHA1;
			use_sideband = 2;
			if (args->depth > 0 || args->deepen_since || args->deepen_not)
				args->deepen = 1;

			/* Filter 'ref' by 'sought' and those that aren't local */
			if (!args->no_dependents) {
				mark_complete_and_common_ref(&negotiator, args, &ref);
				filter_refs(args, &ref, sought, nr_sought);
				if (everything_local(args, &ref))
					state = FETCH_DONE;
				else
					state = FETCH_SEND_REQUEST;

				mark_tips(&negotiator, args->negotiation_tips);
				for_each_cached_alternate(&negotiator,
							  insert_one_alternate_object);
			} else {
				filter_refs(args, &ref, sought, nr_sought);
				state = FETCH_SEND_REQUEST;
			}
			break;
		case FETCH_SEND_REQUEST:
			if (send_fetch_request(&negotiator, fd[1], args, ref,
					       &common,
					       &haves_to_send, &in_vain))
				state = FETCH_GET_PACK;
			else
				state = FETCH_PROCESS_ACKS;
			break;
		case FETCH_PROCESS_ACKS:
			/* Process ACKs/NAKs */
			switch (process_acks(&negotiator, &reader, &common)) {
			case 2:
				state = FETCH_GET_PACK;
				break;
			case 1:
				in_vain = 0;
				/* fallthrough */
			default:
				state = FETCH_SEND_REQUEST;
				break;
			}
			break;
		case FETCH_GET_PACK:
			/* Check for shallow-info section */
			if (process_section_header(&reader, "shallow-info", 1))
				receive_shallow_info(args, &reader);

			if (process_section_header(&reader, "wanted-refs", 1))
				receive_wanted_refs(&reader, sought, nr_sought);

			/* get the pack */
			process_section_header(&reader, "packfile", 0);
			if (get_pack(args, fd, pack_lockfile))
				die(_("git fetch-pack: fetch failed."));

			state = FETCH_DONE;
			break;
		case FETCH_DONE:
			continue;
		}
	}

	negotiator.release(&negotiator);
	oidset_clear(&common);
	return ref;
}

static int fetch_pack_config_cb(const char *var, const char *value, void *cb)
{
	if (strcmp(var, "fetch.fsck.skiplist") == 0) {
		const char *path;

		if (git_config_pathname(&path, var, value))
			return 1;
		strbuf_addf(&fsck_msg_types, "%cskiplist=%s",
			fsck_msg_types.len ? ',' : '=', path);
		free((char *)path);
		return 0;
	}

	if (skip_prefix(var, "fetch.fsck.", &var)) {
		if (is_valid_msg_type(var, value))
			strbuf_addf(&fsck_msg_types, "%c%s=%s",
				fsck_msg_types.len ? ',' : '=', var, value);
		else
			warning("Skipping unknown msg id '%s'", var);
		return 0;
	}

	return git_default_config(var, value, cb);
}

static void fetch_pack_config(void)
{
	git_config_get_int("fetch.unpacklimit", &fetch_unpack_limit);
	git_config_get_int("transfer.unpacklimit", &transfer_unpack_limit);
	git_config_get_bool("repack.usedeltabaseoffset", &prefer_ofs_delta);
	git_config_get_bool("fetch.fsckobjects", &fetch_fsck_objects);
	git_config_get_bool("transfer.fsckobjects", &transfer_fsck_objects);
	git_config_get_string("fetch.negotiationalgorithm",
			      &negotiation_algorithm);

	git_config(fetch_pack_config_cb, NULL);
}

static void fetch_pack_setup(void)
{
	static int did_setup;
	if (did_setup)
		return;
	fetch_pack_config();
	if (0 <= transfer_unpack_limit)
		unpack_limit = transfer_unpack_limit;
	else if (0 <= fetch_unpack_limit)
		unpack_limit = fetch_unpack_limit;
	did_setup = 1;
}

static int remove_duplicates_in_refs(struct ref **ref, int nr)
{
	struct string_list names = STRING_LIST_INIT_NODUP;
	int src, dst;

	for (src = dst = 0; src < nr; src++) {
		struct string_list_item *item;
		item = string_list_insert(&names, ref[src]->name);
		if (item->util)
			continue; /* already have it */
		item->util = ref[src];
		if (src != dst)
			ref[dst] = ref[src];
		dst++;
	}
	for (src = dst; src < nr; src++)
		ref[src] = NULL;
	string_list_clear(&names, 0);
	return dst;
}

static void update_shallow(struct fetch_pack_args *args,
			   struct ref **sought, int nr_sought,
			   struct shallow_info *si)
{
	struct oid_array ref = OID_ARRAY_INIT;
	int *status;
	int i;

	if (args->deepen && alternate_shallow_file) {
		if (*alternate_shallow_file == '\0') { /* --unshallow */
			unlink_or_warn(git_path_shallow(the_repository));
			rollback_lock_file(&shallow_lock);
		} else
			commit_lock_file(&shallow_lock);
		return;
	}

	if (!si->shallow || !si->shallow->nr)
		return;

	if (args->cloning) {
		/*
		 * remote is shallow, but this is a clone, there are
		 * no objects in repo to worry about. Accept any
		 * shallow points that exist in the pack (iow in repo
		 * after get_pack() and reprepare_packed_git())
		 */
		struct oid_array extra = OID_ARRAY_INIT;
		struct object_id *oid = si->shallow->oid;
		for (i = 0; i < si->shallow->nr; i++)
			if (has_object_file(&oid[i]))
				oid_array_append(&extra, &oid[i]);
		if (extra.nr) {
			setup_alternate_shallow(&shallow_lock,
						&alternate_shallow_file,
						&extra);
			commit_lock_file(&shallow_lock);
		}
		oid_array_clear(&extra);
		return;
	}

	if (!si->nr_ours && !si->nr_theirs)
		return;

	remove_nonexistent_theirs_shallow(si);
	if (!si->nr_ours && !si->nr_theirs)
		return;
	for (i = 0; i < nr_sought; i++)
		oid_array_append(&ref, &sought[i]->old_oid);
	si->ref = &ref;

	if (args->update_shallow) {
		/*
		 * remote is also shallow, .git/shallow may be updated
		 * so all refs can be accepted. Make sure we only add
		 * shallow roots that are actually reachable from new
		 * refs.
		 */
		struct oid_array extra = OID_ARRAY_INIT;
		struct object_id *oid = si->shallow->oid;
		assign_shallow_commits_to_refs(si, NULL, NULL);
		if (!si->nr_ours && !si->nr_theirs) {
			oid_array_clear(&ref);
			return;
		}
		for (i = 0; i < si->nr_ours; i++)
			oid_array_append(&extra, &oid[si->ours[i]]);
		for (i = 0; i < si->nr_theirs; i++)
			oid_array_append(&extra, &oid[si->theirs[i]]);
		setup_alternate_shallow(&shallow_lock,
					&alternate_shallow_file,
					&extra);
		commit_lock_file(&shallow_lock);
		oid_array_clear(&extra);
		oid_array_clear(&ref);
		return;
	}

	/*
	 * remote is also shallow, check what ref is safe to update
	 * without updating .git/shallow
	 */
	status = xcalloc(nr_sought, sizeof(*status));
	assign_shallow_commits_to_refs(si, NULL, status);
	if (si->nr_ours || si->nr_theirs) {
		for (i = 0; i < nr_sought; i++)
			if (status[i])
				sought[i]->status = REF_STATUS_REJECT_SHALLOW;
	}
	free(status);
	oid_array_clear(&ref);
}

static int iterate_ref_map(void *cb_data, struct object_id *oid)
{
	struct ref **rm = cb_data;
	struct ref *ref = *rm;

	if (!ref)
		return -1; /* end of the list */
	*rm = ref->next;
	oidcpy(oid, &ref->old_oid);
	return 0;
}

struct ref *fetch_pack(struct fetch_pack_args *args,
		       int fd[], struct child_process *conn,
		       const struct ref *ref,
		       const char *dest,
		       struct ref **sought, int nr_sought,
		       struct oid_array *shallow,
		       char **pack_lockfile,
		       enum protocol_version version)
{
	struct ref *ref_cpy;
	struct shallow_info si;

	fetch_pack_setup();
	if (nr_sought)
		nr_sought = remove_duplicates_in_refs(sought, nr_sought);

<<<<<<< HEAD
	if (args->no_dependents && !args->filter_options.choice) {
		/*
		 * The protocol does not support requesting that only the
		 * wanted objects be sent, so approximate this by setting a
		 * "blob:none" filter if no filter is already set. This works
		 * for all object types: note that wanted blobs will still be
		 * sent because they are directly specified as a "want".
		 *
		 * NEEDSWORK: Add an option in the protocol to request that
		 * only the wanted objects be sent, and implement it.
		 */
		parse_list_objects_filter(&args->filter_options, "blob:none");
	}

	if (!ref) {
=======
	if (version != protocol_v2 && !ref) {
>>>>>>> e70a3030
		packet_flush(fd[1]);
		die(_("no matching remote head"));
	}
	prepare_shallow_info(&si, shallow);
	if (version == protocol_v2)
		ref_cpy = do_fetch_pack_v2(args, fd, ref, sought, nr_sought,
					   pack_lockfile);
	else
		ref_cpy = do_fetch_pack(args, fd, ref, sought, nr_sought,
					&si, pack_lockfile);
	reprepare_packed_git(the_repository);

	if (!args->cloning && args->deepen) {
		struct check_connected_options opt = CHECK_CONNECTED_INIT;
		struct ref *iterator = ref_cpy;
		opt.shallow_file = alternate_shallow_file;
		if (args->deepen)
			opt.is_deepening_fetch = 1;
		if (check_connected(iterate_ref_map, &iterator, &opt)) {
			error(_("remote did not send all necessary objects"));
			free_refs(ref_cpy);
			ref_cpy = NULL;
			rollback_lock_file(&shallow_lock);
			goto cleanup;
		}
		args->connectivity_checked = 1;
	}

	update_shallow(args, sought, nr_sought, &si);
cleanup:
	clear_shallow_info(&si);
	return ref_cpy;
}

int report_unmatched_refs(struct ref **sought, int nr_sought)
{
	int i, ret = 0;

	for (i = 0; i < nr_sought; i++) {
		if (!sought[i])
			continue;
		switch (sought[i]->match_status) {
		case REF_MATCHED:
			continue;
		case REF_NOT_MATCHED:
			error(_("no such remote ref %s"), sought[i]->name);
			break;
		case REF_UNADVERTISED_NOT_ALLOWED:
			error(_("Server does not allow request for unadvertised object %s"),
			      sought[i]->name);
			break;
		}
		ret = 1;
	}
	return ret;
}<|MERGE_RESOLUTION|>--- conflicted
+++ resolved
@@ -1612,7 +1612,6 @@
 	if (nr_sought)
 		nr_sought = remove_duplicates_in_refs(sought, nr_sought);
 
-<<<<<<< HEAD
 	if (args->no_dependents && !args->filter_options.choice) {
 		/*
 		 * The protocol does not support requesting that only the
@@ -1627,10 +1626,7 @@
 		parse_list_objects_filter(&args->filter_options, "blob:none");
 	}
 
-	if (!ref) {
-=======
 	if (version != protocol_v2 && !ref) {
->>>>>>> e70a3030
 		packet_flush(fd[1]);
 		die(_("no matching remote head"));
 	}
