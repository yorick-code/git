#!/bin/sh
# Tcl ignores the next line -*- tcl -*- \
exec wish "$0" -- "$@"

# Copyright © 2005-2016 Paul Mackerras.  All rights reserved.
# This program is free software; it may be used, copied, modified
# and distributed under the terms of the GNU General Public Licence,
# either version 2, or (at your option) any later version.

package require Tk

proc hasworktree {} {
    return [expr {[exec git rev-parse --is-bare-repository] == "false" &&
		  [exec git rev-parse --is-inside-git-dir] == "false"}]
}

proc reponame {} {
    global gitdir
    set n [file normalize $gitdir]
    if {[string match "*/.git" $n]} {
	set n [string range $n 0 end-5]
    }
    return [file tail $n]
}

proc gitworktree {} {
    variable _gitworktree
    if {[info exists _gitworktree]} {
	return $_gitworktree
    }
    # v1.7.0 introduced --show-toplevel to return the canonical work-tree
    if {[catch {set _gitworktree [exec git rev-parse --show-toplevel]}]} {
        # try to set work tree from environment, core.worktree or use
        # cdup to obtain a relative path to the top of the worktree. If
        # run from the top, the ./ prefix ensures normalize expands pwd.
        if {[catch { set _gitworktree $env(GIT_WORK_TREE) }]} {
	    catch {set _gitworktree [exec git config --get core.worktree]}
	    if {$_gitworktree eq ""} {
		set _gitworktree [file normalize ./[exec git rev-parse --show-cdup]]
	    }
        }
    }
    return $_gitworktree
}

# A simple scheduler for compute-intensive stuff.
# The aim is to make sure that event handlers for GUI actions can
# run at least every 50-100 ms.  Unfortunately fileevent handlers are
# run before X event handlers, so reading from a fast source can
# make the GUI completely unresponsive.
proc run args {
    global isonrunq runq currunq

    set script $args
    if {[info exists isonrunq($script)]} return
    if {$runq eq {} && ![info exists currunq]} {
	after idle dorunq
    }
    lappend runq [list {} $script]
    set isonrunq($script) 1
}

proc filerun {fd script} {
    fileevent $fd readable [list filereadable $fd $script]
}

proc filereadable {fd script} {
    global runq currunq

    fileevent $fd readable {}
    if {$runq eq {} && ![info exists currunq]} {
	after idle dorunq
    }
    lappend runq [list $fd $script]
}

proc nukefile {fd} {
    global runq

    for {set i 0} {$i < [llength $runq]} {} {
	if {[lindex $runq $i 0] eq $fd} {
	    set runq [lreplace $runq $i $i]
	} else {
	    incr i
	}
    }
}

proc dorunq {} {
    global isonrunq runq currunq

    set tstart [clock clicks -milliseconds]
    set t0 $tstart
    while {[llength $runq] > 0} {
	set fd [lindex $runq 0 0]
	set script [lindex $runq 0 1]
	set currunq [lindex $runq 0]
	set runq [lrange $runq 1 end]
	set repeat [eval $script]
	unset currunq
	set t1 [clock clicks -milliseconds]
	set t [expr {$t1 - $t0}]
	if {$repeat ne {} && $repeat} {
	    if {$fd eq {} || $repeat == 2} {
		# script returns 1 if it wants to be readded
		# file readers return 2 if they could do more straight away
		lappend runq [list $fd $script]
	    } else {
		fileevent $fd readable [list filereadable $fd $script]
	    }
	} elseif {$fd eq {}} {
	    unset isonrunq($script)
	}
	set t0 $t1
	if {$t1 - $tstart >= 80} break
    }
    if {$runq ne {}} {
	after idle dorunq
    }
}

proc reg_instance {fd} {
    global commfd leftover loginstance

    set i [incr loginstance]
    set commfd($i) $fd
    set leftover($i) {}
    return $i
}

proc unmerged_files {files} {
    global nr_unmerged

    # find the list of unmerged files
    set mlist {}
    set nr_unmerged 0
    if {[catch {
	set fd [open "| git ls-files -u" r]
    } err]} {
	show_error {} . "[mc "Couldn't get list of unmerged files:"] $err"
	exit 1
    }
    while {[gets $fd line] >= 0} {
	set i [string first "\t" $line]
	if {$i < 0} continue
	set fname [string range $line [expr {$i+1}] end]
	if {[lsearch -exact $mlist $fname] >= 0} continue
	incr nr_unmerged
	if {$files eq {} || [path_filter $files $fname]} {
	    lappend mlist $fname
	}
    }
    catch {close $fd}
    return $mlist
}

proc parseviewargs {n arglist} {
    global vdatemode vmergeonly vflags vdflags vrevs vfiltered vorigargs env
    global vinlinediff
    global worddiff git_version

    set vdatemode($n) 0
    set vmergeonly($n) 0
    set vinlinediff($n) 0
    set glflags {}
    set diffargs {}
    set nextisval 0
    set revargs {}
    set origargs $arglist
    set allknown 1
    set filtered 0
    set i -1
    foreach arg $arglist {
	incr i
	if {$nextisval} {
	    lappend glflags $arg
	    set nextisval 0
	    continue
	}
	switch -glob -- $arg {
	    "-d" -
	    "--date-order" {
		set vdatemode($n) 1
		# remove from origargs in case we hit an unknown option
		set origargs [lreplace $origargs $i $i]
		incr i -1
	    }
	    "-[puabwcrRBMC]" -
	    "--no-renames" - "--full-index" - "--binary" - "--abbrev=*" -
	    "--find-copies-harder" - "-l*" - "--ext-diff" - "--no-ext-diff" -
	    "--src-prefix=*" - "--dst-prefix=*" - "--no-prefix" -
	    "-O*" - "--text" - "--full-diff" - "--ignore-space-at-eol" -
	    "--ignore-space-change" - "-U*" - "--unified=*" {
		# These request or affect diff output, which we don't want.
		# Some could be used to set our defaults for diff display.
		lappend diffargs $arg
	    }
	    "--raw" - "--patch-with-raw" - "--patch-with-stat" -
	    "--name-only" - "--name-status" - "--color" -
	    "--log-size" - "--pretty=*" - "--decorate" - "--abbrev-commit" -
	    "--cc" - "-z" - "--header" - "--parents" - "--boundary" -
	    "--no-color" - "-g" - "--walk-reflogs" - "--no-walk" -
	    "--timestamp" - "relative-date" - "--date=*" - "--stdin" -
	    "--objects" - "--objects-edge" - "--reverse" {
		# These cause our parsing of git log's output to fail, or else
		# they're options we want to set ourselves, so ignore them.
	    }
	    "--color-words*" - "--word-diff=color" {
		# These trigger a word diff in the console interface,
		# so help the user by enabling our own support
		if {[package vcompare $git_version "1.7.2"] >= 0} {
		    set worddiff [mc "Color words"]
		}
	    }
	    "--word-diff*" {
		if {[package vcompare $git_version "1.7.2"] >= 0} {
		    set worddiff [mc "Markup words"]
		}
	    }
	    "--stat=*" - "--numstat" - "--shortstat" - "--summary" -
	    "--check" - "--exit-code" - "--quiet" - "--topo-order" -
	    "--full-history" - "--dense" - "--sparse" -
	    "--follow" - "--left-right" - "--encoding=*" {
		# These are harmless, and some are even useful
		lappend glflags $arg
	    }
	    "--diff-filter=*" - "--no-merges" - "--unpacked" -
	    "--max-count=*" - "--skip=*" - "--since=*" - "--after=*" -
	    "--until=*" - "--before=*" - "--max-age=*" - "--min-age=*" -
	    "--author=*" - "--committer=*" - "--grep=*" - "-[iE]" -
	    "--remove-empty" - "--first-parent" - "--cherry-pick" -
	    "-S*" - "-G*" - "--pickaxe-all" - "--pickaxe-regex" -
	    "--simplify-by-decoration" {
		# These mean that we get a subset of the commits
		set filtered 1
		lappend glflags $arg
	    }
	    "-L*" {
		# Line-log with 'stuck' argument (unstuck form is
		# not supported)
		set filtered 1
		set vinlinediff($n) 1
		set allknown 0
		lappend glflags $arg
	    }
	    "-n" {
		# This appears to be the only one that has a value as a
		# separate word following it
		set filtered 1
		set nextisval 1
		lappend glflags $arg
	    }
	    "--not" - "--all" {
		lappend revargs $arg
	    }
	    "--merge" {
		set vmergeonly($n) 1
		# git rev-parse doesn't understand --merge
		lappend revargs --gitk-symmetric-diff-marker MERGE_HEAD...HEAD
	    }
	    "--no-replace-objects" {
		set env(GIT_NO_REPLACE_OBJECTS) "1"
	    }
	    "-*" {
		# Other flag arguments including -<n>
		if {[string is digit -strict [string range $arg 1 end]]} {
		    set filtered 1
		} else {
		    # a flag argument that we don't recognize;
		    # that means we can't optimize
		    set allknown 0
		}
		lappend glflags $arg
	    }
	    default {
		# Non-flag arguments specify commits or ranges of commits
		if {[string match "*...*" $arg]} {
		    lappend revargs --gitk-symmetric-diff-marker
		}
		lappend revargs $arg
	    }
	}
    }
    set vdflags($n) $diffargs
    set vflags($n) $glflags
    set vrevs($n) $revargs
    set vfiltered($n) $filtered
    set vorigargs($n) $origargs
    return $allknown
}

proc parseviewrevs {view revs} {
    global vposids vnegids

    if {$revs eq {}} {
	set revs HEAD
    } elseif {[lsearch -exact $revs --all] >= 0} {
	lappend revs HEAD
    }
    if {[catch {set ids [eval exec git rev-parse $revs]} err]} {
	# we get stdout followed by stderr in $err
	# for an unknown rev, git rev-parse echoes it and then errors out
	set errlines [split $err "\n"]
	set badrev {}
	for {set l 0} {$l < [llength $errlines]} {incr l} {
	    set line [lindex $errlines $l]
	    if {!([string length $line] == 40 && [string is xdigit $line])} {
		if {[string match "fatal:*" $line]} {
		    if {[string match "fatal: ambiguous argument*" $line]
			&& $badrev ne {}} {
			if {[llength $badrev] == 1} {
			    set err "unknown revision $badrev"
			} else {
			    set err "unknown revisions: [join $badrev ", "]"
			}
		    } else {
			set err [join [lrange $errlines $l end] "\n"]
		    }
		    break
		}
		lappend badrev $line
	    }
	}
	error_popup "[mc "Error parsing revisions:"] $err"
	return {}
    }
    set ret {}
    set pos {}
    set neg {}
    set sdm 0
    foreach id [split $ids "\n"] {
	if {$id eq "--gitk-symmetric-diff-marker"} {
	    set sdm 4
	} elseif {[string match "^*" $id]} {
	    if {$sdm != 1} {
		lappend ret $id
		if {$sdm == 3} {
		    set sdm 0
		}
	    }
	    lappend neg [string range $id 1 end]
	} else {
	    if {$sdm != 2} {
		lappend ret $id
	    } else {
		lset ret end $id...[lindex $ret end]
	    }
	    lappend pos $id
	}
	incr sdm -1
    }
    set vposids($view) $pos
    set vnegids($view) $neg
    return $ret
}

# Escapes a list of filter paths to be passed to git log via stdin. Note that
# paths must not be quoted.
proc escape_filter_paths {paths} {
	set escaped [list]
	foreach path $paths {
		lappend escaped [string map {\\ \\\\ "\ " "\\\ "} $path]
	}
	return $escaped
}

# Start off a git log process and arrange to read its output
proc start_rev_list {view} {
    global startmsecs commitidx viewcomplete curview
    global tclencoding
    global viewargs viewargscmd viewfiles vfilelimit
    global showlocalchanges
    global viewactive viewinstances vmergeonly
    global mainheadid viewmainheadid viewmainheadid_orig
    global vcanopt vflags vrevs vorigargs
    global show_notes

    set startmsecs [clock clicks -milliseconds]
    set commitidx($view) 0
    # these are set this way for the error exits
    set viewcomplete($view) 1
    set viewactive($view) 0
    varcinit $view

    set args $viewargs($view)
    if {$viewargscmd($view) ne {}} {
	if {[catch {
	    set str [exec sh -c $viewargscmd($view)]
	} err]} {
	    error_popup "[mc "Error executing --argscmd command:"] $err"
	    return 0
	}
	set args [concat $args [split $str "\n"]]
    }
    set vcanopt($view) [parseviewargs $view $args]

    set files $viewfiles($view)
    if {$vmergeonly($view)} {
	set files [unmerged_files $files]
	if {$files eq {}} {
	    global nr_unmerged
	    if {$nr_unmerged == 0} {
		error_popup [mc "No files selected: --merge specified but\
			     no files are unmerged."]
	    } else {
		error_popup [mc "No files selected: --merge specified but\
			     no unmerged files are within file limit."]
	    }
	    return 0
	}
    }
    set vfilelimit($view) $files

    if {$vcanopt($view)} {
	set revs [parseviewrevs $view $vrevs($view)]
	if {$revs eq {}} {
	    return 0
	}
	set args $vflags($view)
    } else {
	set revs {}
	set args $vorigargs($view)
    }

    if {[catch {
	set fd [open [concat | git log --no-color -z --pretty=raw $show_notes \
			--parents --boundary $args --stdin \
<<<<<<< HEAD
			"<<[join [concat $revs "--" $files] "\\n"]"] r]
=======
			"<<[join [concat $revs "--" \
				[escape_filter_paths $files]] "\\n"]"] r]
>>>>>>> cda252bf
    } err]} {
	error_popup "[mc "Error executing git log:"] $err"
	return 0
    }
    set i [reg_instance $fd]
    set viewinstances($view) [list $i]
    set viewmainheadid($view) $mainheadid
    set viewmainheadid_orig($view) $mainheadid
    if {$files ne {} && $mainheadid ne {}} {
	get_viewmainhead $view
    }
    if {$showlocalchanges && $viewmainheadid($view) ne {}} {
	interestedin $viewmainheadid($view) dodiffindex
    }
    fconfigure $fd -blocking 0 -translation lf -eofchar {}
    if {$tclencoding != {}} {
	fconfigure $fd -encoding $tclencoding
    }
    filerun $fd [list getcommitlines $fd $i $view 0]
    nowbusy $view [mc "Reading"]
    set viewcomplete($view) 0
    set viewactive($view) 1
    return 1
}

proc stop_instance {inst} {
    global commfd leftover

    set fd $commfd($inst)
    catch {
	set pid [pid $fd]

	if {$::tcl_platform(platform) eq {windows}} {
	    exec taskkill /pid $pid
	} else {
	    exec kill $pid
	}
    }
    catch {close $fd}
    nukefile $fd
    unset commfd($inst)
    unset leftover($inst)
}

proc stop_backends {} {
    global commfd

    foreach inst [array names commfd] {
	stop_instance $inst
    }
}

proc stop_rev_list {view} {
    global viewinstances

    foreach inst $viewinstances($view) {
	stop_instance $inst
    }
    set viewinstances($view) {}
}

proc reset_pending_select {selid} {
    global pending_select mainheadid selectheadid

    if {$selid ne {}} {
	set pending_select $selid
    } elseif {$selectheadid ne {}} {
	set pending_select $selectheadid
    } else {
	set pending_select $mainheadid
    }
}

proc getcommits {selid} {
    global canv curview need_redisplay viewactive

    initlayout
    if {[start_rev_list $curview]} {
	reset_pending_select $selid
	show_status [mc "Reading commits..."]
	set need_redisplay 1
    } else {
	show_status [mc "No commits selected"]
    }
}

proc updatecommits {} {
    global curview vcanopt vorigargs vfilelimit viewinstances
    global viewactive viewcomplete tclencoding
    global startmsecs showneartags showlocalchanges
    global mainheadid viewmainheadid viewmainheadid_orig pending_select
    global hasworktree
    global varcid vposids vnegids vflags vrevs
    global show_notes

    set hasworktree [hasworktree]
    rereadrefs
    set view $curview
    if {$mainheadid ne $viewmainheadid_orig($view)} {
	if {$showlocalchanges} {
	    dohidelocalchanges
	}
	set viewmainheadid($view) $mainheadid
	set viewmainheadid_orig($view) $mainheadid
	if {$vfilelimit($view) ne {}} {
	    get_viewmainhead $view
	}
    }
    if {$showlocalchanges} {
	doshowlocalchanges
    }
    if {$vcanopt($view)} {
	set oldpos $vposids($view)
	set oldneg $vnegids($view)
	set revs [parseviewrevs $view $vrevs($view)]
	if {$revs eq {}} {
	    return
	}
	# note: getting the delta when negative refs change is hard,
	# and could require multiple git log invocations, so in that
	# case we ask git log for all the commits (not just the delta)
	if {$oldneg eq $vnegids($view)} {
	    set newrevs {}
	    set npos 0
	    # take out positive refs that we asked for before or
	    # that we have already seen
	    foreach rev $revs {
		if {[string length $rev] == 40} {
		    if {[lsearch -exact $oldpos $rev] < 0
			&& ![info exists varcid($view,$rev)]} {
			lappend newrevs $rev
			incr npos
		    }
		} else {
		    lappend $newrevs $rev
		}
	    }
	    if {$npos == 0} return
	    set revs $newrevs
	    set vposids($view) [lsort -unique [concat $oldpos $vposids($view)]]
	}
	set args $vflags($view)
	foreach r $oldpos {
		lappend revs "^$r"
	}
    } else {
	set revs {}
	set args $vorigargs($view)
    }
    if {[catch {
	set fd [open [concat | git log --no-color -z --pretty=raw $show_notes \
			--parents --boundary $args --stdin \
			"<<[join [concat $revs "--" \
<<<<<<< HEAD
				$vfilelimit($view)] "\\n"]"] r]
=======
				[escape_filter_paths \
					$vfilelimit($view)]] "\\n"]"] r]
>>>>>>> cda252bf
    } err]} {
	error_popup "[mc "Error executing git log:"] $err"
	return
    }
    if {$viewactive($view) == 0} {
	set startmsecs [clock clicks -milliseconds]
    }
    set i [reg_instance $fd]
    lappend viewinstances($view) $i
    fconfigure $fd -blocking 0 -translation lf -eofchar {}
    if {$tclencoding != {}} {
	fconfigure $fd -encoding $tclencoding
    }
    filerun $fd [list getcommitlines $fd $i $view 1]
    incr viewactive($view)
    set viewcomplete($view) 0
    reset_pending_select {}
    nowbusy $view [mc "Reading"]
    if {$showneartags} {
	getallcommits
    }
}

proc reloadcommits {} {
    global curview viewcomplete selectedline currentid thickerline
    global showneartags treediffs commitinterest cached_commitrow
    global targetid commitinfo

    set selid {}
    if {$selectedline ne {}} {
	set selid $currentid
    }

    if {!$viewcomplete($curview)} {
	stop_rev_list $curview
    }
    resetvarcs $curview
    set selectedline {}
    unset -nocomplain currentid
    unset -nocomplain thickerline
    unset -nocomplain treediffs
    readrefs
    changedrefs
    if {$showneartags} {
	getallcommits
    }
    clear_display
    unset -nocomplain commitinfo
    unset -nocomplain commitinterest
    unset -nocomplain cached_commitrow
    unset -nocomplain targetid
    setcanvscroll
    getcommits $selid
    return 0
}

# This makes a string representation of a positive integer which
# sorts as a string in numerical order
proc strrep {n} {
    if {$n < 16} {
	return [format "%x" $n]
    } elseif {$n < 256} {
	return [format "x%.2x" $n]
    } elseif {$n < 65536} {
	return [format "y%.4x" $n]
    }
    return [format "z%.8x" $n]
}

# Procedures used in reordering commits from git log (without
# --topo-order) into the order for display.

proc varcinit {view} {
    global varcstart vupptr vdownptr vleftptr vbackptr varctok varcrow
    global vtokmod varcmod vrowmod varcix vlastins

    set varcstart($view) {{}}
    set vupptr($view) {0}
    set vdownptr($view) {0}
    set vleftptr($view) {0}
    set vbackptr($view) {0}
    set varctok($view) {{}}
    set varcrow($view) {{}}
    set vtokmod($view) {}
    set varcmod($view) 0
    set vrowmod($view) 0
    set varcix($view) {{}}
    set vlastins($view) {0}
}

proc resetvarcs {view} {
    global varcid varccommits parents children vseedcount ordertok
    global vshortids

    foreach vid [array names varcid $view,*] {
	unset varcid($vid)
	unset children($vid)
	unset parents($vid)
    }
    foreach vid [array names vshortids $view,*] {
	unset vshortids($vid)
    }
    # some commits might have children but haven't been seen yet
    foreach vid [array names children $view,*] {
	unset children($vid)
    }
    foreach va [array names varccommits $view,*] {
	unset varccommits($va)
    }
    foreach vd [array names vseedcount $view,*] {
	unset vseedcount($vd)
    }
    unset -nocomplain ordertok
}

# returns a list of the commits with no children
proc seeds {v} {
    global vdownptr vleftptr varcstart

    set ret {}
    set a [lindex $vdownptr($v) 0]
    while {$a != 0} {
	lappend ret [lindex $varcstart($v) $a]
	set a [lindex $vleftptr($v) $a]
    }
    return $ret
}

proc newvarc {view id} {
    global varcid varctok parents children vdatemode
    global vupptr vdownptr vleftptr vbackptr varcrow varcix varcstart
    global commitdata commitinfo vseedcount varccommits vlastins

    set a [llength $varctok($view)]
    set vid $view,$id
    if {[llength $children($vid)] == 0 || $vdatemode($view)} {
	if {![info exists commitinfo($id)]} {
	    parsecommit $id $commitdata($id) 1
	}
	set cdate [lindex [lindex $commitinfo($id) 4] 0]
	if {![string is integer -strict $cdate]} {
	    set cdate 0
	}
	if {![info exists vseedcount($view,$cdate)]} {
	    set vseedcount($view,$cdate) -1
	}
	set c [incr vseedcount($view,$cdate)]
	set cdate [expr {$cdate ^ 0xffffffff}]
	set tok "s[strrep $cdate][strrep $c]"
    } else {
	set tok {}
    }
    set ka 0
    if {[llength $children($vid)] > 0} {
	set kid [lindex $children($vid) end]
	set k $varcid($view,$kid)
	if {[string compare [lindex $varctok($view) $k] $tok] > 0} {
	    set ki $kid
	    set ka $k
	    set tok [lindex $varctok($view) $k]
	}
    }
    if {$ka != 0} {
	set i [lsearch -exact $parents($view,$ki) $id]
	set j [expr {[llength $parents($view,$ki)] - 1 - $i}]
	append tok [strrep $j]
    }
    set c [lindex $vlastins($view) $ka]
    if {$c == 0 || [string compare $tok [lindex $varctok($view) $c]] < 0} {
	set c $ka
	set b [lindex $vdownptr($view) $ka]
    } else {
	set b [lindex $vleftptr($view) $c]
    }
    while {$b != 0 && [string compare $tok [lindex $varctok($view) $b]] >= 0} {
	set c $b
	set b [lindex $vleftptr($view) $c]
    }
    if {$c == $ka} {
	lset vdownptr($view) $ka $a
	lappend vbackptr($view) 0
    } else {
	lset vleftptr($view) $c $a
	lappend vbackptr($view) $c
    }
    lset vlastins($view) $ka $a
    lappend vupptr($view) $ka
    lappend vleftptr($view) $b
    if {$b != 0} {
	lset vbackptr($view) $b $a
    }
    lappend varctok($view) $tok
    lappend varcstart($view) $id
    lappend vdownptr($view) 0
    lappend varcrow($view) {}
    lappend varcix($view) {}
    set varccommits($view,$a) {}
    lappend vlastins($view) 0
    return $a
}

proc splitvarc {p v} {
    global varcid varcstart varccommits varctok vtokmod
    global vupptr vdownptr vleftptr vbackptr varcix varcrow vlastins

    set oa $varcid($v,$p)
    set otok [lindex $varctok($v) $oa]
    set ac $varccommits($v,$oa)
    set i [lsearch -exact $varccommits($v,$oa) $p]
    if {$i <= 0} return
    set na [llength $varctok($v)]
    # "%" sorts before "0"...
    set tok "$otok%[strrep $i]"
    lappend varctok($v) $tok
    lappend varcrow($v) {}
    lappend varcix($v) {}
    set varccommits($v,$oa) [lrange $ac 0 [expr {$i - 1}]]
    set varccommits($v,$na) [lrange $ac $i end]
    lappend varcstart($v) $p
    foreach id $varccommits($v,$na) {
	set varcid($v,$id) $na
    }
    lappend vdownptr($v) [lindex $vdownptr($v) $oa]
    lappend vlastins($v) [lindex $vlastins($v) $oa]
    lset vdownptr($v) $oa $na
    lset vlastins($v) $oa 0
    lappend vupptr($v) $oa
    lappend vleftptr($v) 0
    lappend vbackptr($v) 0
    for {set b [lindex $vdownptr($v) $na]} {$b != 0} {set b [lindex $vleftptr($v) $b]} {
	lset vupptr($v) $b $na
    }
    if {[string compare $otok $vtokmod($v)] <= 0} {
	modify_arc $v $oa
    }
}

proc renumbervarc {a v} {
    global parents children varctok varcstart varccommits
    global vupptr vdownptr vleftptr vbackptr vlastins varcid vtokmod vdatemode

    set t1 [clock clicks -milliseconds]
    set todo {}
    set isrelated($a) 1
    set kidchanged($a) 1
    set ntot 0
    while {$a != 0} {
	if {[info exists isrelated($a)]} {
	    lappend todo $a
	    set id [lindex $varccommits($v,$a) end]
	    foreach p $parents($v,$id) {
		if {[info exists varcid($v,$p)]} {
		    set isrelated($varcid($v,$p)) 1
		}
	    }
	}
	incr ntot
	set b [lindex $vdownptr($v) $a]
	if {$b == 0} {
	    while {$a != 0} {
		set b [lindex $vleftptr($v) $a]
		if {$b != 0} break
		set a [lindex $vupptr($v) $a]
	    }
	}
	set a $b
    }
    foreach a $todo {
	if {![info exists kidchanged($a)]} continue
	set id [lindex $varcstart($v) $a]
	if {[llength $children($v,$id)] > 1} {
	    set children($v,$id) [lsort -command [list vtokcmp $v] \
				      $children($v,$id)]
	}
	set oldtok [lindex $varctok($v) $a]
	if {!$vdatemode($v)} {
	    set tok {}
	} else {
	    set tok $oldtok
	}
	set ka 0
	set kid [last_real_child $v,$id]
	if {$kid ne {}} {
	    set k $varcid($v,$kid)
	    if {[string compare [lindex $varctok($v) $k] $tok] > 0} {
		set ki $kid
		set ka $k
		set tok [lindex $varctok($v) $k]
	    }
	}
	if {$ka != 0} {
	    set i [lsearch -exact $parents($v,$ki) $id]
	    set j [expr {[llength $parents($v,$ki)] - 1 - $i}]
	    append tok [strrep $j]
	}
	if {$tok eq $oldtok} {
	    continue
	}
	set id [lindex $varccommits($v,$a) end]
	foreach p $parents($v,$id) {
	    if {[info exists varcid($v,$p)]} {
		set kidchanged($varcid($v,$p)) 1
	    } else {
		set sortkids($p) 1
	    }
	}
	lset varctok($v) $a $tok
	set b [lindex $vupptr($v) $a]
	if {$b != $ka} {
	    if {[string compare [lindex $varctok($v) $ka] $vtokmod($v)] < 0} {
		modify_arc $v $ka
	    }
	    if {[string compare [lindex $varctok($v) $b] $vtokmod($v)] < 0} {
		modify_arc $v $b
	    }
	    set c [lindex $vbackptr($v) $a]
	    set d [lindex $vleftptr($v) $a]
	    if {$c == 0} {
		lset vdownptr($v) $b $d
	    } else {
		lset vleftptr($v) $c $d
	    }
	    if {$d != 0} {
		lset vbackptr($v) $d $c
	    }
	    if {[lindex $vlastins($v) $b] == $a} {
		lset vlastins($v) $b $c
	    }
	    lset vupptr($v) $a $ka
	    set c [lindex $vlastins($v) $ka]
	    if {$c == 0 || \
		    [string compare $tok [lindex $varctok($v) $c]] < 0} {
		set c $ka
		set b [lindex $vdownptr($v) $ka]
	    } else {
		set b [lindex $vleftptr($v) $c]
	    }
	    while {$b != 0 && \
		      [string compare $tok [lindex $varctok($v) $b]] >= 0} {
		set c $b
		set b [lindex $vleftptr($v) $c]
	    }
	    if {$c == $ka} {
 		lset vdownptr($v) $ka $a
		lset vbackptr($v) $a 0
	    } else {
		lset vleftptr($v) $c $a
		lset vbackptr($v) $a $c
	    }
	    lset vleftptr($v) $a $b
	    if {$b != 0} {
		lset vbackptr($v) $b $a
	    }
	    lset vlastins($v) $ka $a
	}
    }
    foreach id [array names sortkids] {
	if {[llength $children($v,$id)] > 1} {
	    set children($v,$id) [lsort -command [list vtokcmp $v] \
				      $children($v,$id)]
	}
    }
    set t2 [clock clicks -milliseconds]
    #puts "renumbervarc did [llength $todo] of $ntot arcs in [expr {$t2-$t1}]ms"
}

# Fix up the graph after we have found out that in view $v,
# $p (a commit that we have already seen) is actually the parent
# of the last commit in arc $a.
proc fix_reversal {p a v} {
    global varcid varcstart varctok vupptr

    set pa $varcid($v,$p)
    if {$p ne [lindex $varcstart($v) $pa]} {
	splitvarc $p $v
	set pa $varcid($v,$p)
    }
    # seeds always need to be renumbered
    if {[lindex $vupptr($v) $pa] == 0 ||
	[string compare [lindex $varctok($v) $a] \
	     [lindex $varctok($v) $pa]] > 0} {
	renumbervarc $pa $v
    }
}

proc insertrow {id p v} {
    global cmitlisted children parents varcid varctok vtokmod
    global varccommits ordertok commitidx numcommits curview
    global targetid targetrow vshortids

    readcommit $id
    set vid $v,$id
    set cmitlisted($vid) 1
    set children($vid) {}
    set parents($vid) [list $p]
    set a [newvarc $v $id]
    set varcid($vid) $a
    lappend vshortids($v,[string range $id 0 3]) $id
    if {[string compare [lindex $varctok($v) $a] $vtokmod($v)] < 0} {
	modify_arc $v $a
    }
    lappend varccommits($v,$a) $id
    set vp $v,$p
    if {[llength [lappend children($vp) $id]] > 1} {
	set children($vp) [lsort -command [list vtokcmp $v] $children($vp)]
	unset -nocomplain ordertok
    }
    fix_reversal $p $a $v
    incr commitidx($v)
    if {$v == $curview} {
	set numcommits $commitidx($v)
	setcanvscroll
	if {[info exists targetid]} {
	    if {![comes_before $targetid $p]} {
		incr targetrow
	    }
	}
    }
}

proc insertfakerow {id p} {
    global varcid varccommits parents children cmitlisted
    global commitidx varctok vtokmod targetid targetrow curview numcommits

    set v $curview
    set a $varcid($v,$p)
    set i [lsearch -exact $varccommits($v,$a) $p]
    if {$i < 0} {
	puts "oops: insertfakerow can't find [shortids $p] on arc $a"
	return
    }
    set children($v,$id) {}
    set parents($v,$id) [list $p]
    set varcid($v,$id) $a
    lappend children($v,$p) $id
    set cmitlisted($v,$id) 1
    set numcommits [incr commitidx($v)]
    # note we deliberately don't update varcstart($v) even if $i == 0
    set varccommits($v,$a) [linsert $varccommits($v,$a) $i $id]
    modify_arc $v $a $i
    if {[info exists targetid]} {
	if {![comes_before $targetid $p]} {
	    incr targetrow
	}
    }
    setcanvscroll
    drawvisible
}

proc removefakerow {id} {
    global varcid varccommits parents children commitidx
    global varctok vtokmod cmitlisted currentid selectedline
    global targetid curview numcommits

    set v $curview
    if {[llength $parents($v,$id)] != 1} {
	puts "oops: removefakerow [shortids $id] has [llength $parents($v,$id)] parents"
	return
    }
    set p [lindex $parents($v,$id) 0]
    set a $varcid($v,$id)
    set i [lsearch -exact $varccommits($v,$a) $id]
    if {$i < 0} {
	puts "oops: removefakerow can't find [shortids $id] on arc $a"
	return
    }
    unset varcid($v,$id)
    set varccommits($v,$a) [lreplace $varccommits($v,$a) $i $i]
    unset parents($v,$id)
    unset children($v,$id)
    unset cmitlisted($v,$id)
    set numcommits [incr commitidx($v) -1]
    set j [lsearch -exact $children($v,$p) $id]
    if {$j >= 0} {
	set children($v,$p) [lreplace $children($v,$p) $j $j]
    }
    modify_arc $v $a $i
    if {[info exist currentid] && $id eq $currentid} {
	unset currentid
	set selectedline {}
    }
    if {[info exists targetid] && $targetid eq $id} {
	set targetid $p
    }
    setcanvscroll
    drawvisible
}

proc real_children {vp} {
    global children nullid nullid2

    set kids {}
    foreach id $children($vp) {
	if {$id ne $nullid && $id ne $nullid2} {
	    lappend kids $id
	}
    }
    return $kids
}

proc first_real_child {vp} {
    global children nullid nullid2

    foreach id $children($vp) {
	if {$id ne $nullid && $id ne $nullid2} {
	    return $id
	}
    }
    return {}
}

proc last_real_child {vp} {
    global children nullid nullid2

    set kids $children($vp)
    for {set i [llength $kids]} {[incr i -1] >= 0} {} {
	set id [lindex $kids $i]
	if {$id ne $nullid && $id ne $nullid2} {
	    return $id
	}
    }
    return {}
}

proc vtokcmp {v a b} {
    global varctok varcid

    return [string compare [lindex $varctok($v) $varcid($v,$a)] \
		[lindex $varctok($v) $varcid($v,$b)]]
}

# This assumes that if lim is not given, the caller has checked that
# arc a's token is less than $vtokmod($v)
proc modify_arc {v a {lim {}}} {
    global varctok vtokmod varcmod varcrow vupptr curview vrowmod varccommits

    if {$lim ne {}} {
	set c [string compare [lindex $varctok($v) $a] $vtokmod($v)]
	if {$c > 0} return
	if {$c == 0} {
	    set r [lindex $varcrow($v) $a]
	    if {$r ne {} && $vrowmod($v) <= $r + $lim} return
	}
    }
    set vtokmod($v) [lindex $varctok($v) $a]
    set varcmod($v) $a
    if {$v == $curview} {
	while {$a != 0 && [lindex $varcrow($v) $a] eq {}} {
	    set a [lindex $vupptr($v) $a]
	    set lim {}
	}
	set r 0
	if {$a != 0} {
	    if {$lim eq {}} {
		set lim [llength $varccommits($v,$a)]
	    }
	    set r [expr {[lindex $varcrow($v) $a] + $lim}]
	}
	set vrowmod($v) $r
	undolayout $r
    }
}

proc update_arcrows {v} {
    global vtokmod varcmod vrowmod varcrow commitidx currentid selectedline
    global varcid vrownum varcorder varcix varccommits
    global vupptr vdownptr vleftptr varctok
    global displayorder parentlist curview cached_commitrow

    if {$vrowmod($v) == $commitidx($v)} return
    if {$v == $curview} {
	if {[llength $displayorder] > $vrowmod($v)} {
	    set displayorder [lrange $displayorder 0 [expr {$vrowmod($v) - 1}]]
	    set parentlist [lrange $parentlist 0 [expr {$vrowmod($v) - 1}]]
	}
	unset -nocomplain cached_commitrow
    }
    set narctot [expr {[llength $varctok($v)] - 1}]
    set a $varcmod($v)
    while {$a != 0 && [lindex $varcix($v) $a] eq {}} {
	# go up the tree until we find something that has a row number,
	# or we get to a seed
	set a [lindex $vupptr($v) $a]
    }
    if {$a == 0} {
	set a [lindex $vdownptr($v) 0]
	if {$a == 0} return
	set vrownum($v) {0}
	set varcorder($v) [list $a]
	lset varcix($v) $a 0
	lset varcrow($v) $a 0
	set arcn 0
	set row 0
    } else {
	set arcn [lindex $varcix($v) $a]
	if {[llength $vrownum($v)] > $arcn + 1} {
	    set vrownum($v) [lrange $vrownum($v) 0 $arcn]
	    set varcorder($v) [lrange $varcorder($v) 0 $arcn]
	}
	set row [lindex $varcrow($v) $a]
    }
    while {1} {
	set p $a
	incr row [llength $varccommits($v,$a)]
	# go down if possible
	set b [lindex $vdownptr($v) $a]
	if {$b == 0} {
	    # if not, go left, or go up until we can go left
	    while {$a != 0} {
		set b [lindex $vleftptr($v) $a]
		if {$b != 0} break
		set a [lindex $vupptr($v) $a]
	    }
	    if {$a == 0} break
	}
	set a $b
	incr arcn
	lappend vrownum($v) $row
	lappend varcorder($v) $a
	lset varcix($v) $a $arcn
	lset varcrow($v) $a $row
    }
    set vtokmod($v) [lindex $varctok($v) $p]
    set varcmod($v) $p
    set vrowmod($v) $row
    if {[info exists currentid]} {
	set selectedline [rowofcommit $currentid]
    }
}

# Test whether view $v contains commit $id
proc commitinview {id v} {
    global varcid

    return [info exists varcid($v,$id)]
}

# Return the row number for commit $id in the current view
proc rowofcommit {id} {
    global varcid varccommits varcrow curview cached_commitrow
    global varctok vtokmod

    set v $curview
    if {![info exists varcid($v,$id)]} {
	puts "oops rowofcommit no arc for [shortids $id]"
	return {}
    }
    set a $varcid($v,$id)
    if {[string compare [lindex $varctok($v) $a] $vtokmod($v)] >= 0} {
	update_arcrows $v
    }
    if {[info exists cached_commitrow($id)]} {
	return $cached_commitrow($id)
    }
    set i [lsearch -exact $varccommits($v,$a) $id]
    if {$i < 0} {
	puts "oops didn't find commit [shortids $id] in arc $a"
	return {}
    }
    incr i [lindex $varcrow($v) $a]
    set cached_commitrow($id) $i
    return $i
}

# Returns 1 if a is on an earlier row than b, otherwise 0
proc comes_before {a b} {
    global varcid varctok curview

    set v $curview
    if {$a eq $b || ![info exists varcid($v,$a)] || \
	    ![info exists varcid($v,$b)]} {
	return 0
    }
    if {$varcid($v,$a) != $varcid($v,$b)} {
	return [expr {[string compare [lindex $varctok($v) $varcid($v,$a)] \
			   [lindex $varctok($v) $varcid($v,$b)]] < 0}]
    }
    return [expr {[rowofcommit $a] < [rowofcommit $b]}]
}

proc bsearch {l elt} {
    if {[llength $l] == 0 || $elt <= [lindex $l 0]} {
	return 0
    }
    set lo 0
    set hi [llength $l]
    while {$hi - $lo > 1} {
	set mid [expr {int(($lo + $hi) / 2)}]
	set t [lindex $l $mid]
	if {$elt < $t} {
	    set hi $mid
	} elseif {$elt > $t} {
	    set lo $mid
	} else {
	    return $mid
	}
    }
    return $lo
}

# Make sure rows $start..$end-1 are valid in displayorder and parentlist
proc make_disporder {start end} {
    global vrownum curview commitidx displayorder parentlist
    global varccommits varcorder parents vrowmod varcrow
    global d_valid_start d_valid_end

    if {$end > $vrowmod($curview)} {
	update_arcrows $curview
    }
    set ai [bsearch $vrownum($curview) $start]
    set start [lindex $vrownum($curview) $ai]
    set narc [llength $vrownum($curview)]
    for {set r $start} {$ai < $narc && $r < $end} {incr ai} {
	set a [lindex $varcorder($curview) $ai]
	set l [llength $displayorder]
	set al [llength $varccommits($curview,$a)]
	if {$l < $r + $al} {
	    if {$l < $r} {
		set pad [ntimes [expr {$r - $l}] {}]
		set displayorder [concat $displayorder $pad]
		set parentlist [concat $parentlist $pad]
	    } elseif {$l > $r} {
		set displayorder [lrange $displayorder 0 [expr {$r - 1}]]
		set parentlist [lrange $parentlist 0 [expr {$r - 1}]]
	    }
	    foreach id $varccommits($curview,$a) {
		lappend displayorder $id
		lappend parentlist $parents($curview,$id)
	    }
	} elseif {[lindex $displayorder [expr {$r + $al - 1}]] eq {}} {
	    set i $r
	    foreach id $varccommits($curview,$a) {
		lset displayorder $i $id
		lset parentlist $i $parents($curview,$id)
		incr i
	    }
	}
	incr r $al
    }
}

proc commitonrow {row} {
    global displayorder

    set id [lindex $displayorder $row]
    if {$id eq {}} {
	make_disporder $row [expr {$row + 1}]
	set id [lindex $displayorder $row]
    }
    return $id
}

proc closevarcs {v} {
    global varctok varccommits varcid parents children
    global cmitlisted commitidx vtokmod curview numcommits

    set missing_parents 0
    set scripts {}
    set narcs [llength $varctok($v)]
    for {set a 1} {$a < $narcs} {incr a} {
	set id [lindex $varccommits($v,$a) end]
	foreach p $parents($v,$id) {
	    if {[info exists varcid($v,$p)]} continue
	    # add p as a new commit
	    incr missing_parents
	    set cmitlisted($v,$p) 0
	    set parents($v,$p) {}
	    if {[llength $children($v,$p)] == 1 &&
		[llength $parents($v,$id)] == 1} {
		set b $a
	    } else {
		set b [newvarc $v $p]
	    }
	    set varcid($v,$p) $b
	    if {[string compare [lindex $varctok($v) $b] $vtokmod($v)] < 0} {
		modify_arc $v $b
	    }
	    lappend varccommits($v,$b) $p
	    incr commitidx($v)
	    if {$v == $curview} {
		set numcommits $commitidx($v)
	    }
	    set scripts [check_interest $p $scripts]
	}
    }
    if {$missing_parents > 0} {
	foreach s $scripts {
	    eval $s
	}
    }
}

# Use $rwid as a substitute for $id, i.e. reparent $id's children to $rwid
# Assumes we already have an arc for $rwid.
proc rewrite_commit {v id rwid} {
    global children parents varcid varctok vtokmod varccommits

    foreach ch $children($v,$id) {
	# make $rwid be $ch's parent in place of $id
	set i [lsearch -exact $parents($v,$ch) $id]
	if {$i < 0} {
	    puts "oops rewrite_commit didn't find $id in parent list for $ch"
	}
	set parents($v,$ch) [lreplace $parents($v,$ch) $i $i $rwid]
	# add $ch to $rwid's children and sort the list if necessary
	if {[llength [lappend children($v,$rwid) $ch]] > 1} {
	    set children($v,$rwid) [lsort -command [list vtokcmp $v] \
					$children($v,$rwid)]
	}
	# fix the graph after joining $id to $rwid
	set a $varcid($v,$ch)
	fix_reversal $rwid $a $v
	# parentlist is wrong for the last element of arc $a
	# even if displayorder is right, hence the 3rd arg here
	modify_arc $v $a [expr {[llength $varccommits($v,$a)] - 1}]
    }
}

# Mechanism for registering a command to be executed when we come
# across a particular commit.  To handle the case when only the
# prefix of the commit is known, the commitinterest array is now
# indexed by the first 4 characters of the ID.  Each element is a
# list of id, cmd pairs.
proc interestedin {id cmd} {
    global commitinterest

    lappend commitinterest([string range $id 0 3]) $id $cmd
}

proc check_interest {id scripts} {
    global commitinterest

    set prefix [string range $id 0 3]
    if {[info exists commitinterest($prefix)]} {
	set newlist {}
	foreach {i script} $commitinterest($prefix) {
	    if {[string match "$i*" $id]} {
		lappend scripts [string map [list "%I" $id "%P" $i] $script]
	    } else {
		lappend newlist $i $script
	    }
	}
	if {$newlist ne {}} {
	    set commitinterest($prefix) $newlist
	} else {
	    unset commitinterest($prefix)
	}
    }
    return $scripts
}

proc getcommitlines {fd inst view updating}  {
    global cmitlisted leftover
    global commitidx commitdata vdatemode
    global parents children curview hlview
    global idpending ordertok
    global varccommits varcid varctok vtokmod vfilelimit vshortids

    set stuff [read $fd 500000]
    # git log doesn't terminate the last commit with a null...
    if {$stuff == {} && $leftover($inst) ne {} && [eof $fd]} {
	set stuff "\0"
    }
    if {$stuff == {}} {
	if {![eof $fd]} {
	    return 1
	}
	global commfd viewcomplete viewactive viewname
	global viewinstances
	unset commfd($inst)
	set i [lsearch -exact $viewinstances($view) $inst]
	if {$i >= 0} {
	    set viewinstances($view) [lreplace $viewinstances($view) $i $i]
	}
	# set it blocking so we wait for the process to terminate
	fconfigure $fd -blocking 1
	if {[catch {close $fd} err]} {
	    set fv {}
	    if {$view != $curview} {
		set fv " for the \"$viewname($view)\" view"
	    }
	    if {[string range $err 0 4] == "usage"} {
		set err "Gitk: error reading commits$fv:\
			bad arguments to git log."
		if {$viewname($view) eq [mc "Command line"]} {
		    append err \
			"  (Note: arguments to gitk are passed to git log\
			 to allow selection of commits to be displayed.)"
		}
	    } else {
		set err "Error reading commits$fv: $err"
	    }
	    error_popup $err
	}
	if {[incr viewactive($view) -1] <= 0} {
	    set viewcomplete($view) 1
	    # Check if we have seen any ids listed as parents that haven't
	    # appeared in the list
	    closevarcs $view
	    notbusy $view
	}
	if {$view == $curview} {
	    run chewcommits
	}
	return 0
    }
    set start 0
    set gotsome 0
    set scripts {}
    while 1 {
	set i [string first "\0" $stuff $start]
	if {$i < 0} {
	    append leftover($inst) [string range $stuff $start end]
	    break
	}
	if {$start == 0} {
	    set cmit $leftover($inst)
	    append cmit [string range $stuff 0 [expr {$i - 1}]]
	    set leftover($inst) {}
	} else {
	    set cmit [string range $stuff $start [expr {$i - 1}]]
	}
	set start [expr {$i + 1}]
	set j [string first "\n" $cmit]
	set ok 0
	set listed 1
	if {$j >= 0 && [string match "commit *" $cmit]} {
	    set ids [string range $cmit 7 [expr {$j - 1}]]
	    if {[string match {[-^<>]*} $ids]} {
		switch -- [string index $ids 0] {
		    "-" {set listed 0}
		    "^" {set listed 2}
		    "<" {set listed 3}
		    ">" {set listed 4}
		}
		set ids [string range $ids 1 end]
	    }
	    set ok 1
	    foreach id $ids {
		if {[string length $id] != 40} {
		    set ok 0
		    break
		}
	    }
	}
	if {!$ok} {
	    set shortcmit $cmit
	    if {[string length $shortcmit] > 80} {
		set shortcmit "[string range $shortcmit 0 80]..."
	    }
	    error_popup "[mc "Can't parse git log output:"] {$shortcmit}"
	    exit 1
	}
	set id [lindex $ids 0]
	set vid $view,$id

	lappend vshortids($view,[string range $id 0 3]) $id

	if {!$listed && $updating && ![info exists varcid($vid)] &&
	    $vfilelimit($view) ne {}} {
	    # git log doesn't rewrite parents for unlisted commits
	    # when doing path limiting, so work around that here
	    # by working out the rewritten parent with git rev-list
	    # and if we already know about it, using the rewritten
	    # parent as a substitute parent for $id's children.
	    if {![catch {
		set rwid [exec git rev-list --first-parent --max-count=1 \
			      $id -- $vfilelimit($view)]
	    }]} {
		if {$rwid ne {} && [info exists varcid($view,$rwid)]} {
		    # use $rwid in place of $id
		    rewrite_commit $view $id $rwid
		    continue
		}
	    }
	}

	set a 0
	if {[info exists varcid($vid)]} {
	    if {$cmitlisted($vid) || !$listed} continue
	    set a $varcid($vid)
	}
	if {$listed} {
	    set olds [lrange $ids 1 end]
	} else {
	    set olds {}
	}
	set commitdata($id) [string range $cmit [expr {$j + 1}] end]
	set cmitlisted($vid) $listed
	set parents($vid) $olds
	if {![info exists children($vid)]} {
	    set children($vid) {}
	} elseif {$a == 0 && [llength $children($vid)] == 1} {
	    set k [lindex $children($vid) 0]
	    if {[llength $parents($view,$k)] == 1 &&
		(!$vdatemode($view) ||
		 $varcid($view,$k) == [llength $varctok($view)] - 1)} {
		set a $varcid($view,$k)
	    }
	}
	if {$a == 0} {
	    # new arc
	    set a [newvarc $view $id]
	}
	if {[string compare [lindex $varctok($view) $a] $vtokmod($view)] < 0} {
	    modify_arc $view $a
	}
	if {![info exists varcid($vid)]} {
	    set varcid($vid) $a
	    lappend varccommits($view,$a) $id
	    incr commitidx($view)
	}

	set i 0
	foreach p $olds {
	    if {$i == 0 || [lsearch -exact $olds $p] >= $i} {
		set vp $view,$p
		if {[llength [lappend children($vp) $id]] > 1 &&
		    [vtokcmp $view [lindex $children($vp) end-1] $id] > 0} {
		    set children($vp) [lsort -command [list vtokcmp $view] \
					   $children($vp)]
		    unset -nocomplain ordertok
		}
		if {[info exists varcid($view,$p)]} {
		    fix_reversal $p $a $view
		}
	    }
	    incr i
	}

	set scripts [check_interest $id $scripts]
	set gotsome 1
    }
    if {$gotsome} {
	global numcommits hlview

	if {$view == $curview} {
	    set numcommits $commitidx($view)
	    run chewcommits
	}
	if {[info exists hlview] && $view == $hlview} {
	    # we never actually get here...
	    run vhighlightmore
	}
	foreach s $scripts {
	    eval $s
	}
    }
    return 2
}

proc chewcommits {} {
    global curview hlview viewcomplete
    global pending_select

    layoutmore
    if {$viewcomplete($curview)} {
	global commitidx varctok
	global numcommits startmsecs

	if {[info exists pending_select]} {
	    update
	    reset_pending_select {}

	    if {[commitinview $pending_select $curview]} {
		selectline [rowofcommit $pending_select] 1
	    } else {
		set row [first_real_row]
		selectline $row 1
	    }
	}
	if {$commitidx($curview) > 0} {
	    #set ms [expr {[clock clicks -milliseconds] - $startmsecs}]
	    #puts "overall $ms ms for $numcommits commits"
	    #puts "[llength $varctok($view)] arcs, $commitidx($view) commits"
	} else {
	    show_status [mc "No commits selected"]
	}
	notbusy layout
    }
    return 0
}

proc do_readcommit {id} {
    global tclencoding

    # Invoke git-log to handle automatic encoding conversion
    set fd [open [concat | git log --no-color --pretty=raw -1 $id] r]
    # Read the results using i18n.logoutputencoding
    fconfigure $fd -translation lf -eofchar {}
    if {$tclencoding != {}} {
	fconfigure $fd -encoding $tclencoding
    }
    set contents [read $fd]
    close $fd
    # Remove the heading line
    regsub {^commit [0-9a-f]+\n} $contents {} contents

    return $contents
}

proc readcommit {id} {
    if {[catch {set contents [do_readcommit $id]}]} return
    parsecommit $id $contents 1
}

proc parsecommit {id contents listed} {
    global commitinfo

    set inhdr 1
    set comment {}
    set headline {}
    set auname {}
    set audate {}
    set comname {}
    set comdate {}
    set hdrend [string first "\n\n" $contents]
    if {$hdrend < 0} {
	# should never happen...
	set hdrend [string length $contents]
    }
    set header [string range $contents 0 [expr {$hdrend - 1}]]
    set comment [string range $contents [expr {$hdrend + 2}] end]
    foreach line [split $header "\n"] {
	set line [split $line " "]
	set tag [lindex $line 0]
	if {$tag == "author"} {
	    set audate [lrange $line end-1 end]
	    set auname [join [lrange $line 1 end-2] " "]
	} elseif {$tag == "committer"} {
	    set comdate [lrange $line end-1 end]
	    set comname [join [lrange $line 1 end-2] " "]
	}
    }
    set headline {}
    # take the first non-blank line of the comment as the headline
    set headline [string trimleft $comment]
    set i [string first "\n" $headline]
    if {$i >= 0} {
	set headline [string range $headline 0 $i]
    }
    set headline [string trimright $headline]
    set i [string first "\r" $headline]
    if {$i >= 0} {
	set headline [string trimright [string range $headline 0 $i]]
    }
    if {!$listed} {
	# git log indents the comment by 4 spaces;
	# if we got this via git cat-file, add the indentation
	set newcomment {}
	foreach line [split $comment "\n"] {
	    append newcomment "    "
	    append newcomment $line
	    append newcomment "\n"
	}
	set comment $newcomment
    }
    set hasnote [string first "\nNotes:\n" $contents]
    set diff ""
    # If there is diff output shown in the git-log stream, split it
    # out.  But get rid of the empty line that always precedes the
    # diff.
    set i [string first "\n\ndiff" $comment]
    if {$i >= 0} {
	set diff [string range $comment $i+1 end]
	set comment [string range $comment 0 $i-1]
    }
    set commitinfo($id) [list $headline $auname $audate \
			     $comname $comdate $comment $hasnote $diff]
}

proc getcommit {id} {
    global commitdata commitinfo

    if {[info exists commitdata($id)]} {
	parsecommit $id $commitdata($id) 1
    } else {
	readcommit $id
	if {![info exists commitinfo($id)]} {
	    set commitinfo($id) [list [mc "No commit information available"]]
	}
    }
    return 1
}

# Expand an abbreviated commit ID to a list of full 40-char IDs that match
# and are present in the current view.
# This is fairly slow...
proc longid {prefix} {
    global varcid curview vshortids

    set ids {}
    if {[string length $prefix] >= 4} {
	set vshortid $curview,[string range $prefix 0 3]
	if {[info exists vshortids($vshortid)]} {
	    foreach id $vshortids($vshortid) {
		if {[string match "$prefix*" $id]} {
		    if {[lsearch -exact $ids $id] < 0} {
			lappend ids $id
			if {[llength $ids] >= 2} break
		    }
		}
	    }
	}
    } else {
	foreach match [array names varcid "$curview,$prefix*"] {
	    lappend ids [lindex [split $match ","] 1]
	    if {[llength $ids] >= 2} break
	}
    }
    return $ids
}

proc readrefs {} {
    global tagids idtags headids idheads tagobjid
    global otherrefids idotherrefs mainhead mainheadid
    global selecthead selectheadid
    global hideremotes

    foreach v {tagids idtags headids idheads otherrefids idotherrefs} {
	unset -nocomplain $v
    }
    set refd [open [list | git show-ref -d] r]
    while {[gets $refd line] >= 0} {
	if {[string index $line 40] ne " "} continue
	set id [string range $line 0 39]
	set ref [string range $line 41 end]
	if {![string match "refs/*" $ref]} continue
	set name [string range $ref 5 end]
	if {[string match "remotes/*" $name]} {
	    if {![string match "*/HEAD" $name] && !$hideremotes} {
		set headids($name) $id
		lappend idheads($id) $name
	    }
	} elseif {[string match "heads/*" $name]} {
	    set name [string range $name 6 end]
	    set headids($name) $id
	    lappend idheads($id) $name
	} elseif {[string match "tags/*" $name]} {
	    # this lets refs/tags/foo^{} overwrite refs/tags/foo,
	    # which is what we want since the former is the commit ID
	    set name [string range $name 5 end]
	    if {[string match "*^{}" $name]} {
		set name [string range $name 0 end-3]
	    } else {
		set tagobjid($name) $id
	    }
	    set tagids($name) $id
	    lappend idtags($id) $name
	} else {
	    set otherrefids($name) $id
	    lappend idotherrefs($id) $name
	}
    }
    catch {close $refd}
    set mainhead {}
    set mainheadid {}
    catch {
	set mainheadid [exec git rev-parse HEAD]
	set thehead [exec git symbolic-ref HEAD]
	if {[string match "refs/heads/*" $thehead]} {
	    set mainhead [string range $thehead 11 end]
	}
    }
    set selectheadid {}
    if {$selecthead ne {}} {
	catch {
	    set selectheadid [exec git rev-parse --verify $selecthead]
	}
    }
}

# skip over fake commits
proc first_real_row {} {
    global nullid nullid2 numcommits

    for {set row 0} {$row < $numcommits} {incr row} {
	set id [commitonrow $row]
	if {$id ne $nullid && $id ne $nullid2} {
	    break
	}
    }
    return $row
}

# update things for a head moved to a child of its previous location
proc movehead {id name} {
    global headids idheads

    removehead $headids($name) $name
    set headids($name) $id
    lappend idheads($id) $name
}

# update things when a head has been removed
proc removehead {id name} {
    global headids idheads

    if {$idheads($id) eq $name} {
	unset idheads($id)
    } else {
	set i [lsearch -exact $idheads($id) $name]
	if {$i >= 0} {
	    set idheads($id) [lreplace $idheads($id) $i $i]
	}
    }
    unset headids($name)
}

proc ttk_toplevel {w args} {
    global use_ttk
    eval [linsert $args 0 ::toplevel $w]
    if {$use_ttk} {
        place [ttk::frame $w._toplevel_background] -x 0 -y 0 -relwidth 1 -relheight 1
    }
    return $w
}

proc make_transient {window origin} {
    global have_tk85

    # In MacOS Tk 8.4 transient appears to work by setting
    # overrideredirect, which is utterly useless, since the
    # windows get no border, and are not even kept above
    # the parent.
    if {!$have_tk85 && [tk windowingsystem] eq {aqua}} return

    wm transient $window $origin

    # Windows fails to place transient windows normally, so
    # schedule a callback to center them on the parent.
    if {[tk windowingsystem] eq {win32}} {
	after idle [list tk::PlaceWindow $window widget $origin]
    }
}

proc show_error {w top msg} {
    global NS
    if {![info exists NS]} {set NS ""}
    if {[wm state $top] eq "withdrawn"} { wm deiconify $top }
    message $w.m -text $msg -justify center -aspect 400
    pack $w.m -side top -fill x -padx 20 -pady 20
    ${NS}::button $w.ok -default active -text [mc OK] -command "destroy $top"
    pack $w.ok -side bottom -fill x
    bind $top <Visibility> "grab $top; focus $top"
    bind $top <Key-Return> "destroy $top"
    bind $top <Key-space>  "destroy $top"
    bind $top <Key-Escape> "destroy $top"
    tkwait window $top
}

proc error_popup {msg {owner .}} {
    if {[tk windowingsystem] eq "win32"} {
        tk_messageBox -icon error -type ok -title [wm title .] \
            -parent $owner -message $msg
    } else {
        set w .error
        ttk_toplevel $w
        make_transient $w $owner
        show_error $w $w $msg
    }
}

proc confirm_popup {msg {owner .}} {
    global confirm_ok NS
    set confirm_ok 0
    set w .confirm
    ttk_toplevel $w
    make_transient $w $owner
    message $w.m -text $msg -justify center -aspect 400
    pack $w.m -side top -fill x -padx 20 -pady 20
    ${NS}::button $w.ok -text [mc OK] -command "set confirm_ok 1; destroy $w"
    pack $w.ok -side left -fill x
    ${NS}::button $w.cancel -text [mc Cancel] -command "destroy $w"
    pack $w.cancel -side right -fill x
    bind $w <Visibility> "grab $w; focus $w"
    bind $w <Key-Return> "set confirm_ok 1; destroy $w"
    bind $w <Key-space>  "set confirm_ok 1; destroy $w"
    bind $w <Key-Escape> "destroy $w"
    tk::PlaceWindow $w widget $owner
    tkwait window $w
    return $confirm_ok
}

proc setoptions {} {
    global use_ttk

    if {[tk windowingsystem] ne "win32"} {
        option add *Panedwindow.showHandle 1 startupFile
        option add *Panedwindow.sashRelief raised startupFile
        if {[tk windowingsystem] ne "aqua"} {
            option add *Menu.font uifont startupFile
        }
    } else {
        option add *Menu.TearOff 0 startupFile
    }
    option add *Button.font uifont startupFile
    option add *Checkbutton.font uifont startupFile
    option add *Radiobutton.font uifont startupFile
    option add *Menubutton.font uifont startupFile
    option add *Label.font uifont startupFile
    option add *Message.font uifont startupFile
    option add *Entry.font textfont startupFile
    option add *Text.font textfont startupFile
    option add *Labelframe.font uifont startupFile
    option add *Spinbox.font textfont startupFile
    option add *Listbox.font mainfont startupFile
}

proc setttkstyle {} {
    eval font configure TkDefaultFont [fontflags mainfont]
    eval font configure TkTextFont [fontflags textfont]
    eval font configure TkHeadingFont [fontflags mainfont]
    eval font configure TkCaptionFont [fontflags mainfont] -weight bold
    eval font configure TkTooltipFont [fontflags uifont]
    eval font configure TkFixedFont   [fontflags textfont]
    eval font configure TkIconFont    [fontflags uifont]
    eval font configure TkMenuFont    [fontflags uifont]
    eval font configure TkSmallCaptionFont [fontflags uifont]
}

# Make a menu and submenus.
# m is the window name for the menu, items is the list of menu items to add.
# Each item is a list {mc label type description options...}
# mc is ignored; it's so we can put mc there to alert xgettext
# label is the string that appears in the menu
# type is cascade, command or radiobutton (should add checkbutton)
# description depends on type; it's the sublist for cascade, the
# command to invoke for command, or {variable value} for radiobutton
proc makemenu {m items} {
    menu $m
    if {[tk windowingsystem] eq {aqua}} {
	set Meta1 Cmd
    } else {
	set Meta1 Ctrl
    }
    foreach i $items {
	set name [mc [lindex $i 1]]
	set type [lindex $i 2]
	set thing [lindex $i 3]
	set params [list $type]
	if {$name ne {}} {
	    set u [string first "&" [string map {&& x} $name]]
	    lappend params -label [string map {&& & & {}} $name]
	    if {$u >= 0} {
		lappend params -underline $u
	    }
	}
	switch -- $type {
	    "cascade" {
		set submenu [string tolower [string map {& ""} [lindex $i 1]]]
		lappend params -menu $m.$submenu
	    }
	    "command" {
		lappend params -command $thing
	    }
	    "radiobutton" {
		lappend params -variable [lindex $thing 0] \
		    -value [lindex $thing 1]
	    }
	}
	set tail [lrange $i 4 end]
	regsub -all {\yMeta1\y} $tail $Meta1 tail
	eval $m add $params $tail
	if {$type eq "cascade"} {
	    makemenu $m.$submenu $thing
	}
    }
}

# translate string and remove ampersands
proc mca {str} {
    return [string map {&& & & {}} [mc $str]]
}

proc cleardropsel {w} {
    $w selection clear
}
proc makedroplist {w varname args} {
    global use_ttk
    if {$use_ttk} {
        set width 0
        foreach label $args {
            set cx [string length $label]
            if {$cx > $width} {set width $cx}
        }
	set gm [ttk::combobox $w -width $width -state readonly\
		    -textvariable $varname -values $args \
		    -exportselection false]
	bind $gm <<ComboboxSelected>> [list $gm selection clear]
    } else {
	set gm [eval [linsert $args 0 tk_optionMenu $w $varname]]
    }
    return $gm
}

proc makewindow {} {
    global canv canv2 canv3 linespc charspc ctext cflist cscroll
    global tabstop
    global findtype findtypemenu findloc findstring fstring geometry
    global entries sha1entry sha1string sha1but
    global diffcontextstring diffcontext
    global ignorespace
    global maincursor textcursor curtextcursor
    global rowctxmenu fakerowmenu mergemax wrapcomment
    global highlight_files gdttype
    global searchstring sstring
    global bgcolor fgcolor bglist fglist diffcolors selectbgcolor
    global uifgcolor uifgdisabledcolor
    global filesepbgcolor filesepfgcolor
    global mergecolors foundbgcolor currentsearchhitbgcolor
    global headctxmenu progresscanv progressitem progresscoords statusw
    global fprogitem fprogcoord lastprogupdate progupdatepending
    global rprogitem rprogcoord rownumsel numcommits
    global have_tk85 use_ttk NS
    global git_version
    global worddiff

    # The "mc" arguments here are purely so that xgettext
    # sees the following string as needing to be translated
    set file {
	mc "&File" cascade {
	    {mc "&Update" command updatecommits -accelerator F5}
	    {mc "&Reload" command reloadcommits -accelerator Shift-F5}
	    {mc "Reread re&ferences" command rereadrefs}
	    {mc "&List references" command showrefs -accelerator F2}
	    {xx "" separator}
	    {mc "Start git &gui" command {exec git gui &}}
	    {xx "" separator}
	    {mc "&Quit" command doquit -accelerator Meta1-Q}
	}}
    set edit {
	mc "&Edit" cascade {
	    {mc "&Preferences" command doprefs}
	}}
    set view {
	mc "&View" cascade {
	    {mc "&New view..." command {newview 0} -accelerator Shift-F4}
	    {mc "&Edit view..." command editview -state disabled -accelerator F4}
	    {mc "&Delete view" command delview -state disabled}
	    {xx "" separator}
	    {mc "&All files" radiobutton {selectedview 0} -command {showview 0}}
	}}
    if {[tk windowingsystem] ne "aqua"} {
	set help {
	mc "&Help" cascade {
	    {mc "&About gitk" command about}
	    {mc "&Key bindings" command keys}
	}}
	set bar [list $file $edit $view $help]
    } else {
	proc ::tk::mac::ShowPreferences {} {doprefs}
	proc ::tk::mac::Quit {} {doquit}
	lset file end [lreplace [lindex $file end] end-1 end]
	set apple {
	xx "&Apple" cascade {
	    {mc "&About gitk" command about}
	    {xx "" separator}
	}}
	set help {
	mc "&Help" cascade {
	    {mc "&Key bindings" command keys}
	}}
	set bar [list $apple $file $view $help]
    }
    makemenu .bar $bar
    . configure -menu .bar

    if {$use_ttk} {
        # cover the non-themed toplevel with a themed frame.
        place [ttk::frame ._main_background] -x 0 -y 0 -relwidth 1 -relheight 1
    }

    # the gui has upper and lower half, parts of a paned window.
    ${NS}::panedwindow .ctop -orient vertical

    # possibly use assumed geometry
    if {![info exists geometry(pwsash0)]} {
        set geometry(topheight) [expr {15 * $linespc}]
        set geometry(topwidth) [expr {80 * $charspc}]
        set geometry(botheight) [expr {15 * $linespc}]
        set geometry(botwidth) [expr {50 * $charspc}]
        set geometry(pwsash0) [list [expr {40 * $charspc}] 2]
        set geometry(pwsash1) [list [expr {60 * $charspc}] 2]
    }

    # the upper half will have a paned window, a scroll bar to the right, and some stuff below
    ${NS}::frame .tf -height $geometry(topheight) -width $geometry(topwidth)
    ${NS}::frame .tf.histframe
    ${NS}::panedwindow .tf.histframe.pwclist -orient horizontal
    if {!$use_ttk} {
	.tf.histframe.pwclist configure -sashpad 0 -handlesize 4
    }

    # create three canvases
    set cscroll .tf.histframe.csb
    set canv .tf.histframe.pwclist.canv
    canvas $canv \
	-selectbackground $selectbgcolor \
	-background $bgcolor -bd 0 \
	-yscrollincr $linespc -yscrollcommand "scrollcanv $cscroll"
    .tf.histframe.pwclist add $canv
    set canv2 .tf.histframe.pwclist.canv2
    canvas $canv2 \
	-selectbackground $selectbgcolor \
	-background $bgcolor -bd 0 -yscrollincr $linespc
    .tf.histframe.pwclist add $canv2
    set canv3 .tf.histframe.pwclist.canv3
    canvas $canv3 \
	-selectbackground $selectbgcolor \
	-background $bgcolor -bd 0 -yscrollincr $linespc
    .tf.histframe.pwclist add $canv3
    if {$use_ttk} {
	bind .tf.histframe.pwclist <Map> {
	    bind %W <Map> {}
	    .tf.histframe.pwclist sashpos 1 [lindex $::geometry(pwsash1) 0]
	    .tf.histframe.pwclist sashpos 0 [lindex $::geometry(pwsash0) 0]
	}
    } else {
	eval .tf.histframe.pwclist sash place 0 $geometry(pwsash0)
	eval .tf.histframe.pwclist sash place 1 $geometry(pwsash1)
    }

    # a scroll bar to rule them
    ${NS}::scrollbar $cscroll -command {allcanvs yview}
    if {!$use_ttk} {$cscroll configure -highlightthickness 0}
    pack $cscroll -side right -fill y
    bind .tf.histframe.pwclist <Configure> {resizeclistpanes %W %w}
    lappend bglist $canv $canv2 $canv3
    pack .tf.histframe.pwclist -fill both -expand 1 -side left

    # we have two button bars at bottom of top frame. Bar 1
    ${NS}::frame .tf.bar
    ${NS}::frame .tf.lbar -height 15

    set sha1entry .tf.bar.sha1
    set entries $sha1entry
    set sha1but .tf.bar.sha1label
    button $sha1but -text "[mc "SHA1 ID:"] " -state disabled -relief flat \
	-command gotocommit -width 8
    $sha1but conf -disabledforeground [$sha1but cget -foreground]
    pack .tf.bar.sha1label -side left
    ${NS}::entry $sha1entry -width 40 -font textfont -textvariable sha1string
    trace add variable sha1string write sha1change
    pack $sha1entry -side left -pady 2

    set bm_left_data {
	#define left_width 16
	#define left_height 16
	static unsigned char left_bits[] = {
	0x00, 0x00, 0xc0, 0x01, 0xe0, 0x00, 0x70, 0x00, 0x38, 0x00, 0x1c, 0x00,
	0x0e, 0x00, 0xff, 0x7f, 0xff, 0x7f, 0xff, 0x7f, 0x0e, 0x00, 0x1c, 0x00,
	0x38, 0x00, 0x70, 0x00, 0xe0, 0x00, 0xc0, 0x01};
    }
    set bm_right_data {
	#define right_width 16
	#define right_height 16
	static unsigned char right_bits[] = {
	0x00, 0x00, 0xc0, 0x01, 0x80, 0x03, 0x00, 0x07, 0x00, 0x0e, 0x00, 0x1c,
	0x00, 0x38, 0xff, 0x7f, 0xff, 0x7f, 0xff, 0x7f, 0x00, 0x38, 0x00, 0x1c,
	0x00, 0x0e, 0x00, 0x07, 0x80, 0x03, 0xc0, 0x01};
    }
    image create bitmap bm-left -data $bm_left_data -foreground $uifgcolor
    image create bitmap bm-left-gray -data $bm_left_data -foreground $uifgdisabledcolor
    image create bitmap bm-right -data $bm_right_data -foreground $uifgcolor
    image create bitmap bm-right-gray -data $bm_right_data -foreground $uifgdisabledcolor

    ${NS}::button .tf.bar.leftbut -command goback -state disabled -width 26
    if {$use_ttk} {
	.tf.bar.leftbut configure -image [list bm-left disabled bm-left-gray]
    } else {
	.tf.bar.leftbut configure -image bm-left
    }
    pack .tf.bar.leftbut -side left -fill y
    ${NS}::button .tf.bar.rightbut -command goforw -state disabled -width 26
    if {$use_ttk} {
	.tf.bar.rightbut configure -image [list bm-right disabled bm-right-gray]
    } else {
	.tf.bar.rightbut configure -image bm-right
    }
    pack .tf.bar.rightbut -side left -fill y

    ${NS}::label .tf.bar.rowlabel -text [mc "Row"]
    set rownumsel {}
    ${NS}::label .tf.bar.rownum -width 7 -textvariable rownumsel \
	-relief sunken -anchor e
    ${NS}::label .tf.bar.rowlabel2 -text "/"
    ${NS}::label .tf.bar.numcommits -width 7 -textvariable numcommits \
	-relief sunken -anchor e
    pack .tf.bar.rowlabel .tf.bar.rownum .tf.bar.rowlabel2 .tf.bar.numcommits \
	-side left
    if {!$use_ttk} {
        foreach w {rownum numcommits} {.tf.bar.$w configure -font textfont}
    }
    global selectedline
    trace add variable selectedline write selectedline_change

    # Status label and progress bar
    set statusw .tf.bar.status
    ${NS}::label $statusw -width 15 -relief sunken
    pack $statusw -side left -padx 5
    if {$use_ttk} {
	set progresscanv [ttk::progressbar .tf.bar.progress]
    } else {
	set h [expr {[font metrics uifont -linespace] + 2}]
	set progresscanv .tf.bar.progress
	canvas $progresscanv -relief sunken -height $h -borderwidth 2
	set progressitem [$progresscanv create rect -1 0 0 $h -fill "#00ff00"]
	set fprogitem [$progresscanv create rect -1 0 0 $h -fill yellow]
	set rprogitem [$progresscanv create rect -1 0 0 $h -fill red]
    }
    pack $progresscanv -side right -expand 1 -fill x -padx {0 2}
    set progresscoords {0 0}
    set fprogcoord 0
    set rprogcoord 0
    bind $progresscanv <Configure> adjustprogress
    set lastprogupdate [clock clicks -milliseconds]
    set progupdatepending 0

    # build up the bottom bar of upper window
    ${NS}::label .tf.lbar.flabel -text "[mc "Find"] "

    set bm_down_data {
	#define down_width 16
	#define down_height 16
	static unsigned char down_bits[] = {
	0x80, 0x01, 0x80, 0x01, 0x80, 0x01, 0x80, 0x01,
	0x80, 0x01, 0x80, 0x01, 0x80, 0x01, 0x80, 0x01,
	0x87, 0xe1, 0x8e, 0x71, 0x9c, 0x39, 0xb8, 0x1d,
	0xf0, 0x0f, 0xe0, 0x07, 0xc0, 0x03, 0x80, 0x01};
    }
    image create bitmap bm-down -data $bm_down_data -foreground $uifgcolor
    ${NS}::button .tf.lbar.fnext -width 26 -command {dofind 1 1}
    .tf.lbar.fnext configure -image bm-down

    set bm_up_data {
	#define up_width 16
	#define up_height 16
	static unsigned char up_bits[] = {
	0x80, 0x01, 0xc0, 0x03, 0xe0, 0x07, 0xf0, 0x0f,
	0xb8, 0x1d, 0x9c, 0x39, 0x8e, 0x71, 0x87, 0xe1,
	0x80, 0x01, 0x80, 0x01, 0x80, 0x01, 0x80, 0x01,
	0x80, 0x01, 0x80, 0x01, 0x80, 0x01, 0x80, 0x01};
    }
    image create bitmap bm-up -data $bm_up_data -foreground $uifgcolor
    ${NS}::button .tf.lbar.fprev -width 26 -command {dofind -1 1}
    .tf.lbar.fprev configure -image bm-up

    ${NS}::label .tf.lbar.flab2 -text " [mc "commit"] "

    pack .tf.lbar.flabel .tf.lbar.fnext .tf.lbar.fprev .tf.lbar.flab2 \
	-side left -fill y
    set gdttype [mc "containing:"]
    set gm [makedroplist .tf.lbar.gdttype gdttype \
		[mc "containing:"] \
		[mc "touching paths:"] \
		[mc "adding/removing string:"] \
		[mc "changing lines matching:"]]
    trace add variable gdttype write gdttype_change
    pack .tf.lbar.gdttype -side left -fill y

    set findstring {}
    set fstring .tf.lbar.findstring
    lappend entries $fstring
    ${NS}::entry $fstring -width 30 -textvariable findstring
    trace add variable findstring write find_change
    set findtype [mc "Exact"]
    set findtypemenu [makedroplist .tf.lbar.findtype \
			  findtype [mc "Exact"] [mc "IgnCase"] [mc "Regexp"]]
    trace add variable findtype write findcom_change
    set findloc [mc "All fields"]
    makedroplist .tf.lbar.findloc findloc [mc "All fields"] [mc "Headline"] \
	[mc "Comments"] [mc "Author"] [mc "Committer"]
    trace add variable findloc write find_change
    pack .tf.lbar.findloc -side right
    pack .tf.lbar.findtype -side right
    pack $fstring -side left -expand 1 -fill x

    # Finish putting the upper half of the viewer together
    pack .tf.lbar -in .tf -side bottom -fill x
    pack .tf.bar -in .tf -side bottom -fill x
    pack .tf.histframe -fill both -side top -expand 1
    .ctop add .tf
    if {!$use_ttk} {
	.ctop paneconfigure .tf -height $geometry(topheight)
	.ctop paneconfigure .tf -width $geometry(topwidth)
    }

    # now build up the bottom
    ${NS}::panedwindow .pwbottom -orient horizontal

    # lower left, a text box over search bar, scroll bar to the right
    # if we know window height, then that will set the lower text height, otherwise
    # we set lower text height which will drive window height
    if {[info exists geometry(main)]} {
	${NS}::frame .bleft -width $geometry(botwidth)
    } else {
	${NS}::frame .bleft -width $geometry(botwidth) -height $geometry(botheight)
    }
    ${NS}::frame .bleft.top
    ${NS}::frame .bleft.mid
    ${NS}::frame .bleft.bottom

    # gap between sub-widgets
    set wgap [font measure uifont "i"]

    ${NS}::button .bleft.top.search -text [mc "Search"] -command dosearch
    pack .bleft.top.search -side left -padx 5
    set sstring .bleft.top.sstring
    set searchstring ""
    ${NS}::entry $sstring -width 20 -textvariable searchstring
    lappend entries $sstring
    trace add variable searchstring write incrsearch
    pack $sstring -side left -expand 1 -fill x
    ${NS}::radiobutton .bleft.mid.diff -text [mc "Diff"] \
	-command changediffdisp -variable diffelide -value {0 0}
    ${NS}::radiobutton .bleft.mid.old -text [mc "Old version"] \
	-command changediffdisp -variable diffelide -value {0 1}
    ${NS}::radiobutton .bleft.mid.new -text [mc "New version"] \
	-command changediffdisp -variable diffelide -value {1 0}

    ${NS}::label .bleft.mid.labeldiffcontext -text "      [mc "Lines of context"]: "
    pack .bleft.mid.diff .bleft.mid.old .bleft.mid.new -side left -ipadx $wgap
    spinbox .bleft.mid.diffcontext -width 5 \
	-from 0 -increment 1 -to 10000000 \
	-validate all -validatecommand "diffcontextvalidate %P" \
	-textvariable diffcontextstring
    .bleft.mid.diffcontext set $diffcontext
    trace add variable diffcontextstring write diffcontextchange
    lappend entries .bleft.mid.diffcontext
    pack .bleft.mid.labeldiffcontext .bleft.mid.diffcontext -side left -ipadx $wgap
    ${NS}::checkbutton .bleft.mid.ignspace -text [mc "Ignore space change"] \
	-command changeignorespace -variable ignorespace
    pack .bleft.mid.ignspace -side left -padx 5

    set worddiff [mc "Line diff"]
    if {[package vcompare $git_version "1.7.2"] >= 0} {
	makedroplist .bleft.mid.worddiff worddiff [mc "Line diff"] \
	    [mc "Markup words"] [mc "Color words"]
	trace add variable worddiff write changeworddiff
	pack .bleft.mid.worddiff -side left -padx 5
    }

    set ctext .bleft.bottom.ctext
    text $ctext -background $bgcolor -foreground $fgcolor \
	-state disabled -undo 0 -font textfont \
	-yscrollcommand scrolltext -wrap none \
	-xscrollcommand ".bleft.bottom.sbhorizontal set"
    if {$have_tk85} {
	$ctext conf -tabstyle wordprocessor
    }
    ${NS}::scrollbar .bleft.bottom.sb -command "$ctext yview"
    ${NS}::scrollbar .bleft.bottom.sbhorizontal -command "$ctext xview" -orient h
    pack .bleft.top -side top -fill x
    pack .bleft.mid -side top -fill x
    grid $ctext .bleft.bottom.sb -sticky nsew
    grid .bleft.bottom.sbhorizontal -sticky ew
    grid columnconfigure .bleft.bottom 0 -weight 1
    grid rowconfigure .bleft.bottom 0 -weight 1
    grid rowconfigure .bleft.bottom 1 -weight 0
    pack .bleft.bottom -side top -fill both -expand 1
    lappend bglist $ctext
    lappend fglist $ctext

    $ctext tag conf comment -wrap $wrapcomment
    $ctext tag conf filesep -font textfontbold -fore $filesepfgcolor -back $filesepbgcolor
    $ctext tag conf hunksep -fore [lindex $diffcolors 2]
    $ctext tag conf d0 -fore [lindex $diffcolors 0]
    $ctext tag conf dresult -fore [lindex $diffcolors 1]
    $ctext tag conf m0 -fore [lindex $mergecolors 0]
    $ctext tag conf m1 -fore [lindex $mergecolors 1]
    $ctext tag conf m2 -fore [lindex $mergecolors 2]
    $ctext tag conf m3 -fore [lindex $mergecolors 3]
    $ctext tag conf m4 -fore [lindex $mergecolors 4]
    $ctext tag conf m5 -fore [lindex $mergecolors 5]
    $ctext tag conf m6 -fore [lindex $mergecolors 6]
    $ctext tag conf m7 -fore [lindex $mergecolors 7]
    $ctext tag conf m8 -fore [lindex $mergecolors 8]
    $ctext tag conf m9 -fore [lindex $mergecolors 9]
    $ctext tag conf m10 -fore [lindex $mergecolors 10]
    $ctext tag conf m11 -fore [lindex $mergecolors 11]
    $ctext tag conf m12 -fore [lindex $mergecolors 12]
    $ctext tag conf m13 -fore [lindex $mergecolors 13]
    $ctext tag conf m14 -fore [lindex $mergecolors 14]
    $ctext tag conf m15 -fore [lindex $mergecolors 15]
    $ctext tag conf mmax -fore darkgrey
    set mergemax 16
    $ctext tag conf mresult -font textfontbold
    $ctext tag conf msep -font textfontbold
    $ctext tag conf found -back $foundbgcolor
    $ctext tag conf currentsearchhit -back $currentsearchhitbgcolor
    $ctext tag conf wwrap -wrap word -lmargin2 1c
    $ctext tag conf bold -font textfontbold

    .pwbottom add .bleft
    if {!$use_ttk} {
	.pwbottom paneconfigure .bleft -width $geometry(botwidth)
    }

    # lower right
    ${NS}::frame .bright
    ${NS}::frame .bright.mode
    ${NS}::radiobutton .bright.mode.patch -text [mc "Patch"] \
	-command reselectline -variable cmitmode -value "patch"
    ${NS}::radiobutton .bright.mode.tree -text [mc "Tree"] \
	-command reselectline -variable cmitmode -value "tree"
    grid .bright.mode.patch .bright.mode.tree -sticky ew
    pack .bright.mode -side top -fill x
    set cflist .bright.cfiles
    set indent [font measure mainfont "nn"]
    text $cflist \
	-selectbackground $selectbgcolor \
	-background $bgcolor -foreground $fgcolor \
	-font mainfont \
	-tabs [list $indent [expr {2 * $indent}]] \
	-yscrollcommand ".bright.sb set" \
	-cursor [. cget -cursor] \
	-spacing1 1 -spacing3 1
    lappend bglist $cflist
    lappend fglist $cflist
    ${NS}::scrollbar .bright.sb -command "$cflist yview"
    pack .bright.sb -side right -fill y
    pack $cflist -side left -fill both -expand 1
    $cflist tag configure highlight \
	-background [$cflist cget -selectbackground]
    $cflist tag configure bold -font mainfontbold

    .pwbottom add .bright
    .ctop add .pwbottom

    # restore window width & height if known
    if {[info exists geometry(main)]} {
	if {[scan $geometry(main) "%dx%d" w h] >= 2} {
	    if {$w > [winfo screenwidth .]} {
		set w [winfo screenwidth .]
	    }
	    if {$h > [winfo screenheight .]} {
		set h [winfo screenheight .]
	    }
	    wm geometry . "${w}x$h"
	}
    }

    if {[info exists geometry(state)] && $geometry(state) eq "zoomed"} {
        wm state . $geometry(state)
    }

    if {[tk windowingsystem] eq {aqua}} {
        set M1B M1
        set ::BM "3"
    } else {
        set M1B Control
        set ::BM "2"
    }

    if {$use_ttk} {
        bind .ctop <Map> {
            bind %W <Map> {}
            %W sashpos 0 $::geometry(topheight)
        }
        bind .pwbottom <Map> {
            bind %W <Map> {}
            %W sashpos 0 $::geometry(botwidth)
        }
    }

    bind .pwbottom <Configure> {resizecdetpanes %W %w}
    pack .ctop -fill both -expand 1
    bindall <1> {selcanvline %W %x %y}
    #bindall <B1-Motion> {selcanvline %W %x %y}
    if {[tk windowingsystem] == "win32"} {
	bind . <MouseWheel> { windows_mousewheel_redirector %W %X %Y %D }
	bind $ctext <MouseWheel> { windows_mousewheel_redirector %W %X %Y %D ; break }
    } else {
	bindall <ButtonRelease-4> "allcanvs yview scroll -5 units"
	bindall <ButtonRelease-5> "allcanvs yview scroll 5 units"
	bind $ctext <Button> {
	    if {"%b" eq 6} {
		$ctext xview scroll -5 units
	    } elseif {"%b" eq 7} {
		$ctext xview scroll 5 units
	    }
	}
        if {[tk windowingsystem] eq "aqua"} {
            bindall <MouseWheel> {
                set delta [expr {- (%D)}]
                allcanvs yview scroll $delta units
            }
            bindall <Shift-MouseWheel> {
                set delta [expr {- (%D)}]
                $canv xview scroll $delta units
            }
        }
    }
    bindall <$::BM> "canvscan mark %W %x %y"
    bindall <B$::BM-Motion> "canvscan dragto %W %x %y"
    bind all <$M1B-Key-w> {destroy [winfo toplevel %W]}
    bind . <$M1B-Key-w> doquit
    bindkey <Home> selfirstline
    bindkey <End> sellastline
    bind . <Key-Up> "selnextline -1"
    bind . <Key-Down> "selnextline 1"
    bind . <Shift-Key-Up> "dofind -1 0"
    bind . <Shift-Key-Down> "dofind 1 0"
    bindkey <Key-Right> "goforw"
    bindkey <Key-Left> "goback"
    bind . <Key-Prior> "selnextpage -1"
    bind . <Key-Next> "selnextpage 1"
    bind . <$M1B-Home> "allcanvs yview moveto 0.0"
    bind . <$M1B-End> "allcanvs yview moveto 1.0"
    bind . <$M1B-Key-Up> "allcanvs yview scroll -1 units"
    bind . <$M1B-Key-Down> "allcanvs yview scroll 1 units"
    bind . <$M1B-Key-Prior> "allcanvs yview scroll -1 pages"
    bind . <$M1B-Key-Next> "allcanvs yview scroll 1 pages"
    bindkey <Key-Delete> "$ctext yview scroll -1 pages"
    bindkey <Key-BackSpace> "$ctext yview scroll -1 pages"
    bindkey <Key-space> "$ctext yview scroll 1 pages"
    bindkey p "selnextline -1"
    bindkey n "selnextline 1"
    bindkey z "goback"
    bindkey x "goforw"
    bindkey k "selnextline -1"
    bindkey j "selnextline 1"
    bindkey h "goback"
    bindkey l "goforw"
    bindkey b prevfile
    bindkey d "$ctext yview scroll 18 units"
    bindkey u "$ctext yview scroll -18 units"
    bindkey g {$sha1entry delete 0 end; focus $sha1entry}
    bindkey / {focus $fstring}
    bindkey <Key-KP_Divide> {focus $fstring}
    bindkey <Key-Return> {dofind 1 1}
    bindkey ? {dofind -1 1}
    bindkey f nextfile
    bind . <F5> updatecommits
    bindmodfunctionkey Shift 5 reloadcommits
    bind . <F2> showrefs
    bindmodfunctionkey Shift 4 {newview 0}
    bind . <F4> edit_or_newview
    bind . <$M1B-q> doquit
    bind . <$M1B-f> {dofind 1 1}
    bind . <$M1B-g> {dofind 1 0}
    bind . <$M1B-r> dosearchback
    bind . <$M1B-s> dosearch
    bind . <$M1B-equal> {incrfont 1}
    bind . <$M1B-plus> {incrfont 1}
    bind . <$M1B-KP_Add> {incrfont 1}
    bind . <$M1B-minus> {incrfont -1}
    bind . <$M1B-KP_Subtract> {incrfont -1}
    wm protocol . WM_DELETE_WINDOW doquit
    bind . <Destroy> {stop_backends}
    bind . <Button-1> "click %W"
    bind $fstring <Key-Return> {dofind 1 1}
    bind $sha1entry <Key-Return> {gotocommit; break}
    bind $sha1entry <<PasteSelection>> clearsha1
    bind $sha1entry <<Paste>> clearsha1
    bind $cflist <1> {sel_flist %W %x %y; break}
    bind $cflist <B1-Motion> {sel_flist %W %x %y; break}
    bind $cflist <ButtonRelease-1> {treeclick %W %x %y}
    global ctxbut
    bind $cflist $ctxbut {pop_flist_menu %W %X %Y %x %y}
    bind $ctext $ctxbut {pop_diff_menu %W %X %Y %x %y}
    bind $ctext <Button-1> {focus %W}
    bind $ctext <<Selection>> rehighlight_search_results
    for {set i 1} {$i < 10} {incr i} {
	bind . <$M1B-Key-$i> [list go_to_parent $i]
    }

    set maincursor [. cget -cursor]
    set textcursor [$ctext cget -cursor]
    set curtextcursor $textcursor

    set rowctxmenu .rowctxmenu
    makemenu $rowctxmenu {
	{mc "Diff this -> selected" command {diffvssel 0}}
	{mc "Diff selected -> this" command {diffvssel 1}}
	{mc "Make patch" command mkpatch}
	{mc "Create tag" command mktag}
	{mc "Copy commit summary" command copysummary}
	{mc "Write commit to file" command writecommit}
	{mc "Create new branch" command mkbranch}
	{mc "Cherry-pick this commit" command cherrypick}
	{mc "Reset HEAD branch to here" command resethead}
	{mc "Mark this commit" command markhere}
	{mc "Return to mark" command gotomark}
	{mc "Find descendant of this and mark" command find_common_desc}
	{mc "Compare with marked commit" command compare_commits}
	{mc "Diff this -> marked commit" command {diffvsmark 0}}
	{mc "Diff marked commit -> this" command {diffvsmark 1}}
	{mc "Revert this commit" command revert}
    }
    $rowctxmenu configure -tearoff 0

    set fakerowmenu .fakerowmenu
    makemenu $fakerowmenu {
	{mc "Diff this -> selected" command {diffvssel 0}}
	{mc "Diff selected -> this" command {diffvssel 1}}
	{mc "Make patch" command mkpatch}
	{mc "Diff this -> marked commit" command {diffvsmark 0}}
	{mc "Diff marked commit -> this" command {diffvsmark 1}}
    }
    $fakerowmenu configure -tearoff 0

    set headctxmenu .headctxmenu
    makemenu $headctxmenu {
	{mc "Check out this branch" command cobranch}
	{mc "Rename this branch" command mvbranch}
	{mc "Remove this branch" command rmbranch}
	{mc "Copy branch name" command {clipboard clear; clipboard append $headmenuhead}}
    }
    $headctxmenu configure -tearoff 0

    global flist_menu
    set flist_menu .flistctxmenu
    makemenu $flist_menu {
	{mc "Highlight this too" command {flist_hl 0}}
	{mc "Highlight this only" command {flist_hl 1}}
	{mc "External diff" command {external_diff}}
	{mc "Blame parent commit" command {external_blame 1}}
	{mc "Copy path" command {clipboard clear; clipboard append $flist_menu_file}}
    }
    $flist_menu configure -tearoff 0

    global diff_menu
    set diff_menu .diffctxmenu
    makemenu $diff_menu {
	{mc "Show origin of this line" command show_line_source}
	{mc "Run git gui blame on this line" command {external_blame_diff}}
    }
    $diff_menu configure -tearoff 0
}

# Windows sends all mouse wheel events to the current focused window, not
# the one where the mouse hovers, so bind those events here and redirect
# to the correct window
proc windows_mousewheel_redirector {W X Y D} {
    global canv canv2 canv3
    set w [winfo containing -displayof $W $X $Y]
    if {$w ne ""} {
	set u [expr {$D < 0 ? 5 : -5}]
	if {$w == $canv || $w == $canv2 || $w == $canv3} {
	    allcanvs yview scroll $u units
	} else {
	    catch {
		$w yview scroll $u units
	    }
	}
    }
}

# Update row number label when selectedline changes
proc selectedline_change {n1 n2 op} {
    global selectedline rownumsel

    if {$selectedline eq {}} {
	set rownumsel {}
    } else {
	set rownumsel [expr {$selectedline + 1}]
    }
}

# mouse-2 makes all windows scan vertically, but only the one
# the cursor is in scans horizontally
proc canvscan {op w x y} {
    global canv canv2 canv3
    foreach c [list $canv $canv2 $canv3] {
	if {$c == $w} {
	    $c scan $op $x $y
	} else {
	    $c scan $op 0 $y
	}
    }
}

proc scrollcanv {cscroll f0 f1} {
    $cscroll set $f0 $f1
    drawvisible
    flushhighlights
}

# when we make a key binding for the toplevel, make sure
# it doesn't get triggered when that key is pressed in the
# find string entry widget.
proc bindkey {ev script} {
    global entries
    bind . $ev $script
    set escript [bind Entry $ev]
    if {$escript == {}} {
	set escript [bind Entry <Key>]
    }
    foreach e $entries {
	bind $e $ev "$escript; break"
    }
}

proc bindmodfunctionkey {mod n script} {
    bind . <$mod-F$n> $script
    catch { bind . <$mod-XF86_Switch_VT_$n> $script }
}

# set the focus back to the toplevel for any click outside
# the entry widgets
proc click {w} {
    global ctext entries
    foreach e [concat $entries $ctext] {
	if {$w == $e} return
    }
    focus .
}

# Adjust the progress bar for a change in requested extent or canvas size
proc adjustprogress {} {
    global progresscanv progressitem progresscoords
    global fprogitem fprogcoord lastprogupdate progupdatepending
    global rprogitem rprogcoord use_ttk

    if {$use_ttk} {
	$progresscanv configure -value [expr {int($fprogcoord * 100)}]
	return
    }

    set w [expr {[winfo width $progresscanv] - 4}]
    set x0 [expr {$w * [lindex $progresscoords 0]}]
    set x1 [expr {$w * [lindex $progresscoords 1]}]
    set h [winfo height $progresscanv]
    $progresscanv coords $progressitem $x0 0 $x1 $h
    $progresscanv coords $fprogitem 0 0 [expr {$w * $fprogcoord}] $h
    $progresscanv coords $rprogitem 0 0 [expr {$w * $rprogcoord}] $h
    set now [clock clicks -milliseconds]
    if {$now >= $lastprogupdate + 100} {
	set progupdatepending 0
	update
    } elseif {!$progupdatepending} {
	set progupdatepending 1
	after [expr {$lastprogupdate + 100 - $now}] doprogupdate
    }
}

proc doprogupdate {} {
    global lastprogupdate progupdatepending

    if {$progupdatepending} {
	set progupdatepending 0
	set lastprogupdate [clock clicks -milliseconds]
	update
    }
}

proc config_check_tmp_exists {tries_left} {
    global config_file_tmp

    if {[file exists $config_file_tmp]} {
	incr tries_left -1
	if {$tries_left > 0} {
	    after 100 [list config_check_tmp_exists $tries_left]
	} else {
	    error_popup "There appears to be a stale $config_file_tmp\
 file, which will prevent gitk from saving its configuration on exit.\
 Please remove it if it is not being used by any existing gitk process."
	}
    }
}

proc config_init_trace {name} {
    global config_variable_changed config_variable_original

    upvar #0 $name var
    set config_variable_changed($name) 0
    set config_variable_original($name) $var
}

proc config_variable_change_cb {name name2 op} {
    global config_variable_changed config_variable_original

    upvar #0 $name var
    if {$op eq "write" &&
	(![info exists config_variable_original($name)] ||
	 $config_variable_original($name) ne $var)} {
	set config_variable_changed($name) 1
    }
}

proc savestuff {w} {
    global stuffsaved
    global config_file config_file_tmp
    global config_variables config_variable_changed
    global viewchanged

    upvar #0 viewname current_viewname
    upvar #0 viewfiles current_viewfiles
    upvar #0 viewargs current_viewargs
    upvar #0 viewargscmd current_viewargscmd
    upvar #0 viewperm current_viewperm
    upvar #0 nextviewnum current_nextviewnum
    upvar #0 use_ttk current_use_ttk

    if {$stuffsaved} return
    if {![winfo viewable .]} return
    set remove_tmp 0
    if {[catch {
	set try_count 0
	while {[catch {set f [open $config_file_tmp {WRONLY CREAT EXCL}]}]} {
	    if {[incr try_count] > 50} {
		error "Unable to write config file: $config_file_tmp exists"
	    }
	    after 100
	}
	set remove_tmp 1
	if {$::tcl_platform(platform) eq {windows}} {
	    file attributes $config_file_tmp -hidden true
	}
	if {[file exists $config_file]} {
	    source $config_file
	}
	foreach var_name $config_variables {
	    upvar #0 $var_name var
	    upvar 0 $var_name old_var
	    if {!$config_variable_changed($var_name) && [info exists old_var]} {
		puts $f [list set $var_name $old_var]
	    } else {
		puts $f [list set $var_name $var]
	    }
	}

	puts $f "set geometry(main) [wm geometry .]"
	puts $f "set geometry(state) [wm state .]"
	puts $f "set geometry(topwidth) [winfo width .tf]"
	puts $f "set geometry(topheight) [winfo height .tf]"
	if {$current_use_ttk} {
	    puts $f "set geometry(pwsash0) \"[.tf.histframe.pwclist sashpos 0] 1\""
	    puts $f "set geometry(pwsash1) \"[.tf.histframe.pwclist sashpos 1] 1\""
	} else {
	    puts $f "set geometry(pwsash0) \"[.tf.histframe.pwclist sash coord 0]\""
	    puts $f "set geometry(pwsash1) \"[.tf.histframe.pwclist sash coord 1]\""
	}
	puts $f "set geometry(botwidth) [winfo width .bleft]"
	puts $f "set geometry(botheight) [winfo height .bleft]"

	array set view_save {}
	array set views {}
	if {![info exists permviews]} { set permviews {} }
	foreach view $permviews {
	    set view_save([lindex $view 0]) 1
	    set views([lindex $view 0]) $view
	}
	puts -nonewline $f "set permviews {"
	for {set v 1} {$v < $current_nextviewnum} {incr v} {
	    if {$viewchanged($v)} {
		if {$current_viewperm($v)} {
		    set views($current_viewname($v)) [list $current_viewname($v) $current_viewfiles($v) $current_viewargs($v) $current_viewargscmd($v)]
		} else {
		    set view_save($current_viewname($v)) 0
		}
	    }
	}
	# write old and updated view to their places and append remaining to the end
	foreach view $permviews {
	    set view_name [lindex $view 0]
	    if {$view_save($view_name)} {
		puts $f "{$views($view_name)}"
	    }
	    unset views($view_name)
	}
	foreach view_name [array names views] {
	    puts $f "{$views($view_name)}"
	}
	puts $f "}"
	close $f
	file rename -force $config_file_tmp $config_file
	set remove_tmp 0
    } err]} {
        puts "Error saving config: $err"
    }
    if {$remove_tmp} {
	file delete -force $config_file_tmp
    }
    set stuffsaved 1
}

proc resizeclistpanes {win w} {
    global oldwidth use_ttk
    if {[info exists oldwidth($win)]} {
	if {$use_ttk} {
	    set s0 [$win sashpos 0]
	    set s1 [$win sashpos 1]
	} else {
	    set s0 [$win sash coord 0]
	    set s1 [$win sash coord 1]
	}
	if {$w < 60} {
	    set sash0 [expr {int($w/2 - 2)}]
	    set sash1 [expr {int($w*5/6 - 2)}]
	} else {
	    set factor [expr {1.0 * $w / $oldwidth($win)}]
	    set sash0 [expr {int($factor * [lindex $s0 0])}]
	    set sash1 [expr {int($factor * [lindex $s1 0])}]
	    if {$sash0 < 30} {
		set sash0 30
	    }
	    if {$sash1 < $sash0 + 20} {
		set sash1 [expr {$sash0 + 20}]
	    }
	    if {$sash1 > $w - 10} {
		set sash1 [expr {$w - 10}]
		if {$sash0 > $sash1 - 20} {
		    set sash0 [expr {$sash1 - 20}]
		}
	    }
	}
	if {$use_ttk} {
	    $win sashpos 0 $sash0
	    $win sashpos 1 $sash1
	} else {
	    $win sash place 0 $sash0 [lindex $s0 1]
	    $win sash place 1 $sash1 [lindex $s1 1]
	}
    }
    set oldwidth($win) $w
}

proc resizecdetpanes {win w} {
    global oldwidth use_ttk
    if {[info exists oldwidth($win)]} {
	if {$use_ttk} {
	    set s0 [$win sashpos 0]
	} else {
	    set s0 [$win sash coord 0]
	}
	if {$w < 60} {
	    set sash0 [expr {int($w*3/4 - 2)}]
	} else {
	    set factor [expr {1.0 * $w / $oldwidth($win)}]
	    set sash0 [expr {int($factor * [lindex $s0 0])}]
	    if {$sash0 < 45} {
		set sash0 45
	    }
	    if {$sash0 > $w - 15} {
		set sash0 [expr {$w - 15}]
	    }
	}
	if {$use_ttk} {
	    $win sashpos 0 $sash0
	} else {
	    $win sash place 0 $sash0 [lindex $s0 1]
	}
    }
    set oldwidth($win) $w
}

proc allcanvs args {
    global canv canv2 canv3
    eval $canv $args
    eval $canv2 $args
    eval $canv3 $args
}

proc bindall {event action} {
    global canv canv2 canv3
    bind $canv $event $action
    bind $canv2 $event $action
    bind $canv3 $event $action
}

proc about {} {
    global bgcolor NS
    set w .about
    if {[winfo exists $w]} {
	raise $w
	return
    }
    ttk_toplevel $w
    wm title $w [mc "About gitk"]
    make_transient $w .
    message $w.m -text [mc "
Gitk - a commit viewer for git

Copyright \u00a9 2005-2016 Paul Mackerras

Use and redistribute under the terms of the GNU General Public License"] \
	    -justify center -aspect 400 -border 2 -bg $bgcolor -relief groove
    pack $w.m -side top -fill x -padx 2 -pady 2
    ${NS}::button $w.ok -text [mc "Close"] -command "destroy $w" -default active
    pack $w.ok -side bottom
    bind $w <Visibility> "focus $w.ok"
    bind $w <Key-Escape> "destroy $w"
    bind $w <Key-Return> "destroy $w"
    tk::PlaceWindow $w widget .
}

proc keys {} {
    global bgcolor NS
    set w .keys
    if {[winfo exists $w]} {
	raise $w
	return
    }
    if {[tk windowingsystem] eq {aqua}} {
	set M1T Cmd
    } else {
	set M1T Ctrl
    }
    ttk_toplevel $w
    wm title $w [mc "Gitk key bindings"]
    make_transient $w .
    message $w.m -text "
[mc "Gitk key bindings:"]

[mc "<%s-Q>		Quit" $M1T]
[mc "<%s-W>		Close window" $M1T]
[mc "<Home>		Move to first commit"]
[mc "<End>		Move to last commit"]
[mc "<Up>, p, k	Move up one commit"]
[mc "<Down>, n, j	Move down one commit"]
[mc "<Left>, z, h	Go back in history list"]
[mc "<Right>, x, l	Go forward in history list"]
[mc "<%s-n>	Go to n-th parent of current commit in history list" $M1T]
[mc "<PageUp>	Move up one page in commit list"]
[mc "<PageDown>	Move down one page in commit list"]
[mc "<%s-Home>	Scroll to top of commit list" $M1T]
[mc "<%s-End>	Scroll to bottom of commit list" $M1T]
[mc "<%s-Up>	Scroll commit list up one line" $M1T]
[mc "<%s-Down>	Scroll commit list down one line" $M1T]
[mc "<%s-PageUp>	Scroll commit list up one page" $M1T]
[mc "<%s-PageDown>	Scroll commit list down one page" $M1T]
[mc "<Shift-Up>	Find backwards (upwards, later commits)"]
[mc "<Shift-Down>	Find forwards (downwards, earlier commits)"]
[mc "<Delete>, b	Scroll diff view up one page"]
[mc "<Backspace>	Scroll diff view up one page"]
[mc "<Space>		Scroll diff view down one page"]
[mc "u		Scroll diff view up 18 lines"]
[mc "d		Scroll diff view down 18 lines"]
[mc "<%s-F>		Find" $M1T]
[mc "<%s-G>		Move to next find hit" $M1T]
[mc "<Return>	Move to next find hit"]
[mc "g		Go to commit"]
[mc "/		Focus the search box"]
[mc "?		Move to previous find hit"]
[mc "f		Scroll diff view to next file"]
[mc "<%s-S>		Search for next hit in diff view" $M1T]
[mc "<%s-R>		Search for previous hit in diff view" $M1T]
[mc "<%s-KP+>	Increase font size" $M1T]
[mc "<%s-plus>	Increase font size" $M1T]
[mc "<%s-KP->	Decrease font size" $M1T]
[mc "<%s-minus>	Decrease font size" $M1T]
[mc "<F5>		Update"]
" \
	    -justify left -bg $bgcolor -border 2 -relief groove
    pack $w.m -side top -fill both -padx 2 -pady 2
    ${NS}::button $w.ok -text [mc "Close"] -command "destroy $w" -default active
    bind $w <Key-Escape> [list destroy $w]
    pack $w.ok -side bottom
    bind $w <Visibility> "focus $w.ok"
    bind $w <Key-Escape> "destroy $w"
    bind $w <Key-Return> "destroy $w"
}

# Procedures for manipulating the file list window at the
# bottom right of the overall window.

proc treeview {w l openlevs} {
    global treecontents treediropen treeheight treeparent treeindex

    set ix 0
    set treeindex() 0
    set lev 0
    set prefix {}
    set prefixend -1
    set prefendstack {}
    set htstack {}
    set ht 0
    set treecontents() {}
    $w conf -state normal
    foreach f $l {
	while {[string range $f 0 $prefixend] ne $prefix} {
	    if {$lev <= $openlevs} {
		$w mark set e:$treeindex($prefix) "end -1c"
		$w mark gravity e:$treeindex($prefix) left
	    }
	    set treeheight($prefix) $ht
	    incr ht [lindex $htstack end]
	    set htstack [lreplace $htstack end end]
	    set prefixend [lindex $prefendstack end]
	    set prefendstack [lreplace $prefendstack end end]
	    set prefix [string range $prefix 0 $prefixend]
	    incr lev -1
	}
	set tail [string range $f [expr {$prefixend+1}] end]
	while {[set slash [string first "/" $tail]] >= 0} {
	    lappend htstack $ht
	    set ht 0
	    lappend prefendstack $prefixend
	    incr prefixend [expr {$slash + 1}]
	    set d [string range $tail 0 $slash]
	    lappend treecontents($prefix) $d
	    set oldprefix $prefix
	    append prefix $d
	    set treecontents($prefix) {}
	    set treeindex($prefix) [incr ix]
	    set treeparent($prefix) $oldprefix
	    set tail [string range $tail [expr {$slash+1}] end]
	    if {$lev <= $openlevs} {
		set ht 1
		set treediropen($prefix) [expr {$lev < $openlevs}]
		set bm [expr {$lev == $openlevs? "tri-rt": "tri-dn"}]
		$w mark set d:$ix "end -1c"
		$w mark gravity d:$ix left
		set str "\n"
		for {set i 0} {$i < $lev} {incr i} {append str "\t"}
		$w insert end $str
		$w image create end -align center -image $bm -padx 1 \
		    -name a:$ix
		$w insert end $d [highlight_tag $prefix]
		$w mark set s:$ix "end -1c"
		$w mark gravity s:$ix left
	    }
	    incr lev
	}
	if {$tail ne {}} {
	    if {$lev <= $openlevs} {
		incr ht
		set str "\n"
		for {set i 0} {$i < $lev} {incr i} {append str "\t"}
		$w insert end $str
		$w insert end $tail [highlight_tag $f]
	    }
	    lappend treecontents($prefix) $tail
	}
    }
    while {$htstack ne {}} {
	set treeheight($prefix) $ht
	incr ht [lindex $htstack end]
	set htstack [lreplace $htstack end end]
	set prefixend [lindex $prefendstack end]
	set prefendstack [lreplace $prefendstack end end]
	set prefix [string range $prefix 0 $prefixend]
    }
    $w conf -state disabled
}

proc linetoelt {l} {
    global treeheight treecontents

    set y 2
    set prefix {}
    while {1} {
	foreach e $treecontents($prefix) {
	    if {$y == $l} {
		return "$prefix$e"
	    }
	    set n 1
	    if {[string index $e end] eq "/"} {
		set n $treeheight($prefix$e)
		if {$y + $n > $l} {
		    append prefix $e
		    incr y
		    break
		}
	    }
	    incr y $n
	}
    }
}

proc highlight_tree {y prefix} {
    global treeheight treecontents cflist

    foreach e $treecontents($prefix) {
	set path $prefix$e
	if {[highlight_tag $path] ne {}} {
	    $cflist tag add bold $y.0 "$y.0 lineend"
	}
	incr y
	if {[string index $e end] eq "/" && $treeheight($path) > 1} {
	    set y [highlight_tree $y $path]
	}
    }
    return $y
}

proc treeclosedir {w dir} {
    global treediropen treeheight treeparent treeindex

    set ix $treeindex($dir)
    $w conf -state normal
    $w delete s:$ix e:$ix
    set treediropen($dir) 0
    $w image configure a:$ix -image tri-rt
    $w conf -state disabled
    set n [expr {1 - $treeheight($dir)}]
    while {$dir ne {}} {
	incr treeheight($dir) $n
	set dir $treeparent($dir)
    }
}

proc treeopendir {w dir} {
    global treediropen treeheight treeparent treecontents treeindex

    set ix $treeindex($dir)
    $w conf -state normal
    $w image configure a:$ix -image tri-dn
    $w mark set e:$ix s:$ix
    $w mark gravity e:$ix right
    set lev 0
    set str "\n"
    set n [llength $treecontents($dir)]
    for {set x $dir} {$x ne {}} {set x $treeparent($x)} {
	incr lev
	append str "\t"
	incr treeheight($x) $n
    }
    foreach e $treecontents($dir) {
	set de $dir$e
	if {[string index $e end] eq "/"} {
	    set iy $treeindex($de)
	    $w mark set d:$iy e:$ix
	    $w mark gravity d:$iy left
	    $w insert e:$ix $str
	    set treediropen($de) 0
	    $w image create e:$ix -align center -image tri-rt -padx 1 \
		-name a:$iy
	    $w insert e:$ix $e [highlight_tag $de]
	    $w mark set s:$iy e:$ix
	    $w mark gravity s:$iy left
	    set treeheight($de) 1
	} else {
	    $w insert e:$ix $str
	    $w insert e:$ix $e [highlight_tag $de]
	}
    }
    $w mark gravity e:$ix right
    $w conf -state disabled
    set treediropen($dir) 1
    set top [lindex [split [$w index @0,0] .] 0]
    set ht [$w cget -height]
    set l [lindex [split [$w index s:$ix] .] 0]
    if {$l < $top} {
	$w yview $l.0
    } elseif {$l + $n + 1 > $top + $ht} {
	set top [expr {$l + $n + 2 - $ht}]
	if {$l < $top} {
	    set top $l
	}
	$w yview $top.0
    }
}

proc treeclick {w x y} {
    global treediropen cmitmode ctext cflist cflist_top

    if {$cmitmode ne "tree"} return
    if {![info exists cflist_top]} return
    set l [lindex [split [$w index "@$x,$y"] "."] 0]
    $cflist tag remove highlight $cflist_top.0 "$cflist_top.0 lineend"
    $cflist tag add highlight $l.0 "$l.0 lineend"
    set cflist_top $l
    if {$l == 1} {
	$ctext yview 1.0
	return
    }
    set e [linetoelt $l]
    if {[string index $e end] ne "/"} {
	showfile $e
    } elseif {$treediropen($e)} {
	treeclosedir $w $e
    } else {
	treeopendir $w $e
    }
}

proc setfilelist {id} {
    global treefilelist cflist jump_to_here

    treeview $cflist $treefilelist($id) 0
    if {$jump_to_here ne {}} {
	set f [lindex $jump_to_here 0]
	if {[lsearch -exact $treefilelist($id) $f] >= 0} {
	    showfile $f
	}
    }
}

image create bitmap tri-rt -background black -foreground blue -data {
    #define tri-rt_width 13
    #define tri-rt_height 13
    static unsigned char tri-rt_bits[] = {
       0x00, 0x00, 0x00, 0x00, 0x10, 0x00, 0x30, 0x00, 0x70, 0x00, 0xf0, 0x00,
       0xf0, 0x01, 0xf0, 0x00, 0x70, 0x00, 0x30, 0x00, 0x10, 0x00, 0x00, 0x00,
       0x00, 0x00};
} -maskdata {
    #define tri-rt-mask_width 13
    #define tri-rt-mask_height 13
    static unsigned char tri-rt-mask_bits[] = {
       0x08, 0x00, 0x18, 0x00, 0x38, 0x00, 0x78, 0x00, 0xf8, 0x00, 0xf8, 0x01,
       0xf8, 0x03, 0xf8, 0x01, 0xf8, 0x00, 0x78, 0x00, 0x38, 0x00, 0x18, 0x00,
       0x08, 0x00};
}
image create bitmap tri-dn -background black -foreground blue -data {
    #define tri-dn_width 13
    #define tri-dn_height 13
    static unsigned char tri-dn_bits[] = {
       0x00, 0x00, 0x00, 0x00, 0x00, 0x00, 0x00, 0x00, 0xfc, 0x07, 0xf8, 0x03,
       0xf0, 0x01, 0xe0, 0x00, 0x40, 0x00, 0x00, 0x00, 0x00, 0x00, 0x00, 0x00,
       0x00, 0x00};
} -maskdata {
    #define tri-dn-mask_width 13
    #define tri-dn-mask_height 13
    static unsigned char tri-dn-mask_bits[] = {
       0x00, 0x00, 0x00, 0x00, 0x00, 0x00, 0xff, 0x1f, 0xfe, 0x0f, 0xfc, 0x07,
       0xf8, 0x03, 0xf0, 0x01, 0xe0, 0x00, 0x40, 0x00, 0x00, 0x00, 0x00, 0x00,
       0x00, 0x00};
}

image create bitmap reficon-T -background black -foreground yellow -data {
    #define tagicon_width 13
    #define tagicon_height 9
    static unsigned char tagicon_bits[] = {
       0x00, 0x00, 0x00, 0x00, 0xf0, 0x07, 0xf8, 0x07,
       0xfc, 0x07, 0xf8, 0x07, 0xf0, 0x07, 0x00, 0x00, 0x00, 0x00};
} -maskdata {
    #define tagicon-mask_width 13
    #define tagicon-mask_height 9
    static unsigned char tagicon-mask_bits[] = {
       0x00, 0x00, 0xf0, 0x0f, 0xf8, 0x0f, 0xfc, 0x0f,
       0xfe, 0x0f, 0xfc, 0x0f, 0xf8, 0x0f, 0xf0, 0x0f, 0x00, 0x00};
}
set rectdata {
    #define headicon_width 13
    #define headicon_height 9
    static unsigned char headicon_bits[] = {
       0x00, 0x00, 0x00, 0x00, 0xf8, 0x07, 0xf8, 0x07,
       0xf8, 0x07, 0xf8, 0x07, 0xf8, 0x07, 0x00, 0x00, 0x00, 0x00};
}
set rectmask {
    #define headicon-mask_width 13
    #define headicon-mask_height 9
    static unsigned char headicon-mask_bits[] = {
       0x00, 0x00, 0xfc, 0x0f, 0xfc, 0x0f, 0xfc, 0x0f,
       0xfc, 0x0f, 0xfc, 0x0f, 0xfc, 0x0f, 0xfc, 0x0f, 0x00, 0x00};
}
image create bitmap reficon-H -background black -foreground "#00ff00" \
    -data $rectdata -maskdata $rectmask
image create bitmap reficon-o -background black -foreground "#ddddff" \
    -data $rectdata -maskdata $rectmask

proc init_flist {first} {
    global cflist cflist_top difffilestart

    $cflist conf -state normal
    $cflist delete 0.0 end
    if {$first ne {}} {
	$cflist insert end $first
	set cflist_top 1
	$cflist tag add highlight 1.0 "1.0 lineend"
    } else {
	unset -nocomplain cflist_top
    }
    $cflist conf -state disabled
    set difffilestart {}
}

proc highlight_tag {f} {
    global highlight_paths

    foreach p $highlight_paths {
	if {[string match $p $f]} {
	    return "bold"
	}
    }
    return {}
}

proc highlight_filelist {} {
    global cmitmode cflist

    $cflist conf -state normal
    if {$cmitmode ne "tree"} {
	set end [lindex [split [$cflist index end] .] 0]
	for {set l 2} {$l < $end} {incr l} {
	    set line [$cflist get $l.0 "$l.0 lineend"]
	    if {[highlight_tag $line] ne {}} {
		$cflist tag add bold $l.0 "$l.0 lineend"
	    }
	}
    } else {
	highlight_tree 2 {}
    }
    $cflist conf -state disabled
}

proc unhighlight_filelist {} {
    global cflist

    $cflist conf -state normal
    $cflist tag remove bold 1.0 end
    $cflist conf -state disabled
}

proc add_flist {fl} {
    global cflist

    $cflist conf -state normal
    foreach f $fl {
	$cflist insert end "\n"
	$cflist insert end $f [highlight_tag $f]
    }
    $cflist conf -state disabled
}

proc sel_flist {w x y} {
    global ctext difffilestart cflist cflist_top cmitmode

    if {$cmitmode eq "tree"} return
    if {![info exists cflist_top]} return
    set l [lindex [split [$w index "@$x,$y"] "."] 0]
    $cflist tag remove highlight $cflist_top.0 "$cflist_top.0 lineend"
    $cflist tag add highlight $l.0 "$l.0 lineend"
    set cflist_top $l
    if {$l == 1} {
	$ctext yview 1.0
    } else {
	catch {$ctext yview [lindex $difffilestart [expr {$l - 2}]]}
    }
    suppress_highlighting_file_for_current_scrollpos
}

proc pop_flist_menu {w X Y x y} {
    global ctext cflist cmitmode flist_menu flist_menu_file
    global treediffs diffids

    stopfinding
    set l [lindex [split [$w index "@$x,$y"] "."] 0]
    if {$l <= 1} return
    if {$cmitmode eq "tree"} {
	set e [linetoelt $l]
	if {[string index $e end] eq "/"} return
    } else {
	set e [lindex $treediffs($diffids) [expr {$l-2}]]
    }
    set flist_menu_file $e
    set xdiffstate "normal"
    if {$cmitmode eq "tree"} {
	set xdiffstate "disabled"
    }
    # Disable "External diff" item in tree mode
    $flist_menu entryconf 2 -state $xdiffstate
    tk_popup $flist_menu $X $Y
}

proc find_ctext_fileinfo {line} {
    global ctext_file_names ctext_file_lines

    set ok [bsearch $ctext_file_lines $line]
    set tline [lindex $ctext_file_lines $ok]

    if {$ok >= [llength $ctext_file_lines] || $line < $tline} {
        return {}
    } else {
        return [list [lindex $ctext_file_names $ok] $tline]
    }
}

proc pop_diff_menu {w X Y x y} {
    global ctext diff_menu flist_menu_file
    global diff_menu_txtpos diff_menu_line
    global diff_menu_filebase

    set diff_menu_txtpos [split [$w index "@$x,$y"] "."]
    set diff_menu_line [lindex $diff_menu_txtpos 0]
    # don't pop up the menu on hunk-separator or file-separator lines
    if {[lsearch -glob [$ctext tag names $diff_menu_line.0] "*sep"] >= 0} {
	return
    }
    stopfinding
    set f [find_ctext_fileinfo $diff_menu_line]
    if {$f eq {}} return
    set flist_menu_file [lindex $f 0]
    set diff_menu_filebase [lindex $f 1]
    tk_popup $diff_menu $X $Y
}

proc flist_hl {only} {
    global flist_menu_file findstring gdttype

    set x [shellquote $flist_menu_file]
    if {$only || $findstring eq {} || $gdttype ne [mc "touching paths:"]} {
	set findstring $x
    } else {
	append findstring " " $x
    }
    set gdttype [mc "touching paths:"]
}

proc gitknewtmpdir {} {
    global diffnum gitktmpdir gitdir env

    if {![info exists gitktmpdir]} {
	if {[info exists env(GITK_TMPDIR)]} {
	    set tmpdir $env(GITK_TMPDIR)
	} elseif {[info exists env(TMPDIR)]} {
	    set tmpdir $env(TMPDIR)
	} else {
	    set tmpdir $gitdir
	}
	set gitktmpformat [file join $tmpdir ".gitk-tmp.XXXXXX"]
	if {[catch {set gitktmpdir [exec mktemp -d $gitktmpformat]}]} {
	    set gitktmpdir [file join $gitdir [format ".gitk-tmp.%s" [pid]]]
	}
	if {[catch {file mkdir $gitktmpdir} err]} {
	    error_popup "[mc "Error creating temporary directory %s:" $gitktmpdir] $err"
	    unset gitktmpdir
	    return {}
	}
	set diffnum 0
    }
    incr diffnum
    set diffdir [file join $gitktmpdir $diffnum]
    if {[catch {file mkdir $diffdir} err]} {
	error_popup "[mc "Error creating temporary directory %s:" $diffdir] $err"
	return {}
    }
    return $diffdir
}

proc save_file_from_commit {filename output what} {
    global nullfile

    if {[catch {exec git show $filename -- > $output} err]} {
	if {[string match "fatal: bad revision *" $err]} {
	    return $nullfile
	}
	error_popup "[mc "Error getting \"%s\" from %s:" $filename $what] $err"
	return {}
    }
    return $output
}

proc external_diff_get_one_file {diffid filename diffdir} {
    global nullid nullid2 nullfile
    global worktree

    if {$diffid == $nullid} {
        set difffile [file join $worktree $filename]
	if {[file exists $difffile]} {
	    return $difffile
	}
	return $nullfile
    }
    if {$diffid == $nullid2} {
        set difffile [file join $diffdir "\[index\] [file tail $filename]"]
        return [save_file_from_commit :$filename $difffile index]
    }
    set difffile [file join $diffdir "\[$diffid\] [file tail $filename]"]
    return [save_file_from_commit $diffid:$filename $difffile \
	       "revision $diffid"]
}

proc external_diff {} {
    global nullid nullid2
    global flist_menu_file
    global diffids
    global extdifftool

    if {[llength $diffids] == 1} {
        # no reference commit given
        set diffidto [lindex $diffids 0]
        if {$diffidto eq $nullid} {
            # diffing working copy with index
            set diffidfrom $nullid2
        } elseif {$diffidto eq $nullid2} {
            # diffing index with HEAD
            set diffidfrom "HEAD"
        } else {
            # use first parent commit
            global parentlist selectedline
            set diffidfrom [lindex $parentlist $selectedline 0]
        }
    } else {
        set diffidfrom [lindex $diffids 0]
        set diffidto [lindex $diffids 1]
    }

    # make sure that several diffs wont collide
    set diffdir [gitknewtmpdir]
    if {$diffdir eq {}} return

    # gather files to diff
    set difffromfile [external_diff_get_one_file $diffidfrom $flist_menu_file $diffdir]
    set difftofile [external_diff_get_one_file $diffidto $flist_menu_file $diffdir]

    if {$difffromfile ne {} && $difftofile ne {}} {
        set cmd [list [shellsplit $extdifftool] $difffromfile $difftofile]
        if {[catch {set fl [open |$cmd r]} err]} {
            file delete -force $diffdir
            error_popup "$extdifftool: [mc "command failed:"] $err"
        } else {
            fconfigure $fl -blocking 0
            filerun $fl [list delete_at_eof $fl $diffdir]
        }
    }
}

proc find_hunk_blamespec {base line} {
    global ctext

    # Find and parse the hunk header
    set s_lix [$ctext search -backwards -regexp ^@@ "$line.0 lineend" $base.0]
    if {$s_lix eq {}} return

    set s_line [$ctext get $s_lix "$s_lix + 1 lines"]
    if {![regexp {^@@@*(( -\d+(,\d+)?)+) \+(\d+)(,\d+)? @@} $s_line \
	    s_line old_specs osz osz1 new_line nsz]} {
	return
    }

    # base lines for the parents
    set base_lines [list $new_line]
    foreach old_spec [lrange [split $old_specs " "] 1 end] {
	if {![regexp -- {-(\d+)(,\d+)?} $old_spec \
	        old_spec old_line osz]} {
	    return
	}
	lappend base_lines $old_line
    }

    # Now scan the lines to determine offset within the hunk
    set max_parent [expr {[llength $base_lines]-2}]
    set dline 0
    set s_lno [lindex [split $s_lix "."] 0]

    # Determine if the line is removed
    set chunk [$ctext get $line.0 "$line.1 + $max_parent chars"]
    if {[string match {[-+ ]*} $chunk]} {
	set removed_idx [string first "-" $chunk]
	# Choose a parent index
	if {$removed_idx >= 0} {
	    set parent $removed_idx
	} else {
	    set unchanged_idx [string first " " $chunk]
	    if {$unchanged_idx >= 0} {
		set parent $unchanged_idx
	    } else {
		# blame the current commit
		set parent -1
	    }
	}
	# then count other lines that belong to it
	for {set i $line} {[incr i -1] > $s_lno} {} {
	    set chunk [$ctext get $i.0 "$i.1 + $max_parent chars"]
	    # Determine if the line is removed
	    set removed_idx [string first "-" $chunk]
	    if {$parent >= 0} {
		set code [string index $chunk $parent]
		if {$code eq "-" || ($removed_idx < 0 && $code ne "+")} {
		    incr dline
		}
	    } else {
		if {$removed_idx < 0} {
		    incr dline
		}
	    }
	}
	incr parent
    } else {
	set parent 0
    }

    incr dline [lindex $base_lines $parent]
    return [list $parent $dline]
}

proc external_blame_diff {} {
    global currentid cmitmode
    global diff_menu_txtpos diff_menu_line
    global diff_menu_filebase flist_menu_file

    if {$cmitmode eq "tree"} {
	set parent_idx 0
	set line [expr {$diff_menu_line - $diff_menu_filebase}]
    } else {
	set hinfo [find_hunk_blamespec $diff_menu_filebase $diff_menu_line]
	if {$hinfo ne {}} {
	    set parent_idx [lindex $hinfo 0]
	    set line [lindex $hinfo 1]
	} else {
	    set parent_idx 0
	    set line 0
	}
    }

    external_blame $parent_idx $line
}

# Find the SHA1 ID of the blob for file $fname in the index
# at stage 0 or 2
proc index_sha1 {fname} {
    set f [open [list | git ls-files -s $fname] r]
    while {[gets $f line] >= 0} {
	set info [lindex [split $line "\t"] 0]
	set stage [lindex $info 2]
	if {$stage eq "0" || $stage eq "2"} {
	    close $f
	    return [lindex $info 1]
	}
    }
    close $f
    return {}
}

# Turn an absolute path into one relative to the current directory
proc make_relative {f} {
    if {[file pathtype $f] eq "relative"} {
	return $f
    }
    set elts [file split $f]
    set here [file split [pwd]]
    set ei 0
    set hi 0
    set res {}
    foreach d $here {
	if {$ei < $hi || $ei >= [llength $elts] || [lindex $elts $ei] ne $d} {
	    lappend res ".."
	} else {
	    incr ei
	}
	incr hi
    }
    set elts [concat $res [lrange $elts $ei end]]
    return [eval file join $elts]
}

proc external_blame {parent_idx {line {}}} {
    global flist_menu_file cdup
    global nullid nullid2
    global parentlist selectedline currentid

    if {$parent_idx > 0} {
	set base_commit [lindex $parentlist $selectedline [expr {$parent_idx-1}]]
    } else {
	set base_commit $currentid
    }

    if {$base_commit eq {} || $base_commit eq $nullid || $base_commit eq $nullid2} {
	error_popup [mc "No such commit"]
	return
    }

    set cmdline [list git gui blame]
    if {$line ne {} && $line > 1} {
	lappend cmdline "--line=$line"
    }
    set f [file join $cdup $flist_menu_file]
    # Unfortunately it seems git gui blame doesn't like
    # being given an absolute path...
    set f [make_relative $f]
    lappend cmdline $base_commit $f
    if {[catch {eval exec $cmdline &} err]} {
	error_popup "[mc "git gui blame: command failed:"] $err"
    }
}

proc show_line_source {} {
    global cmitmode currentid parents curview blamestuff blameinst
    global diff_menu_line diff_menu_filebase flist_menu_file
    global nullid nullid2 gitdir cdup

    set from_index {}
    if {$cmitmode eq "tree"} {
	set id $currentid
	set line [expr {$diff_menu_line - $diff_menu_filebase}]
    } else {
	set h [find_hunk_blamespec $diff_menu_filebase $diff_menu_line]
	if {$h eq {}} return
	set pi [lindex $h 0]
	if {$pi == 0} {
	    mark_ctext_line $diff_menu_line
	    return
	}
	incr pi -1
	if {$currentid eq $nullid} {
	    if {$pi > 0} {
		# must be a merge in progress...
		if {[catch {
		    # get the last line from .git/MERGE_HEAD
		    set f [open [file join $gitdir MERGE_HEAD] r]
		    set id [lindex [split [read $f] "\n"] end-1]
		    close $f
		} err]} {
		    error_popup [mc "Couldn't read merge head: %s" $err]
		    return
		}
	    } elseif {$parents($curview,$currentid) eq $nullid2} {
		# need to do the blame from the index
		if {[catch {
		    set from_index [index_sha1 $flist_menu_file]
		} err]} {
		    error_popup [mc "Error reading index: %s" $err]
		    return
		}
	    } else {
		set id $parents($curview,$currentid)
	    }
	} else {
	    set id [lindex $parents($curview,$currentid) $pi]
	}
	set line [lindex $h 1]
    }
    set blameargs {}
    if {$from_index ne {}} {
	lappend blameargs | git cat-file blob $from_index
    }
    lappend blameargs | git blame -p -L$line,+1
    if {$from_index ne {}} {
	lappend blameargs --contents -
    } else {
	lappend blameargs $id
    }
    lappend blameargs -- [file join $cdup $flist_menu_file]
    if {[catch {
	set f [open $blameargs r]
    } err]} {
	error_popup [mc "Couldn't start git blame: %s" $err]
	return
    }
    nowbusy blaming [mc "Searching"]
    fconfigure $f -blocking 0
    set i [reg_instance $f]
    set blamestuff($i) {}
    set blameinst $i
    filerun $f [list read_line_source $f $i]
}

proc stopblaming {} {
    global blameinst

    if {[info exists blameinst]} {
	stop_instance $blameinst
	unset blameinst
	notbusy blaming
    }
}

proc read_line_source {fd inst} {
    global blamestuff curview commfd blameinst nullid nullid2

    while {[gets $fd line] >= 0} {
	lappend blamestuff($inst) $line
    }
    if {![eof $fd]} {
	return 1
    }
    unset commfd($inst)
    unset blameinst
    notbusy blaming
    fconfigure $fd -blocking 1
    if {[catch {close $fd} err]} {
	error_popup [mc "Error running git blame: %s" $err]
	return 0
    }

    set fname {}
    set line [split [lindex $blamestuff($inst) 0] " "]
    set id [lindex $line 0]
    set lnum [lindex $line 1]
    if {[string length $id] == 40 && [string is xdigit $id] &&
	[string is digit -strict $lnum]} {
	# look for "filename" line
	foreach l $blamestuff($inst) {
	    if {[string match "filename *" $l]} {
		set fname [string range $l 9 end]
		break
	    }
	}
    }
    if {$fname ne {}} {
	# all looks good, select it
	if {$id eq $nullid} {
	    # blame uses all-zeroes to mean not committed,
	    # which would mean a change in the index
	    set id $nullid2
	}
	if {[commitinview $id $curview]} {
	    selectline [rowofcommit $id] 1 [list $fname $lnum] 1
	} else {
	    error_popup [mc "That line comes from commit %s, \
			     which is not in this view" [shortids $id]]
	}
    } else {
	puts "oops couldn't parse git blame output"
    }
    return 0
}

# delete $dir when we see eof on $f (presumably because the child has exited)
proc delete_at_eof {f dir} {
    while {[gets $f line] >= 0} {}
    if {[eof $f]} {
	if {[catch {close $f} err]} {
	    error_popup "[mc "External diff viewer failed:"] $err"
	}
	file delete -force $dir
	return 0
    }
    return 1
}

# Functions for adding and removing shell-type quoting

proc shellquote {str} {
    if {![string match "*\['\"\\ \t]*" $str]} {
	return $str
    }
    if {![string match "*\['\"\\]*" $str]} {
	return "\"$str\""
    }
    if {![string match "*'*" $str]} {
	return "'$str'"
    }
    return "\"[string map {\" \\\" \\ \\\\} $str]\""
}

proc shellarglist {l} {
    set str {}
    foreach a $l {
	if {$str ne {}} {
	    append str " "
	}
	append str [shellquote $a]
    }
    return $str
}

proc shelldequote {str} {
    set ret {}
    set used -1
    while {1} {
	incr used
	if {![regexp -start $used -indices "\['\"\\\\ \t]" $str first]} {
	    append ret [string range $str $used end]
	    set used [string length $str]
	    break
	}
	set first [lindex $first 0]
	set ch [string index $str $first]
	if {$first > $used} {
	    append ret [string range $str $used [expr {$first - 1}]]
	    set used $first
	}
	if {$ch eq " " || $ch eq "\t"} break
	incr used
	if {$ch eq "'"} {
	    set first [string first "'" $str $used]
	    if {$first < 0} {
		error "unmatched single-quote"
	    }
	    append ret [string range $str $used [expr {$first - 1}]]
	    set used $first
	    continue
	}
	if {$ch eq "\\"} {
	    if {$used >= [string length $str]} {
		error "trailing backslash"
	    }
	    append ret [string index $str $used]
	    continue
	}
	# here ch == "\""
	while {1} {
	    if {![regexp -start $used -indices "\[\"\\\\]" $str first]} {
		error "unmatched double-quote"
	    }
	    set first [lindex $first 0]
	    set ch [string index $str $first]
	    if {$first > $used} {
		append ret [string range $str $used [expr {$first - 1}]]
		set used $first
	    }
	    if {$ch eq "\""} break
	    incr used
	    append ret [string index $str $used]
	    incr used
	}
    }
    return [list $used $ret]
}

proc shellsplit {str} {
    set l {}
    while {1} {
	set str [string trimleft $str]
	if {$str eq {}} break
	set dq [shelldequote $str]
	set n [lindex $dq 0]
	set word [lindex $dq 1]
	set str [string range $str $n end]
	lappend l $word
    }
    return $l
}

proc set_window_title {} {
    global appname curview viewname vrevs
    set rev [mc "All files"]
    if {$curview ne 0} {
	if {$viewname($curview) eq [mc "Command line"]} {
	    set rev [string map {"--gitk-symmetric-diff-marker" "--merge"} $vrevs($curview)]
	} else {
	    set rev $viewname($curview)
	}
    }
    wm title . "[reponame]: $rev - $appname"
}

# Code to implement multiple views

proc newview {ishighlight} {
    global nextviewnum newviewname newishighlight
    global revtreeargs viewargscmd newviewopts curview

    set newishighlight $ishighlight
    set top .gitkview
    if {[winfo exists $top]} {
	raise $top
	return
    }
    decode_view_opts $nextviewnum $revtreeargs
    set newviewname($nextviewnum) "[mc "View"] $nextviewnum"
    set newviewopts($nextviewnum,perm) 0
    set newviewopts($nextviewnum,cmd)  $viewargscmd($curview)
    vieweditor $top $nextviewnum [mc "Gitk view definition"]
}

set known_view_options {
    {perm      b    .  {}               {mc "Remember this view"}}
    {reflabel  l    +  {}               {mc "References (space separated list):"}}
    {refs      t15  .. {}               {mc "Branches & tags:"}}
    {allrefs   b    *. "--all"          {mc "All refs"}}
    {branches  b    .  "--branches"     {mc "All (local) branches"}}
    {tags      b    .  "--tags"         {mc "All tags"}}
    {remotes   b    .  "--remotes"      {mc "All remote-tracking branches"}}
    {commitlbl l    +  {}               {mc "Commit Info (regular expressions):"}}
    {author    t15  .. "--author=*"     {mc "Author:"}}
    {committer t15  .  "--committer=*"  {mc "Committer:"}}
    {loginfo   t15  .. "--grep=*"       {mc "Commit Message:"}}
    {allmatch  b    .. "--all-match"    {mc "Matches all Commit Info criteria"}}
    {igrep     b    .. "--invert-grep"  {mc "Matches no Commit Info criteria"}}
    {changes_l l    +  {}               {mc "Changes to Files:"}}
    {pickaxe_s r0   .  {}               {mc "Fixed String"}}
    {pickaxe_t r1   .  "--pickaxe-regex"  {mc "Regular Expression"}}
    {pickaxe   t15  .. "-S*"            {mc "Search string:"}}
    {datelabel l    +  {}               {mc "Commit Dates (\"2 weeks ago\", \"2009-03-17 15:27:38\", \"March 17, 2009 15:27:38\"):"}}
    {since     t15  ..  {"--since=*" "--after=*"}  {mc "Since:"}}
    {until     t15  .   {"--until=*" "--before=*"} {mc "Until:"}}
    {limit_lbl l    +  {}               {mc "Limit and/or skip a number of revisions (positive integer):"}}
    {limit     t10  *. "--max-count=*"  {mc "Number to show:"}}
    {skip      t10  .  "--skip=*"       {mc "Number to skip:"}}
    {misc_lbl  l    +  {}               {mc "Miscellaneous options:"}}
    {dorder    b    *. {"--date-order" "-d"}      {mc "Strictly sort by date"}}
    {lright    b    .  "--left-right"   {mc "Mark branch sides"}}
    {first     b    .  "--first-parent" {mc "Limit to first parent"}}
    {smplhst   b    .  "--simplify-by-decoration"   {mc "Simple history"}}
    {args      t50  *. {}               {mc "Additional arguments to git log:"}}
    {allpaths  path +  {}               {mc "Enter files and directories to include, one per line:"}}
    {cmd       t50= +  {}               {mc "Command to generate more commits to include:"}}
    }

# Convert $newviewopts($n, ...) into args for git log.
proc encode_view_opts {n} {
    global known_view_options newviewopts

    set rargs [list]
    foreach opt $known_view_options {
	set patterns [lindex $opt 3]
	if {$patterns eq {}} continue
	set pattern [lindex $patterns 0]

	if {[lindex $opt 1] eq "b"} {
	    set val $newviewopts($n,[lindex $opt 0])
	    if {$val} {
		lappend rargs $pattern
	    }
	} elseif {[regexp {^r(\d+)$} [lindex $opt 1] type value]} {
	    regexp {^(.*_)} [lindex $opt 0] uselessvar button_id
	    set val $newviewopts($n,$button_id)
	    if {$val eq $value} {
		lappend rargs $pattern
	    }
	} else {
	    set val $newviewopts($n,[lindex $opt 0])
	    set val [string trim $val]
	    if {$val ne {}} {
		set pfix [string range $pattern 0 end-1]
		lappend rargs $pfix$val
	    }
	}
    }
    set rargs [concat $rargs [shellsplit $newviewopts($n,refs)]]
    return [concat $rargs [shellsplit $newviewopts($n,args)]]
}

# Fill $newviewopts($n, ...) based on args for git log.
proc decode_view_opts {n view_args} {
    global known_view_options newviewopts

    foreach opt $known_view_options {
	set id [lindex $opt 0]
	if {[lindex $opt 1] eq "b"} {
	    # Checkboxes
	    set val 0
        } elseif {[regexp {^r(\d+)$} [lindex $opt 1]]} {
	    # Radiobuttons
	    regexp {^(.*_)} $id uselessvar id
	    set val 0
	} else {
	    # Text fields
	    set val {}
	}
	set newviewopts($n,$id) $val
    }
    set oargs [list]
    set refargs [list]
    foreach arg $view_args {
	if {[regexp -- {^-([0-9]+)$} $arg arg cnt]
	    && ![info exists found(limit)]} {
	    set newviewopts($n,limit) $cnt
	    set found(limit) 1
	    continue
	}
	catch { unset val }
	foreach opt $known_view_options {
	    set id [lindex $opt 0]
	    if {[info exists found($id)]} continue
	    foreach pattern [lindex $opt 3] {
		if {![string match $pattern $arg]} continue
		if {[lindex $opt 1] eq "b"} {
		    # Check buttons
		    set val 1
		} elseif {[regexp {^r(\d+)$} [lindex $opt 1] match num]} {
		    # Radio buttons
		    regexp {^(.*_)} $id uselessvar id
		    set val $num
		} else {
		    # Text input fields
		    set size [string length $pattern]
		    set val [string range $arg [expr {$size-1}] end]
		}
		set newviewopts($n,$id) $val
		set found($id) 1
		break
	    }
	    if {[info exists val]} break
	}
	if {[info exists val]} continue
	if {[regexp {^-} $arg]} {
	    lappend oargs $arg
	} else {
	    lappend refargs $arg
	}
    }
    set newviewopts($n,refs) [shellarglist $refargs]
    set newviewopts($n,args) [shellarglist $oargs]
}

proc edit_or_newview {} {
    global curview

    if {$curview > 0} {
	editview
    } else {
	newview 0
    }
}

proc editview {} {
    global curview
    global viewname viewperm newviewname newviewopts
    global viewargs viewargscmd

    set top .gitkvedit-$curview
    if {[winfo exists $top]} {
	raise $top
	return
    }
    decode_view_opts $curview $viewargs($curview)
    set newviewname($curview)      $viewname($curview)
    set newviewopts($curview,perm) $viewperm($curview)
    set newviewopts($curview,cmd)  $viewargscmd($curview)
    vieweditor $top $curview "[mc "Gitk: edit view"] $viewname($curview)"
}

proc vieweditor {top n title} {
    global newviewname newviewopts viewfiles bgcolor
    global known_view_options NS

    ttk_toplevel $top
    wm title $top [concat $title [mc "-- criteria for selecting revisions"]]
    make_transient $top .

    # View name
    ${NS}::frame $top.nfr
    ${NS}::label $top.nl -text [mc "View Name"]
    ${NS}::entry $top.name -width 20 -textvariable newviewname($n)
    pack $top.nfr -in $top -fill x -pady 5 -padx 3
    pack $top.nl -in $top.nfr -side left -padx {0 5}
    pack $top.name -in $top.nfr -side left -padx {0 25}

    # View options
    set cframe $top.nfr
    set cexpand 0
    set cnt 0
    foreach opt $known_view_options {
	set id [lindex $opt 0]
	set type [lindex $opt 1]
	set flags [lindex $opt 2]
	set title [eval [lindex $opt 4]]
	set lxpad 0

	if {$flags eq "+" || $flags eq "*"} {
	    set cframe $top.fr$cnt
	    incr cnt
	    ${NS}::frame $cframe
	    pack $cframe -in $top -fill x -pady 3 -padx 3
	    set cexpand [expr {$flags eq "*"}]
        } elseif {$flags eq ".." || $flags eq "*."} {
	    set cframe $top.fr$cnt
	    incr cnt
	    ${NS}::frame $cframe
	    pack $cframe -in $top -fill x -pady 3 -padx [list 15 3]
	    set cexpand [expr {$flags eq "*."}]
	} else {
	    set lxpad 5
	}

	if {$type eq "l"} {
            ${NS}::label $cframe.l_$id -text $title
            pack $cframe.l_$id -in $cframe -side left -pady [list 3 0] -anchor w
	} elseif {$type eq "b"} {
	    ${NS}::checkbutton $cframe.c_$id -text $title -variable newviewopts($n,$id)
	    pack $cframe.c_$id -in $cframe -side left \
		-padx [list $lxpad 0] -expand $cexpand -anchor w
	} elseif {[regexp {^r(\d+)$} $type type sz]} {
	    regexp {^(.*_)} $id uselessvar button_id
	    ${NS}::radiobutton $cframe.c_$id -text $title -variable newviewopts($n,$button_id) -value $sz
	    pack $cframe.c_$id -in $cframe -side left \
		-padx [list $lxpad 0] -expand $cexpand -anchor w
	} elseif {[regexp {^t(\d+)$} $type type sz]} {
	    ${NS}::label $cframe.l_$id -text $title
	    ${NS}::entry $cframe.e_$id -width $sz -background $bgcolor \
		-textvariable newviewopts($n,$id)
	    pack $cframe.l_$id -in $cframe -side left -padx [list $lxpad 0]
	    pack $cframe.e_$id -in $cframe -side left -expand 1 -fill x
	} elseif {[regexp {^t(\d+)=$} $type type sz]} {
	    ${NS}::label $cframe.l_$id -text $title
	    ${NS}::entry $cframe.e_$id -width $sz -background $bgcolor \
		-textvariable newviewopts($n,$id)
	    pack $cframe.l_$id -in $cframe -side top -pady [list 3 0] -anchor w
	    pack $cframe.e_$id -in $cframe -side top -fill x
	} elseif {$type eq "path"} {
	    ${NS}::label $top.l -text $title
	    pack $top.l -in $top -side top -pady [list 3 0] -anchor w -padx 3
	    text $top.t -width 40 -height 5 -background $bgcolor
	    if {[info exists viewfiles($n)]} {
		foreach f $viewfiles($n) {
		    $top.t insert end $f
		    $top.t insert end "\n"
		}
		$top.t delete {end - 1c} end
		$top.t mark set insert 0.0
	    }
	    pack $top.t -in $top -side top -pady [list 0 5] -fill both -expand 1 -padx 3
	}
    }

    ${NS}::frame $top.buts
    ${NS}::button $top.buts.ok -text [mc "OK"] -command [list newviewok $top $n]
    ${NS}::button $top.buts.apply -text [mc "Apply (F5)"] -command [list newviewok $top $n 1]
    ${NS}::button $top.buts.can -text [mc "Cancel"] -command [list destroy $top]
    bind $top <Control-Return> [list newviewok $top $n]
    bind $top <F5> [list newviewok $top $n 1]
    bind $top <Escape> [list destroy $top]
    grid $top.buts.ok $top.buts.apply $top.buts.can
    grid columnconfigure $top.buts 0 -weight 1 -uniform a
    grid columnconfigure $top.buts 1 -weight 1 -uniform a
    grid columnconfigure $top.buts 2 -weight 1 -uniform a
    pack $top.buts -in $top -side top -fill x
    focus $top.t
}

proc doviewmenu {m first cmd op argv} {
    set nmenu [$m index end]
    for {set i $first} {$i <= $nmenu} {incr i} {
	if {[$m entrycget $i -command] eq $cmd} {
	    eval $m $op $i $argv
	    break
	}
    }
}

proc allviewmenus {n op args} {
    # global viewhlmenu

    doviewmenu .bar.view 5 [list showview $n] $op $args
    # doviewmenu $viewhlmenu 1 [list addvhighlight $n] $op $args
}

proc newviewok {top n {apply 0}} {
    global nextviewnum newviewperm newviewname newishighlight
    global viewname viewfiles viewperm viewchanged selectedview curview
    global viewargs viewargscmd newviewopts viewhlmenu

    if {[catch {
	set newargs [encode_view_opts $n]
    } err]} {
	error_popup "[mc "Error in commit selection arguments:"] $err" $top
	return
    }
    set files {}
    foreach f [split [$top.t get 0.0 end] "\n"] {
	set ft [string trim $f]
	if {$ft ne {}} {
	    lappend files $ft
	}
    }
    if {![info exists viewfiles($n)]} {
	# creating a new view
	incr nextviewnum
	set viewname($n) $newviewname($n)
	set viewperm($n) $newviewopts($n,perm)
	set viewchanged($n) 1
	set viewfiles($n) $files
	set viewargs($n) $newargs
	set viewargscmd($n) $newviewopts($n,cmd)
	addviewmenu $n
	if {!$newishighlight} {
	    run showview $n
	} else {
	    run addvhighlight $n
	}
    } else {
	# editing an existing view
	set viewperm($n) $newviewopts($n,perm)
	set viewchanged($n) 1
	if {$newviewname($n) ne $viewname($n)} {
	    set viewname($n) $newviewname($n)
	    doviewmenu .bar.view 5 [list showview $n] \
		entryconf [list -label $viewname($n)]
	    # doviewmenu $viewhlmenu 1 [list addvhighlight $n] \
		# entryconf [list -label $viewname($n) -value $viewname($n)]
	}
	if {$files ne $viewfiles($n) || $newargs ne $viewargs($n) || \
		$newviewopts($n,cmd) ne $viewargscmd($n)} {
	    set viewfiles($n) $files
	    set viewargs($n) $newargs
	    set viewargscmd($n) $newviewopts($n,cmd)
	    if {$curview == $n} {
		run reloadcommits
	    }
	}
    }
    if {$apply} return
    catch {destroy $top}
}

proc delview {} {
    global curview viewperm hlview selectedhlview viewchanged

    if {$curview == 0} return
    if {[info exists hlview] && $hlview == $curview} {
	set selectedhlview [mc "None"]
	unset hlview
    }
    allviewmenus $curview delete
    set viewperm($curview) 0
    set viewchanged($curview) 1
    showview 0
}

proc addviewmenu {n} {
    global viewname viewhlmenu

    .bar.view add radiobutton -label $viewname($n) \
	-command [list showview $n] -variable selectedview -value $n
    #$viewhlmenu add radiobutton -label $viewname($n) \
    #	-command [list addvhighlight $n] -variable selectedhlview
}

proc showview {n} {
    global curview cached_commitrow ordertok
    global displayorder parentlist rowidlist rowisopt rowfinal
    global colormap rowtextx nextcolor canvxmax
    global numcommits viewcomplete
    global selectedline currentid canv canvy0
    global treediffs
    global pending_select mainheadid
    global commitidx
    global selectedview
    global hlview selectedhlview commitinterest

    if {$n == $curview} return
    set selid {}
    set ymax [lindex [$canv cget -scrollregion] 3]
    set span [$canv yview]
    set ytop [expr {[lindex $span 0] * $ymax}]
    set ybot [expr {[lindex $span 1] * $ymax}]
    set yscreen [expr {($ybot - $ytop) / 2}]
    if {$selectedline ne {}} {
	set selid $currentid
	set y [yc $selectedline]
	if {$ytop < $y && $y < $ybot} {
	    set yscreen [expr {$y - $ytop}]
	}
    } elseif {[info exists pending_select]} {
	set selid $pending_select
	unset pending_select
    }
    unselectline
    normalline
    unset -nocomplain treediffs
    clear_display
    if {[info exists hlview] && $hlview == $n} {
	unset hlview
	set selectedhlview [mc "None"]
    }
    unset -nocomplain commitinterest
    unset -nocomplain cached_commitrow
    unset -nocomplain ordertok

    set curview $n
    set selectedview $n
    .bar.view entryconf [mca "&Edit view..."] -state [expr {$n == 0? "disabled": "normal"}]
    .bar.view entryconf [mca "&Delete view"] -state [expr {$n == 0? "disabled": "normal"}]

    run refill_reflist
    if {![info exists viewcomplete($n)]} {
	getcommits $selid
	return
    }

    set displayorder {}
    set parentlist {}
    set rowidlist {}
    set rowisopt {}
    set rowfinal {}
    set numcommits $commitidx($n)

    unset -nocomplain colormap
    unset -nocomplain rowtextx
    set nextcolor 0
    set canvxmax [$canv cget -width]
    set curview $n
    set row 0
    setcanvscroll
    set yf 0
    set row {}
    if {$selid ne {} && [commitinview $selid $n]} {
	set row [rowofcommit $selid]
	# try to get the selected row in the same position on the screen
	set ymax [lindex [$canv cget -scrollregion] 3]
	set ytop [expr {[yc $row] - $yscreen}]
	if {$ytop < 0} {
	    set ytop 0
	}
	set yf [expr {$ytop * 1.0 / $ymax}]
    }
    allcanvs yview moveto $yf
    drawvisible
    if {$row ne {}} {
	selectline $row 0
    } elseif {!$viewcomplete($n)} {
	reset_pending_select $selid
    } else {
	reset_pending_select {}

	if {[commitinview $pending_select $curview]} {
	    selectline [rowofcommit $pending_select] 1
	} else {
	    set row [first_real_row]
	    if {$row < $numcommits} {
		selectline $row 0
	    }
	}
    }
    if {!$viewcomplete($n)} {
	if {$numcommits == 0} {
	    show_status [mc "Reading commits..."]
	}
    } elseif {$numcommits == 0} {
	show_status [mc "No commits selected"]
    }
    set_window_title
}

# Stuff relating to the highlighting facility

proc ishighlighted {id} {
    global vhighlights fhighlights nhighlights rhighlights

    if {[info exists nhighlights($id)] && $nhighlights($id) > 0} {
	return $nhighlights($id)
    }
    if {[info exists vhighlights($id)] && $vhighlights($id) > 0} {
	return $vhighlights($id)
    }
    if {[info exists fhighlights($id)] && $fhighlights($id) > 0} {
	return $fhighlights($id)
    }
    if {[info exists rhighlights($id)] && $rhighlights($id) > 0} {
	return $rhighlights($id)
    }
    return 0
}

proc bolden {id font} {
    global canv linehtag currentid boldids need_redisplay markedid

    # need_redisplay = 1 means the display is stale and about to be redrawn
    if {$need_redisplay} return
    lappend boldids $id
    $canv itemconf $linehtag($id) -font $font
    if {[info exists currentid] && $id eq $currentid} {
	$canv delete secsel
	set t [eval $canv create rect [$canv bbox $linehtag($id)] \
		   -outline {{}} -tags secsel \
		   -fill [$canv cget -selectbackground]]
	$canv lower $t
    }
    if {[info exists markedid] && $id eq $markedid} {
	make_idmark $id
    }
}

proc bolden_name {id font} {
    global canv2 linentag currentid boldnameids need_redisplay

    if {$need_redisplay} return
    lappend boldnameids $id
    $canv2 itemconf $linentag($id) -font $font
    if {[info exists currentid] && $id eq $currentid} {
	$canv2 delete secsel
	set t [eval $canv2 create rect [$canv2 bbox $linentag($id)] \
		   -outline {{}} -tags secsel \
		   -fill [$canv2 cget -selectbackground]]
	$canv2 lower $t
    }
}

proc unbolden {} {
    global boldids

    set stillbold {}
    foreach id $boldids {
	if {![ishighlighted $id]} {
	    bolden $id mainfont
	} else {
	    lappend stillbold $id
	}
    }
    set boldids $stillbold
}

proc addvhighlight {n} {
    global hlview viewcomplete curview vhl_done commitidx

    if {[info exists hlview]} {
	delvhighlight
    }
    set hlview $n
    if {$n != $curview && ![info exists viewcomplete($n)]} {
	start_rev_list $n
    }
    set vhl_done $commitidx($hlview)
    if {$vhl_done > 0} {
	drawvisible
    }
}

proc delvhighlight {} {
    global hlview vhighlights

    if {![info exists hlview]} return
    unset hlview
    unset -nocomplain vhighlights
    unbolden
}

proc vhighlightmore {} {
    global hlview vhl_done commitidx vhighlights curview

    set max $commitidx($hlview)
    set vr [visiblerows]
    set r0 [lindex $vr 0]
    set r1 [lindex $vr 1]
    for {set i $vhl_done} {$i < $max} {incr i} {
	set id [commitonrow $i $hlview]
	if {[commitinview $id $curview]} {
	    set row [rowofcommit $id]
	    if {$r0 <= $row && $row <= $r1} {
		if {![highlighted $row]} {
		    bolden $id mainfontbold
		}
		set vhighlights($id) 1
	    }
	}
    }
    set vhl_done $max
    return 0
}

proc askvhighlight {row id} {
    global hlview vhighlights iddrawn

    if {[commitinview $id $hlview]} {
	if {[info exists iddrawn($id)] && ![ishighlighted $id]} {
	    bolden $id mainfontbold
	}
	set vhighlights($id) 1
    } else {
	set vhighlights($id) 0
    }
}

proc hfiles_change {} {
    global highlight_files filehighlight fhighlights fh_serial
    global highlight_paths

    if {[info exists filehighlight]} {
	# delete previous highlights
	catch {close $filehighlight}
	unset filehighlight
	unset -nocomplain fhighlights
	unbolden
	unhighlight_filelist
    }
    set highlight_paths {}
    after cancel do_file_hl $fh_serial
    incr fh_serial
    if {$highlight_files ne {}} {
	after 300 do_file_hl $fh_serial
    }
}

proc gdttype_change {name ix op} {
    global gdttype highlight_files findstring findpattern

    stopfinding
    if {$findstring ne {}} {
	if {$gdttype eq [mc "containing:"]} {
	    if {$highlight_files ne {}} {
		set highlight_files {}
		hfiles_change
	    }
	    findcom_change
	} else {
	    if {$findpattern ne {}} {
		set findpattern {}
		findcom_change
	    }
	    set highlight_files $findstring
	    hfiles_change
	}
	drawvisible
    }
    # enable/disable findtype/findloc menus too
}

proc find_change {name ix op} {
    global gdttype findstring highlight_files

    stopfinding
    if {$gdttype eq [mc "containing:"]} {
	findcom_change
    } else {
	if {$highlight_files ne $findstring} {
	    set highlight_files $findstring
	    hfiles_change
	}
    }
    drawvisible
}

proc findcom_change args {
    global nhighlights boldnameids
    global findpattern findtype findstring gdttype

    stopfinding
    # delete previous highlights, if any
    foreach id $boldnameids {
	bolden_name $id mainfont
    }
    set boldnameids {}
    unset -nocomplain nhighlights
    unbolden
    unmarkmatches
    if {$gdttype ne [mc "containing:"] || $findstring eq {}} {
	set findpattern {}
    } elseif {$findtype eq [mc "Regexp"]} {
	set findpattern $findstring
    } else {
	set e [string map {"*" "\\*" "?" "\\?" "\[" "\\\[" "\\" "\\\\"} \
		   $findstring]
	set findpattern "*$e*"
    }
}

proc makepatterns {l} {
    set ret {}
    foreach e $l {
	set ee [string map {"*" "\\*" "?" "\\?" "\[" "\\\[" "\\" "\\\\"} $e]
	if {[string index $ee end] eq "/"} {
	    lappend ret "$ee*"
	} else {
	    lappend ret $ee
	    lappend ret "$ee/*"
	}
    }
    return $ret
}

proc do_file_hl {serial} {
    global highlight_files filehighlight highlight_paths gdttype fhl_list
    global cdup findtype

    if {$gdttype eq [mc "touching paths:"]} {
	# If "exact" match then convert backslashes to forward slashes.
	# Most useful to support Windows-flavoured file paths.
	if {$findtype eq [mc "Exact"]} {
	    set highlight_files [string map {"\\" "/"} $highlight_files]
	}
	if {[catch {set paths [shellsplit $highlight_files]}]} return
	set highlight_paths [makepatterns $paths]
	highlight_filelist
	set relative_paths {}
	foreach path $paths {
	    lappend relative_paths [file join $cdup $path]
	}
	set gdtargs [concat -- $relative_paths]
    } elseif {$gdttype eq [mc "adding/removing string:"]} {
	set gdtargs [list "-S$highlight_files"]
    } elseif {$gdttype eq [mc "changing lines matching:"]} {
	set gdtargs [list "-G$highlight_files"]
    } else {
	# must be "containing:", i.e. we're searching commit info
	return
    }
    set cmd [concat | git diff-tree -r -s --stdin $gdtargs]
    set filehighlight [open $cmd r+]
    fconfigure $filehighlight -blocking 0
    filerun $filehighlight readfhighlight
    set fhl_list {}
    drawvisible
    flushhighlights
}

proc flushhighlights {} {
    global filehighlight fhl_list

    if {[info exists filehighlight]} {
	lappend fhl_list {}
	puts $filehighlight ""
	flush $filehighlight
    }
}

proc askfilehighlight {row id} {
    global filehighlight fhighlights fhl_list

    lappend fhl_list $id
    set fhighlights($id) -1
    puts $filehighlight $id
}

proc readfhighlight {} {
    global filehighlight fhighlights curview iddrawn
    global fhl_list find_dirn

    if {![info exists filehighlight]} {
	return 0
    }
    set nr 0
    while {[incr nr] <= 100 && [gets $filehighlight line] >= 0} {
	set line [string trim $line]
	set i [lsearch -exact $fhl_list $line]
	if {$i < 0} continue
	for {set j 0} {$j < $i} {incr j} {
	    set id [lindex $fhl_list $j]
	    set fhighlights($id) 0
	}
	set fhl_list [lrange $fhl_list [expr {$i+1}] end]
	if {$line eq {}} continue
	if {![commitinview $line $curview]} continue
	if {[info exists iddrawn($line)] && ![ishighlighted $line]} {
	    bolden $line mainfontbold
	}
	set fhighlights($line) 1
    }
    if {[eof $filehighlight]} {
	# strange...
	puts "oops, git diff-tree died"
	catch {close $filehighlight}
	unset filehighlight
	return 0
    }
    if {[info exists find_dirn]} {
	run findmore
    }
    return 1
}

proc doesmatch {f} {
    global findtype findpattern

    if {$findtype eq [mc "Regexp"]} {
	return [regexp $findpattern $f]
    } elseif {$findtype eq [mc "IgnCase"]} {
	return [string match -nocase $findpattern $f]
    } else {
	return [string match $findpattern $f]
    }
}

proc askfindhighlight {row id} {
    global nhighlights commitinfo iddrawn
    global findloc
    global markingmatches

    if {![info exists commitinfo($id)]} {
	getcommit $id
    }
    set info $commitinfo($id)
    set isbold 0
    set fldtypes [list [mc Headline] [mc Author] "" [mc Committer] "" [mc Comments]]
    foreach f $info ty $fldtypes {
	if {$ty eq ""} continue
	if {($findloc eq [mc "All fields"] || $findloc eq $ty) &&
	    [doesmatch $f]} {
	    if {$ty eq [mc "Author"]} {
		set isbold 2
		break
	    }
	    set isbold 1
	}
    }
    if {$isbold && [info exists iddrawn($id)]} {
	if {![ishighlighted $id]} {
	    bolden $id mainfontbold
	    if {$isbold > 1} {
		bolden_name $id mainfontbold
	    }
	}
	if {$markingmatches} {
	    markrowmatches $row $id
	}
    }
    set nhighlights($id) $isbold
}

proc markrowmatches {row id} {
    global canv canv2 linehtag linentag commitinfo findloc

    set headline [lindex $commitinfo($id) 0]
    set author [lindex $commitinfo($id) 1]
    $canv delete match$row
    $canv2 delete match$row
    if {$findloc eq [mc "All fields"] || $findloc eq [mc "Headline"]} {
	set m [findmatches $headline]
	if {$m ne {}} {
	    markmatches $canv $row $headline $linehtag($id) $m \
		[$canv itemcget $linehtag($id) -font] $row
	}
    }
    if {$findloc eq [mc "All fields"] || $findloc eq [mc "Author"]} {
	set m [findmatches $author]
	if {$m ne {}} {
	    markmatches $canv2 $row $author $linentag($id) $m \
		[$canv2 itemcget $linentag($id) -font] $row
	}
    }
}

proc vrel_change {name ix op} {
    global highlight_related

    rhighlight_none
    if {$highlight_related ne [mc "None"]} {
	run drawvisible
    }
}

# prepare for testing whether commits are descendents or ancestors of a
proc rhighlight_sel {a} {
    global descendent desc_todo ancestor anc_todo
    global highlight_related

    unset -nocomplain descendent
    set desc_todo [list $a]
    unset -nocomplain ancestor
    set anc_todo [list $a]
    if {$highlight_related ne [mc "None"]} {
	rhighlight_none
	run drawvisible
    }
}

proc rhighlight_none {} {
    global rhighlights

    unset -nocomplain rhighlights
    unbolden
}

proc is_descendent {a} {
    global curview children descendent desc_todo

    set v $curview
    set la [rowofcommit $a]
    set todo $desc_todo
    set leftover {}
    set done 0
    for {set i 0} {$i < [llength $todo]} {incr i} {
	set do [lindex $todo $i]
	if {[rowofcommit $do] < $la} {
	    lappend leftover $do
	    continue
	}
	foreach nk $children($v,$do) {
	    if {![info exists descendent($nk)]} {
		set descendent($nk) 1
		lappend todo $nk
		if {$nk eq $a} {
		    set done 1
		}
	    }
	}
	if {$done} {
	    set desc_todo [concat $leftover [lrange $todo [expr {$i+1}] end]]
	    return
	}
    }
    set descendent($a) 0
    set desc_todo $leftover
}

proc is_ancestor {a} {
    global curview parents ancestor anc_todo

    set v $curview
    set la [rowofcommit $a]
    set todo $anc_todo
    set leftover {}
    set done 0
    for {set i 0} {$i < [llength $todo]} {incr i} {
	set do [lindex $todo $i]
	if {![commitinview $do $v] || [rowofcommit $do] > $la} {
	    lappend leftover $do
	    continue
	}
	foreach np $parents($v,$do) {
	    if {![info exists ancestor($np)]} {
		set ancestor($np) 1
		lappend todo $np
		if {$np eq $a} {
		    set done 1
		}
	    }
	}
	if {$done} {
	    set anc_todo [concat $leftover [lrange $todo [expr {$i+1}] end]]
	    return
	}
    }
    set ancestor($a) 0
    set anc_todo $leftover
}

proc askrelhighlight {row id} {
    global descendent highlight_related iddrawn rhighlights
    global selectedline ancestor

    if {$selectedline eq {}} return
    set isbold 0
    if {$highlight_related eq [mc "Descendant"] ||
	$highlight_related eq [mc "Not descendant"]} {
	if {![info exists descendent($id)]} {
	    is_descendent $id
	}
	if {$descendent($id) == ($highlight_related eq [mc "Descendant"])} {
	    set isbold 1
	}
    } elseif {$highlight_related eq [mc "Ancestor"] ||
	      $highlight_related eq [mc "Not ancestor"]} {
	if {![info exists ancestor($id)]} {
	    is_ancestor $id
	}
	if {$ancestor($id) == ($highlight_related eq [mc "Ancestor"])} {
	    set isbold 1
	}
    }
    if {[info exists iddrawn($id)]} {
	if {$isbold && ![ishighlighted $id]} {
	    bolden $id mainfontbold
	}
    }
    set rhighlights($id) $isbold
}

# Graph layout functions

proc shortids {ids} {
    set res {}
    foreach id $ids {
	if {[llength $id] > 1} {
	    lappend res [shortids $id]
	} elseif {[regexp {^[0-9a-f]{40}$} $id]} {
	    lappend res [string range $id 0 7]
	} else {
	    lappend res $id
	}
    }
    return $res
}

proc ntimes {n o} {
    set ret {}
    set o [list $o]
    for {set mask 1} {$mask <= $n} {incr mask $mask} {
	if {($n & $mask) != 0} {
	    set ret [concat $ret $o]
	}
	set o [concat $o $o]
    }
    return $ret
}

proc ordertoken {id} {
    global ordertok curview varcid varcstart varctok curview parents children
    global nullid nullid2

    if {[info exists ordertok($id)]} {
	return $ordertok($id)
    }
    set origid $id
    set todo {}
    while {1} {
	if {[info exists varcid($curview,$id)]} {
	    set a $varcid($curview,$id)
	    set p [lindex $varcstart($curview) $a]
	} else {
	    set p [lindex $children($curview,$id) 0]
	}
	if {[info exists ordertok($p)]} {
	    set tok $ordertok($p)
	    break
	}
	set id [first_real_child $curview,$p]
	if {$id eq {}} {
	    # it's a root
	    set tok [lindex $varctok($curview) $varcid($curview,$p)]
	    break
	}
	if {[llength $parents($curview,$id)] == 1} {
	    lappend todo [list $p {}]
	} else {
	    set j [lsearch -exact $parents($curview,$id) $p]
	    if {$j < 0} {
		puts "oops didn't find [shortids $p] in parents of [shortids $id]"
	    }
	    lappend todo [list $p [strrep $j]]
	}
    }
    for {set i [llength $todo]} {[incr i -1] >= 0} {} {
	set p [lindex $todo $i 0]
	append tok [lindex $todo $i 1]
	set ordertok($p) $tok
    }
    set ordertok($origid) $tok
    return $tok
}

# Work out where id should go in idlist so that order-token
# values increase from left to right
proc idcol {idlist id {i 0}} {
    set t [ordertoken $id]
    if {$i < 0} {
	set i 0
    }
    if {$i >= [llength $idlist] || $t < [ordertoken [lindex $idlist $i]]} {
	if {$i > [llength $idlist]} {
	    set i [llength $idlist]
	}
	while {[incr i -1] >= 0 && $t < [ordertoken [lindex $idlist $i]]} {}
	incr i
    } else {
	if {$t > [ordertoken [lindex $idlist $i]]} {
	    while {[incr i] < [llength $idlist] &&
		   $t >= [ordertoken [lindex $idlist $i]]} {}
	}
    }
    return $i
}

proc initlayout {} {
    global rowidlist rowisopt rowfinal displayorder parentlist
    global numcommits canvxmax canv
    global nextcolor
    global colormap rowtextx

    set numcommits 0
    set displayorder {}
    set parentlist {}
    set nextcolor 0
    set rowidlist {}
    set rowisopt {}
    set rowfinal {}
    set canvxmax [$canv cget -width]
    unset -nocomplain colormap
    unset -nocomplain rowtextx
    setcanvscroll
}

proc setcanvscroll {} {
    global canv canv2 canv3 numcommits linespc canvxmax canvy0
    global lastscrollset lastscrollrows

    set ymax [expr {$canvy0 + ($numcommits - 0.5) * $linespc + 2}]
    $canv conf -scrollregion [list 0 0 $canvxmax $ymax]
    $canv2 conf -scrollregion [list 0 0 0 $ymax]
    $canv3 conf -scrollregion [list 0 0 0 $ymax]
    set lastscrollset [clock clicks -milliseconds]
    set lastscrollrows $numcommits
}

proc visiblerows {} {
    global canv numcommits linespc

    set ymax [lindex [$canv cget -scrollregion] 3]
    if {$ymax eq {} || $ymax == 0} return
    set f [$canv yview]
    set y0 [expr {int([lindex $f 0] * $ymax)}]
    set r0 [expr {int(($y0 - 3) / $linespc) - 1}]
    if {$r0 < 0} {
	set r0 0
    }
    set y1 [expr {int([lindex $f 1] * $ymax)}]
    set r1 [expr {int(($y1 - 3) / $linespc) + 1}]
    if {$r1 >= $numcommits} {
	set r1 [expr {$numcommits - 1}]
    }
    return [list $r0 $r1]
}

proc layoutmore {} {
    global commitidx viewcomplete curview
    global numcommits pending_select curview
    global lastscrollset lastscrollrows

    if {$lastscrollrows < 100 || $viewcomplete($curview) ||
	[clock clicks -milliseconds] - $lastscrollset > 500} {
	setcanvscroll
    }
    if {[info exists pending_select] &&
	[commitinview $pending_select $curview]} {
	update
	selectline [rowofcommit $pending_select] 1
    }
    drawvisible
}

# With path limiting, we mightn't get the actual HEAD commit,
# so ask git rev-list what is the first ancestor of HEAD that
# touches a file in the path limit.
proc get_viewmainhead {view} {
    global viewmainheadid vfilelimit viewinstances mainheadid

    catch {
	set rfd [open [concat | git rev-list -1 $mainheadid \
			   -- $vfilelimit($view)] r]
	set j [reg_instance $rfd]
	lappend viewinstances($view) $j
	fconfigure $rfd -blocking 0
	filerun $rfd [list getviewhead $rfd $j $view]
	set viewmainheadid($curview) {}
    }
}

# git rev-list should give us just 1 line to use as viewmainheadid($view)
proc getviewhead {fd inst view} {
    global viewmainheadid commfd curview viewinstances showlocalchanges

    set id {}
    if {[gets $fd line] < 0} {
	if {![eof $fd]} {
	    return 1
	}
    } elseif {[string length $line] == 40 && [string is xdigit $line]} {
	set id $line
    }
    set viewmainheadid($view) $id
    close $fd
    unset commfd($inst)
    set i [lsearch -exact $viewinstances($view) $inst]
    if {$i >= 0} {
	set viewinstances($view) [lreplace $viewinstances($view) $i $i]
    }
    if {$showlocalchanges && $id ne {} && $view == $curview} {
	doshowlocalchanges
    }
    return 0
}

proc doshowlocalchanges {} {
    global curview viewmainheadid

    if {$viewmainheadid($curview) eq {}} return
    if {[commitinview $viewmainheadid($curview) $curview]} {
	dodiffindex
    } else {
	interestedin $viewmainheadid($curview) dodiffindex
    }
}

proc dohidelocalchanges {} {
    global nullid nullid2 lserial curview

    if {[commitinview $nullid $curview]} {
	removefakerow $nullid
    }
    if {[commitinview $nullid2 $curview]} {
	removefakerow $nullid2
    }
    incr lserial
}

# spawn off a process to do git diff-index --cached HEAD
proc dodiffindex {} {
    global lserial showlocalchanges vfilelimit curview
    global hasworktree git_version

    if {!$showlocalchanges || !$hasworktree} return
    incr lserial
    if {[package vcompare $git_version "1.7.2"] >= 0} {
	set cmd "|git diff-index --cached --ignore-submodules=dirty HEAD"
    } else {
	set cmd "|git diff-index --cached HEAD"
    }
    if {$vfilelimit($curview) ne {}} {
	set cmd [concat $cmd -- $vfilelimit($curview)]
    }
    set fd [open $cmd r]
    fconfigure $fd -blocking 0
    set i [reg_instance $fd]
    filerun $fd [list readdiffindex $fd $lserial $i]
}

proc readdiffindex {fd serial inst} {
    global viewmainheadid nullid nullid2 curview commitinfo commitdata lserial
    global vfilelimit

    set isdiff 1
    if {[gets $fd line] < 0} {
	if {![eof $fd]} {
	    return 1
	}
	set isdiff 0
    }
    # we only need to see one line and we don't really care what it says...
    stop_instance $inst

    if {$serial != $lserial} {
	return 0
    }

    # now see if there are any local changes not checked in to the index
    set cmd "|git diff-files"
    if {$vfilelimit($curview) ne {}} {
	set cmd [concat $cmd -- $vfilelimit($curview)]
    }
    set fd [open $cmd r]
    fconfigure $fd -blocking 0
    set i [reg_instance $fd]
    filerun $fd [list readdifffiles $fd $serial $i]

    if {$isdiff && ![commitinview $nullid2 $curview]} {
	# add the line for the changes in the index to the graph
	set hl [mc "Local changes checked in to index but not committed"]
	set commitinfo($nullid2) [list  $hl {} {} {} {} "    $hl\n"]
	set commitdata($nullid2) "\n    $hl\n"
	if {[commitinview $nullid $curview]} {
	    removefakerow $nullid
	}
	insertfakerow $nullid2 $viewmainheadid($curview)
    } elseif {!$isdiff && [commitinview $nullid2 $curview]} {
	if {[commitinview $nullid $curview]} {
	    removefakerow $nullid
	}
	removefakerow $nullid2
    }
    return 0
}

proc readdifffiles {fd serial inst} {
    global viewmainheadid nullid nullid2 curview
    global commitinfo commitdata lserial

    set isdiff 1
    if {[gets $fd line] < 0} {
	if {![eof $fd]} {
	    return 1
	}
	set isdiff 0
    }
    # we only need to see one line and we don't really care what it says...
    stop_instance $inst

    if {$serial != $lserial} {
	return 0
    }

    if {$isdiff && ![commitinview $nullid $curview]} {
	# add the line for the local diff to the graph
	set hl [mc "Local uncommitted changes, not checked in to index"]
	set commitinfo($nullid) [list  $hl {} {} {} {} "    $hl\n"]
	set commitdata($nullid) "\n    $hl\n"
	if {[commitinview $nullid2 $curview]} {
	    set p $nullid2
	} else {
	    set p $viewmainheadid($curview)
	}
	insertfakerow $nullid $p
    } elseif {!$isdiff && [commitinview $nullid $curview]} {
	removefakerow $nullid
    }
    return 0
}

proc nextuse {id row} {
    global curview children

    if {[info exists children($curview,$id)]} {
	foreach kid $children($curview,$id) {
	    if {![commitinview $kid $curview]} {
		return -1
	    }
	    if {[rowofcommit $kid] > $row} {
		return [rowofcommit $kid]
	    }
	}
    }
    if {[commitinview $id $curview]} {
	return [rowofcommit $id]
    }
    return -1
}

proc prevuse {id row} {
    global curview children

    set ret -1
    if {[info exists children($curview,$id)]} {
	foreach kid $children($curview,$id) {
	    if {![commitinview $kid $curview]} break
	    if {[rowofcommit $kid] < $row} {
		set ret [rowofcommit $kid]
	    }
	}
    }
    return $ret
}

proc make_idlist {row} {
    global displayorder parentlist uparrowlen downarrowlen mingaplen
    global commitidx curview children

    set r [expr {$row - $mingaplen - $downarrowlen - 1}]
    if {$r < 0} {
	set r 0
    }
    set ra [expr {$row - $downarrowlen}]
    if {$ra < 0} {
	set ra 0
    }
    set rb [expr {$row + $uparrowlen}]
    if {$rb > $commitidx($curview)} {
	set rb $commitidx($curview)
    }
    make_disporder $r [expr {$rb + 1}]
    set ids {}
    for {} {$r < $ra} {incr r} {
	set nextid [lindex $displayorder [expr {$r + 1}]]
	foreach p [lindex $parentlist $r] {
	    if {$p eq $nextid} continue
	    set rn [nextuse $p $r]
	    if {$rn >= $row &&
		$rn <= $r + $downarrowlen + $mingaplen + $uparrowlen} {
		lappend ids [list [ordertoken $p] $p]
	    }
	}
    }
    for {} {$r < $row} {incr r} {
	set nextid [lindex $displayorder [expr {$r + 1}]]
	foreach p [lindex $parentlist $r] {
	    if {$p eq $nextid} continue
	    set rn [nextuse $p $r]
	    if {$rn < 0 || $rn >= $row} {
		lappend ids [list [ordertoken $p] $p]
	    }
	}
    }
    set id [lindex $displayorder $row]
    lappend ids [list [ordertoken $id] $id]
    while {$r < $rb} {
	foreach p [lindex $parentlist $r] {
	    set firstkid [lindex $children($curview,$p) 0]
	    if {[rowofcommit $firstkid] < $row} {
		lappend ids [list [ordertoken $p] $p]
	    }
	}
	incr r
	set id [lindex $displayorder $r]
	if {$id ne {}} {
	    set firstkid [lindex $children($curview,$id) 0]
	    if {$firstkid ne {} && [rowofcommit $firstkid] < $row} {
		lappend ids [list [ordertoken $id] $id]
	    }
	}
    }
    set idlist {}
    foreach idx [lsort -unique $ids] {
	lappend idlist [lindex $idx 1]
    }
    return $idlist
}

proc rowsequal {a b} {
    while {[set i [lsearch -exact $a {}]] >= 0} {
	set a [lreplace $a $i $i]
    }
    while {[set i [lsearch -exact $b {}]] >= 0} {
	set b [lreplace $b $i $i]
    }
    return [expr {$a eq $b}]
}

proc makeupline {id row rend col} {
    global rowidlist uparrowlen downarrowlen mingaplen

    for {set r $rend} {1} {set r $rstart} {
	set rstart [prevuse $id $r]
	if {$rstart < 0} return
	if {$rstart < $row} break
    }
    if {$rstart + $uparrowlen + $mingaplen + $downarrowlen < $rend} {
	set rstart [expr {$rend - $uparrowlen - 1}]
    }
    for {set r $rstart} {[incr r] <= $row} {} {
	set idlist [lindex $rowidlist $r]
	if {$idlist ne {} && [lsearch -exact $idlist $id] < 0} {
	    set col [idcol $idlist $id $col]
	    lset rowidlist $r [linsert $idlist $col $id]
	    changedrow $r
	}
    }
}

proc layoutrows {row endrow} {
    global rowidlist rowisopt rowfinal displayorder
    global uparrowlen downarrowlen maxwidth mingaplen
    global children parentlist
    global commitidx viewcomplete curview

    make_disporder [expr {$row - 1}] [expr {$endrow + $uparrowlen}]
    set idlist {}
    if {$row > 0} {
	set rm1 [expr {$row - 1}]
	foreach id [lindex $rowidlist $rm1] {
	    if {$id ne {}} {
		lappend idlist $id
	    }
	}
	set final [lindex $rowfinal $rm1]
    }
    for {} {$row < $endrow} {incr row} {
	set rm1 [expr {$row - 1}]
	if {$rm1 < 0 || $idlist eq {}} {
	    set idlist [make_idlist $row]
	    set final 1
	} else {
	    set id [lindex $displayorder $rm1]
	    set col [lsearch -exact $idlist $id]
	    set idlist [lreplace $idlist $col $col]
	    foreach p [lindex $parentlist $rm1] {
		if {[lsearch -exact $idlist $p] < 0} {
		    set col [idcol $idlist $p $col]
		    set idlist [linsert $idlist $col $p]
		    # if not the first child, we have to insert a line going up
		    if {$id ne [lindex $children($curview,$p) 0]} {
			makeupline $p $rm1 $row $col
		    }
		}
	    }
	    set id [lindex $displayorder $row]
	    if {$row > $downarrowlen} {
		set termrow [expr {$row - $downarrowlen - 1}]
		foreach p [lindex $parentlist $termrow] {
		    set i [lsearch -exact $idlist $p]
		    if {$i < 0} continue
		    set nr [nextuse $p $termrow]
		    if {$nr < 0 || $nr >= $row + $mingaplen + $uparrowlen} {
			set idlist [lreplace $idlist $i $i]
		    }
		}
	    }
	    set col [lsearch -exact $idlist $id]
	    if {$col < 0} {
		set col [idcol $idlist $id]
		set idlist [linsert $idlist $col $id]
		if {$children($curview,$id) ne {}} {
		    makeupline $id $rm1 $row $col
		}
	    }
	    set r [expr {$row + $uparrowlen - 1}]
	    if {$r < $commitidx($curview)} {
		set x $col
		foreach p [lindex $parentlist $r] {
		    if {[lsearch -exact $idlist $p] >= 0} continue
		    set fk [lindex $children($curview,$p) 0]
		    if {[rowofcommit $fk] < $row} {
			set x [idcol $idlist $p $x]
			set idlist [linsert $idlist $x $p]
		    }
		}
		if {[incr r] < $commitidx($curview)} {
		    set p [lindex $displayorder $r]
		    if {[lsearch -exact $idlist $p] < 0} {
			set fk [lindex $children($curview,$p) 0]
			if {$fk ne {} && [rowofcommit $fk] < $row} {
			    set x [idcol $idlist $p $x]
			    set idlist [linsert $idlist $x $p]
			}
		    }
		}
	    }
	}
	if {$final && !$viewcomplete($curview) &&
	    $row + $uparrowlen + $mingaplen + $downarrowlen
		>= $commitidx($curview)} {
	    set final 0
	}
	set l [llength $rowidlist]
	if {$row == $l} {
	    lappend rowidlist $idlist
	    lappend rowisopt 0
	    lappend rowfinal $final
	} elseif {$row < $l} {
	    if {![rowsequal $idlist [lindex $rowidlist $row]]} {
		lset rowidlist $row $idlist
		changedrow $row
	    }
	    lset rowfinal $row $final
	} else {
	    set pad [ntimes [expr {$row - $l}] {}]
	    set rowidlist [concat $rowidlist $pad]
	    lappend rowidlist $idlist
	    set rowfinal [concat $rowfinal $pad]
	    lappend rowfinal $final
	    set rowisopt [concat $rowisopt [ntimes [expr {$row - $l + 1}] 0]]
	}
    }
    return $row
}

proc changedrow {row} {
    global displayorder iddrawn rowisopt need_redisplay

    set l [llength $rowisopt]
    if {$row < $l} {
	lset rowisopt $row 0
	if {$row + 1 < $l} {
	    lset rowisopt [expr {$row + 1}] 0
	    if {$row + 2 < $l} {
		lset rowisopt [expr {$row + 2}] 0
	    }
	}
    }
    set id [lindex $displayorder $row]
    if {[info exists iddrawn($id)]} {
	set need_redisplay 1
    }
}

proc insert_pad {row col npad} {
    global rowidlist

    set pad [ntimes $npad {}]
    set idlist [lindex $rowidlist $row]
    set bef [lrange $idlist 0 [expr {$col - 1}]]
    set aft [lrange $idlist $col end]
    set i [lsearch -exact $aft {}]
    if {$i > 0} {
	set aft [lreplace $aft $i $i]
    }
    lset rowidlist $row [concat $bef $pad $aft]
    changedrow $row
}

proc optimize_rows {row col endrow} {
    global rowidlist rowisopt displayorder curview children

    if {$row < 1} {
	set row 1
    }
    for {} {$row < $endrow} {incr row; set col 0} {
	if {[lindex $rowisopt $row]} continue
	set haspad 0
	set y0 [expr {$row - 1}]
	set ym [expr {$row - 2}]
	set idlist [lindex $rowidlist $row]
	set previdlist [lindex $rowidlist $y0]
	if {$idlist eq {} || $previdlist eq {}} continue
	if {$ym >= 0} {
	    set pprevidlist [lindex $rowidlist $ym]
	    if {$pprevidlist eq {}} continue
	} else {
	    set pprevidlist {}
	}
	set x0 -1
	set xm -1
	for {} {$col < [llength $idlist]} {incr col} {
	    set id [lindex $idlist $col]
	    if {[lindex $previdlist $col] eq $id} continue
	    if {$id eq {}} {
		set haspad 1
		continue
	    }
	    set x0 [lsearch -exact $previdlist $id]
	    if {$x0 < 0} continue
	    set z [expr {$x0 - $col}]
	    set isarrow 0
	    set z0 {}
	    if {$ym >= 0} {
		set xm [lsearch -exact $pprevidlist $id]
		if {$xm >= 0} {
		    set z0 [expr {$xm - $x0}]
		}
	    }
	    if {$z0 eq {}} {
		# if row y0 is the first child of $id then it's not an arrow
		if {[lindex $children($curview,$id) 0] ne
		    [lindex $displayorder $y0]} {
		    set isarrow 1
		}
	    }
	    if {!$isarrow && $id ne [lindex $displayorder $row] &&
		[lsearch -exact [lindex $rowidlist [expr {$row+1}]] $id] < 0} {
		set isarrow 1
	    }
	    # Looking at lines from this row to the previous row,
	    # make them go straight up if they end in an arrow on
	    # the previous row; otherwise make them go straight up
	    # or at 45 degrees.
	    if {$z < -1 || ($z < 0 && $isarrow)} {
		# Line currently goes left too much;
		# insert pads in the previous row, then optimize it
		set npad [expr {-1 - $z + $isarrow}]
		insert_pad $y0 $x0 $npad
		if {$y0 > 0} {
		    optimize_rows $y0 $x0 $row
		}
		set previdlist [lindex $rowidlist $y0]
		set x0 [lsearch -exact $previdlist $id]
		set z [expr {$x0 - $col}]
		if {$z0 ne {}} {
		    set pprevidlist [lindex $rowidlist $ym]
		    set xm [lsearch -exact $pprevidlist $id]
		    set z0 [expr {$xm - $x0}]
		}
	    } elseif {$z > 1 || ($z > 0 && $isarrow)} {
		# Line currently goes right too much;
		# insert pads in this line
		set npad [expr {$z - 1 + $isarrow}]
		insert_pad $row $col $npad
		set idlist [lindex $rowidlist $row]
		incr col $npad
		set z [expr {$x0 - $col}]
		set haspad 1
	    }
	    if {$z0 eq {} && !$isarrow && $ym >= 0} {
		# this line links to its first child on row $row-2
		set id [lindex $displayorder $ym]
		set xc [lsearch -exact $pprevidlist $id]
		if {$xc >= 0} {
		    set z0 [expr {$xc - $x0}]
		}
	    }
	    # avoid lines jigging left then immediately right
	    if {$z0 ne {} && $z < 0 && $z0 > 0} {
		insert_pad $y0 $x0 1
		incr x0
		optimize_rows $y0 $x0 $row
		set previdlist [lindex $rowidlist $y0]
	    }
	}
	if {!$haspad} {
	    # Find the first column that doesn't have a line going right
	    for {set col [llength $idlist]} {[incr col -1] >= 0} {} {
		set id [lindex $idlist $col]
		if {$id eq {}} break
		set x0 [lsearch -exact $previdlist $id]
		if {$x0 < 0} {
		    # check if this is the link to the first child
		    set kid [lindex $displayorder $y0]
		    if {[lindex $children($curview,$id) 0] eq $kid} {
			# it is, work out offset to child
			set x0 [lsearch -exact $previdlist $kid]
		    }
		}
		if {$x0 <= $col} break
	    }
	    # Insert a pad at that column as long as it has a line and
	    # isn't the last column
	    if {$x0 >= 0 && [incr col] < [llength $idlist]} {
		set idlist [linsert $idlist $col {}]
		lset rowidlist $row $idlist
		changedrow $row
	    }
	}
    }
}

proc xc {row col} {
    global canvx0 linespc
    return [expr {$canvx0 + $col * $linespc}]
}

proc yc {row} {
    global canvy0 linespc
    return [expr {$canvy0 + $row * $linespc}]
}

proc linewidth {id} {
    global thickerline lthickness

    set wid $lthickness
    if {[info exists thickerline] && $id eq $thickerline} {
	set wid [expr {2 * $lthickness}]
    }
    return $wid
}

proc rowranges {id} {
    global curview children uparrowlen downarrowlen
    global rowidlist

    set kids $children($curview,$id)
    if {$kids eq {}} {
	return {}
    }
    set ret {}
    lappend kids $id
    foreach child $kids {
	if {![commitinview $child $curview]} break
	set row [rowofcommit $child]
	if {![info exists prev]} {
	    lappend ret [expr {$row + 1}]
	} else {
	    if {$row <= $prevrow} {
		puts "oops children of [shortids $id] out of order [shortids $child] $row <= [shortids $prev] $prevrow"
	    }
	    # see if the line extends the whole way from prevrow to row
	    if {$row > $prevrow + $uparrowlen + $downarrowlen &&
		[lsearch -exact [lindex $rowidlist \
			    [expr {int(($row + $prevrow) / 2)}]] $id] < 0} {
		# it doesn't, see where it ends
		set r [expr {$prevrow + $downarrowlen}]
		if {[lsearch -exact [lindex $rowidlist $r] $id] < 0} {
		    while {[incr r -1] > $prevrow &&
			   [lsearch -exact [lindex $rowidlist $r] $id] < 0} {}
		} else {
		    while {[incr r] <= $row &&
			   [lsearch -exact [lindex $rowidlist $r] $id] >= 0} {}
		    incr r -1
		}
		lappend ret $r
		# see where it starts up again
		set r [expr {$row - $uparrowlen}]
		if {[lsearch -exact [lindex $rowidlist $r] $id] < 0} {
		    while {[incr r] < $row &&
			   [lsearch -exact [lindex $rowidlist $r] $id] < 0} {}
		} else {
		    while {[incr r -1] >= $prevrow &&
			   [lsearch -exact [lindex $rowidlist $r] $id] >= 0} {}
		    incr r
		}
		lappend ret $r
	    }
	}
	if {$child eq $id} {
	    lappend ret $row
	}
	set prev $child
	set prevrow $row
    }
    return $ret
}

proc drawlineseg {id row endrow arrowlow} {
    global rowidlist displayorder iddrawn linesegs
    global canv colormap linespc curview maxlinelen parentlist

    set cols [list [lsearch -exact [lindex $rowidlist $row] $id]]
    set le [expr {$row + 1}]
    set arrowhigh 1
    while {1} {
	set c [lsearch -exact [lindex $rowidlist $le] $id]
	if {$c < 0} {
	    incr le -1
	    break
	}
	lappend cols $c
	set x [lindex $displayorder $le]
	if {$x eq $id} {
	    set arrowhigh 0
	    break
	}
	if {[info exists iddrawn($x)] || $le == $endrow} {
	    set c [lsearch -exact [lindex $rowidlist [expr {$le+1}]] $id]
	    if {$c >= 0} {
		lappend cols $c
		set arrowhigh 0
	    }
	    break
	}
	incr le
    }
    if {$le <= $row} {
	return $row
    }

    set lines {}
    set i 0
    set joinhigh 0
    if {[info exists linesegs($id)]} {
	set lines $linesegs($id)
	foreach li $lines {
	    set r0 [lindex $li 0]
	    if {$r0 > $row} {
		if {$r0 == $le && [lindex $li 1] - $row <= $maxlinelen} {
		    set joinhigh 1
		}
		break
	    }
	    incr i
	}
    }
    set joinlow 0
    if {$i > 0} {
	set li [lindex $lines [expr {$i-1}]]
	set r1 [lindex $li 1]
	if {$r1 == $row && $le - [lindex $li 0] <= $maxlinelen} {
	    set joinlow 1
	}
    }

    set x [lindex $cols [expr {$le - $row}]]
    set xp [lindex $cols [expr {$le - 1 - $row}]]
    set dir [expr {$xp - $x}]
    if {$joinhigh} {
	set ith [lindex $lines $i 2]
	set coords [$canv coords $ith]
	set ah [$canv itemcget $ith -arrow]
	set arrowhigh [expr {$ah eq "first" || $ah eq "both"}]
	set x2 [lindex $cols [expr {$le + 1 - $row}]]
	if {$x2 ne {} && $x - $x2 == $dir} {
	    set coords [lrange $coords 0 end-2]
	}
    } else {
	set coords [list [xc $le $x] [yc $le]]
    }
    if {$joinlow} {
	set itl [lindex $lines [expr {$i-1}] 2]
	set al [$canv itemcget $itl -arrow]
	set arrowlow [expr {$al eq "last" || $al eq "both"}]
    } elseif {$arrowlow} {
	if {[lsearch -exact [lindex $rowidlist [expr {$row-1}]] $id] >= 0 ||
	    [lsearch -exact [lindex $parentlist [expr {$row-1}]] $id] >= 0} {
	    set arrowlow 0
	}
    }
    set arrow [lindex {none first last both} [expr {$arrowhigh + 2*$arrowlow}]]
    for {set y $le} {[incr y -1] > $row} {} {
	set x $xp
	set xp [lindex $cols [expr {$y - 1 - $row}]]
	set ndir [expr {$xp - $x}]
	if {$dir != $ndir || $xp < 0} {
	    lappend coords [xc $y $x] [yc $y]
	}
	set dir $ndir
    }
    if {!$joinlow} {
	if {$xp < 0} {
	    # join parent line to first child
	    set ch [lindex $displayorder $row]
	    set xc [lsearch -exact [lindex $rowidlist $row] $ch]
	    if {$xc < 0} {
		puts "oops: drawlineseg: child $ch not on row $row"
	    } elseif {$xc != $x} {
		if {($arrowhigh && $le == $row + 1) || $dir == 0} {
		    set d [expr {int(0.5 * $linespc)}]
		    set x1 [xc $row $x]
		    if {$xc < $x} {
			set x2 [expr {$x1 - $d}]
		    } else {
			set x2 [expr {$x1 + $d}]
		    }
		    set y2 [yc $row]
		    set y1 [expr {$y2 + $d}]
		    lappend coords $x1 $y1 $x2 $y2
		} elseif {$xc < $x - 1} {
		    lappend coords [xc $row [expr {$x-1}]] [yc $row]
		} elseif {$xc > $x + 1} {
		    lappend coords [xc $row [expr {$x+1}]] [yc $row]
		}
		set x $xc
	    }
	    lappend coords [xc $row $x] [yc $row]
	} else {
	    set xn [xc $row $xp]
	    set yn [yc $row]
	    lappend coords $xn $yn
	}
	if {!$joinhigh} {
	    assigncolor $id
	    set t [$canv create line $coords -width [linewidth $id] \
		       -fill $colormap($id) -tags lines.$id -arrow $arrow]
	    $canv lower $t
	    bindline $t $id
	    set lines [linsert $lines $i [list $row $le $t]]
	} else {
	    $canv coords $ith $coords
	    if {$arrow ne $ah} {
		$canv itemconf $ith -arrow $arrow
	    }
	    lset lines $i 0 $row
	}
    } else {
	set xo [lsearch -exact [lindex $rowidlist [expr {$row - 1}]] $id]
	set ndir [expr {$xo - $xp}]
	set clow [$canv coords $itl]
	if {$dir == $ndir} {
	    set clow [lrange $clow 2 end]
	}
	set coords [concat $coords $clow]
	if {!$joinhigh} {
	    lset lines [expr {$i-1}] 1 $le
	} else {
	    # coalesce two pieces
	    $canv delete $ith
	    set b [lindex $lines [expr {$i-1}] 0]
	    set e [lindex $lines $i 1]
	    set lines [lreplace $lines [expr {$i-1}] $i [list $b $e $itl]]
	}
	$canv coords $itl $coords
	if {$arrow ne $al} {
	    $canv itemconf $itl -arrow $arrow
	}
    }

    set linesegs($id) $lines
    return $le
}

proc drawparentlinks {id row} {
    global rowidlist canv colormap curview parentlist
    global idpos linespc

    set rowids [lindex $rowidlist $row]
    set col [lsearch -exact $rowids $id]
    if {$col < 0} return
    set olds [lindex $parentlist $row]
    set row2 [expr {$row + 1}]
    set x [xc $row $col]
    set y [yc $row]
    set y2 [yc $row2]
    set d [expr {int(0.5 * $linespc)}]
    set ymid [expr {$y + $d}]
    set ids [lindex $rowidlist $row2]
    # rmx = right-most X coord used
    set rmx 0
    foreach p $olds {
	set i [lsearch -exact $ids $p]
	if {$i < 0} {
	    puts "oops, parent $p of $id not in list"
	    continue
	}
	set x2 [xc $row2 $i]
	if {$x2 > $rmx} {
	    set rmx $x2
	}
	set j [lsearch -exact $rowids $p]
	if {$j < 0} {
	    # drawlineseg will do this one for us
	    continue
	}
	assigncolor $p
	# should handle duplicated parents here...
	set coords [list $x $y]
	if {$i != $col} {
	    # if attaching to a vertical segment, draw a smaller
	    # slant for visual distinctness
	    if {$i == $j} {
		if {$i < $col} {
		    lappend coords [expr {$x2 + $d}] $y $x2 $ymid
		} else {
		    lappend coords [expr {$x2 - $d}] $y $x2 $ymid
		}
	    } elseif {$i < $col && $i < $j} {
		# segment slants towards us already
		lappend coords [xc $row $j] $y
	    } else {
		if {$i < $col - 1} {
		    lappend coords [expr {$x2 + $linespc}] $y
		} elseif {$i > $col + 1} {
		    lappend coords [expr {$x2 - $linespc}] $y
		}
		lappend coords $x2 $y2
	    }
	} else {
	    lappend coords $x2 $y2
	}
	set t [$canv create line $coords -width [linewidth $p] \
		   -fill $colormap($p) -tags lines.$p]
	$canv lower $t
	bindline $t $p
    }
    if {$rmx > [lindex $idpos($id) 1]} {
	lset idpos($id) 1 $rmx
	redrawtags $id
    }
}

proc drawlines {id} {
    global canv

    $canv itemconf lines.$id -width [linewidth $id]
}

proc drawcmittext {id row col} {
    global linespc canv canv2 canv3 fgcolor curview
    global cmitlisted commitinfo rowidlist parentlist
    global rowtextx idpos idtags idheads idotherrefs
    global linehtag linentag linedtag selectedline
    global canvxmax boldids boldnameids fgcolor markedid
    global mainheadid nullid nullid2 circleitem circlecolors ctxbut
    global mainheadcirclecolor workingfilescirclecolor indexcirclecolor
    global circleoutlinecolor

    # listed is 0 for boundary, 1 for normal, 2 for negative, 3 for left, 4 for right
    set listed $cmitlisted($curview,$id)
    if {$id eq $nullid} {
	set ofill $workingfilescirclecolor
    } elseif {$id eq $nullid2} {
	set ofill $indexcirclecolor
    } elseif {$id eq $mainheadid} {
	set ofill $mainheadcirclecolor
    } else {
	set ofill [lindex $circlecolors $listed]
    }
    set x [xc $row $col]
    set y [yc $row]
    set orad [expr {$linespc / 3}]
    if {$listed <= 2} {
	set t [$canv create oval [expr {$x - $orad}] [expr {$y - $orad}] \
		   [expr {$x + $orad - 1}] [expr {$y + $orad - 1}] \
		   -fill $ofill -outline $circleoutlinecolor -width 1 -tags circle]
    } elseif {$listed == 3} {
	# triangle pointing left for left-side commits
	set t [$canv create polygon \
		   [expr {$x - $orad}] $y \
		   [expr {$x + $orad - 1}] [expr {$y - $orad}] \
		   [expr {$x + $orad - 1}] [expr {$y + $orad - 1}] \
		   -fill $ofill -outline $circleoutlinecolor -width 1 -tags circle]
    } else {
	# triangle pointing right for right-side commits
	set t [$canv create polygon \
		   [expr {$x + $orad - 1}] $y \
		   [expr {$x - $orad}] [expr {$y - $orad}] \
		   [expr {$x - $orad}] [expr {$y + $orad - 1}] \
		   -fill $ofill -outline $circleoutlinecolor -width 1 -tags circle]
    }
    set circleitem($row) $t
    $canv raise $t
    $canv bind $t <1> {selcanvline {} %x %y}
    set rmx [llength [lindex $rowidlist $row]]
    set olds [lindex $parentlist $row]
    if {$olds ne {}} {
	set nextids [lindex $rowidlist [expr {$row + 1}]]
	foreach p $olds {
	    set i [lsearch -exact $nextids $p]
	    if {$i > $rmx} {
		set rmx $i
	    }
	}
    }
    set xt [xc $row $rmx]
    set rowtextx($row) $xt
    set idpos($id) [list $x $xt $y]
    if {[info exists idtags($id)] || [info exists idheads($id)]
	|| [info exists idotherrefs($id)]} {
	set xt [drawtags $id $x $xt $y]
    }
    if {[lindex $commitinfo($id) 6] > 0} {
	set xt [drawnotesign $xt $y]
    }
    set headline [lindex $commitinfo($id) 0]
    set name [lindex $commitinfo($id) 1]
    set date [lindex $commitinfo($id) 2]
    set date [formatdate $date]
    set font mainfont
    set nfont mainfont
    set isbold [ishighlighted $id]
    if {$isbold > 0} {
	lappend boldids $id
	set font mainfontbold
	if {$isbold > 1} {
	    lappend boldnameids $id
	    set nfont mainfontbold
	}
    }
    set linehtag($id) [$canv create text $xt $y -anchor w -fill $fgcolor \
			   -text $headline -font $font -tags text]
    $canv bind $linehtag($id) $ctxbut "rowmenu %X %Y $id"
    set linentag($id) [$canv2 create text 3 $y -anchor w -fill $fgcolor \
			   -text $name -font $nfont -tags text]
    set linedtag($id) [$canv3 create text 3 $y -anchor w -fill $fgcolor \
			   -text $date -font mainfont -tags text]
    if {$selectedline == $row} {
	make_secsel $id
    }
    if {[info exists markedid] && $markedid eq $id} {
	make_idmark $id
    }
    set xr [expr {$xt + [font measure $font $headline]}]
    if {$xr > $canvxmax} {
	set canvxmax $xr
	setcanvscroll
    }
}

proc drawcmitrow {row} {
    global displayorder rowidlist nrows_drawn
    global iddrawn markingmatches
    global commitinfo numcommits
    global filehighlight fhighlights findpattern nhighlights
    global hlview vhighlights
    global highlight_related rhighlights

    if {$row >= $numcommits} return

    set id [lindex $displayorder $row]
    if {[info exists hlview] && ![info exists vhighlights($id)]} {
	askvhighlight $row $id
    }
    if {[info exists filehighlight] && ![info exists fhighlights($id)]} {
	askfilehighlight $row $id
    }
    if {$findpattern ne {} && ![info exists nhighlights($id)]} {
	askfindhighlight $row $id
    }
    if {$highlight_related ne [mc "None"] && ![info exists rhighlights($id)]} {
	askrelhighlight $row $id
    }
    if {![info exists iddrawn($id)]} {
	set col [lsearch -exact [lindex $rowidlist $row] $id]
	if {$col < 0} {
	    puts "oops, row $row id $id not in list"
	    return
	}
	if {![info exists commitinfo($id)]} {
	    getcommit $id
	}
	assigncolor $id
	drawcmittext $id $row $col
	set iddrawn($id) 1
	incr nrows_drawn
    }
    if {$markingmatches} {
	markrowmatches $row $id
    }
}

proc drawcommits {row {endrow {}}} {
    global numcommits iddrawn displayorder curview need_redisplay
    global parentlist rowidlist rowfinal uparrowlen downarrowlen nrows_drawn

    if {$row < 0} {
	set row 0
    }
    if {$endrow eq {}} {
	set endrow $row
    }
    if {$endrow >= $numcommits} {
	set endrow [expr {$numcommits - 1}]
    }

    set rl1 [expr {$row - $downarrowlen - 3}]
    if {$rl1 < 0} {
	set rl1 0
    }
    set ro1 [expr {$row - 3}]
    if {$ro1 < 0} {
	set ro1 0
    }
    set r2 [expr {$endrow + $uparrowlen + 3}]
    if {$r2 > $numcommits} {
	set r2 $numcommits
    }
    for {set r $rl1} {$r < $r2} {incr r} {
	if {[lindex $rowidlist $r] ne {} && [lindex $rowfinal $r]} {
	    if {$rl1 < $r} {
		layoutrows $rl1 $r
	    }
	    set rl1 [expr {$r + 1}]
	}
    }
    if {$rl1 < $r} {
	layoutrows $rl1 $r
    }
    optimize_rows $ro1 0 $r2
    if {$need_redisplay || $nrows_drawn > 2000} {
	clear_display
    }

    # make the lines join to already-drawn rows either side
    set r [expr {$row - 1}]
    if {$r < 0 || ![info exists iddrawn([lindex $displayorder $r])]} {
	set r $row
    }
    set er [expr {$endrow + 1}]
    if {$er >= $numcommits ||
	![info exists iddrawn([lindex $displayorder $er])]} {
	set er $endrow
    }
    for {} {$r <= $er} {incr r} {
	set id [lindex $displayorder $r]
	set wasdrawn [info exists iddrawn($id)]
	drawcmitrow $r
	if {$r == $er} break
	set nextid [lindex $displayorder [expr {$r + 1}]]
	if {$wasdrawn && [info exists iddrawn($nextid)]} continue
	drawparentlinks $id $r

	set rowids [lindex $rowidlist $r]
	foreach lid $rowids {
	    if {$lid eq {}} continue
	    if {[info exists lineend($lid)] && $lineend($lid) > $r} continue
	    if {$lid eq $id} {
		# see if this is the first child of any of its parents
		foreach p [lindex $parentlist $r] {
		    if {[lsearch -exact $rowids $p] < 0} {
			# make this line extend up to the child
			set lineend($p) [drawlineseg $p $r $er 0]
		    }
		}
	    } else {
		set lineend($lid) [drawlineseg $lid $r $er 1]
	    }
	}
    }
}

proc undolayout {row} {
    global uparrowlen mingaplen downarrowlen
    global rowidlist rowisopt rowfinal need_redisplay

    set r [expr {$row - ($uparrowlen + $mingaplen + $downarrowlen)}]
    if {$r < 0} {
	set r 0
    }
    if {[llength $rowidlist] > $r} {
	incr r -1
	set rowidlist [lrange $rowidlist 0 $r]
	set rowfinal [lrange $rowfinal 0 $r]
	set rowisopt [lrange $rowisopt 0 $r]
	set need_redisplay 1
	run drawvisible
    }
}

proc drawvisible {} {
    global canv linespc curview vrowmod selectedline targetrow targetid
    global need_redisplay cscroll numcommits

    set fs [$canv yview]
    set ymax [lindex [$canv cget -scrollregion] 3]
    if {$ymax eq {} || $ymax == 0 || $numcommits == 0} return
    set f0 [lindex $fs 0]
    set f1 [lindex $fs 1]
    set y0 [expr {int($f0 * $ymax)}]
    set y1 [expr {int($f1 * $ymax)}]

    if {[info exists targetid]} {
	if {[commitinview $targetid $curview]} {
	    set r [rowofcommit $targetid]
	    if {$r != $targetrow} {
		# Fix up the scrollregion and change the scrolling position
		# now that our target row has moved.
		set diff [expr {($r - $targetrow) * $linespc}]
		set targetrow $r
		setcanvscroll
		set ymax [lindex [$canv cget -scrollregion] 3]
		incr y0 $diff
		incr y1 $diff
		set f0 [expr {$y0 / $ymax}]
		set f1 [expr {$y1 / $ymax}]
		allcanvs yview moveto $f0
		$cscroll set $f0 $f1
		set need_redisplay 1
	    }
	} else {
	    unset targetid
	}
    }

    set row [expr {int(($y0 - 3) / $linespc) - 1}]
    set endrow [expr {int(($y1 - 3) / $linespc) + 1}]
    if {$endrow >= $vrowmod($curview)} {
	update_arcrows $curview
    }
    if {$selectedline ne {} &&
	$row <= $selectedline && $selectedline <= $endrow} {
	set targetrow $selectedline
    } elseif {[info exists targetid]} {
	set targetrow [expr {int(($row + $endrow) / 2)}]
    }
    if {[info exists targetrow]} {
	if {$targetrow >= $numcommits} {
	    set targetrow [expr {$numcommits - 1}]
	}
	set targetid [commitonrow $targetrow]
    }
    drawcommits $row $endrow
}

proc clear_display {} {
    global iddrawn linesegs need_redisplay nrows_drawn
    global vhighlights fhighlights nhighlights rhighlights
    global linehtag linentag linedtag boldids boldnameids

    allcanvs delete all
    unset -nocomplain iddrawn
    unset -nocomplain linesegs
    unset -nocomplain linehtag
    unset -nocomplain linentag
    unset -nocomplain linedtag
    set boldids {}
    set boldnameids {}
    unset -nocomplain vhighlights
    unset -nocomplain fhighlights
    unset -nocomplain nhighlights
    unset -nocomplain rhighlights
    set need_redisplay 0
    set nrows_drawn 0
}

proc findcrossings {id} {
    global rowidlist parentlist numcommits displayorder

    set cross {}
    set ccross {}
    foreach {s e} [rowranges $id] {
	if {$e >= $numcommits} {
	    set e [expr {$numcommits - 1}]
	}
	if {$e <= $s} continue
	for {set row $e} {[incr row -1] >= $s} {} {
	    set x [lsearch -exact [lindex $rowidlist $row] $id]
	    if {$x < 0} break
	    set olds [lindex $parentlist $row]
	    set kid [lindex $displayorder $row]
	    set kidx [lsearch -exact [lindex $rowidlist $row] $kid]
	    if {$kidx < 0} continue
	    set nextrow [lindex $rowidlist [expr {$row + 1}]]
	    foreach p $olds {
		set px [lsearch -exact $nextrow $p]
		if {$px < 0} continue
		if {($kidx < $x && $x < $px) || ($px < $x && $x < $kidx)} {
		    if {[lsearch -exact $ccross $p] >= 0} continue
		    if {$x == $px + ($kidx < $px? -1: 1)} {
			lappend ccross $p
		    } elseif {[lsearch -exact $cross $p] < 0} {
			lappend cross $p
		    }
		}
	    }
	}
    }
    return [concat $ccross {{}} $cross]
}

proc assigncolor {id} {
    global colormap colors nextcolor
    global parents children children curview

    if {[info exists colormap($id)]} return
    set ncolors [llength $colors]
    if {[info exists children($curview,$id)]} {
	set kids $children($curview,$id)
    } else {
	set kids {}
    }
    if {[llength $kids] == 1} {
	set child [lindex $kids 0]
	if {[info exists colormap($child)]
	    && [llength $parents($curview,$child)] == 1} {
	    set colormap($id) $colormap($child)
	    return
	}
    }
    set badcolors {}
    set origbad {}
    foreach x [findcrossings $id] {
	if {$x eq {}} {
	    # delimiter between corner crossings and other crossings
	    if {[llength $badcolors] >= $ncolors - 1} break
	    set origbad $badcolors
	}
	if {[info exists colormap($x)]
	    && [lsearch -exact $badcolors $colormap($x)] < 0} {
	    lappend badcolors $colormap($x)
	}
    }
    if {[llength $badcolors] >= $ncolors} {
	set badcolors $origbad
    }
    set origbad $badcolors
    if {[llength $badcolors] < $ncolors - 1} {
	foreach child $kids {
	    if {[info exists colormap($child)]
		&& [lsearch -exact $badcolors $colormap($child)] < 0} {
		lappend badcolors $colormap($child)
	    }
	    foreach p $parents($curview,$child) {
		if {[info exists colormap($p)]
		    && [lsearch -exact $badcolors $colormap($p)] < 0} {
		    lappend badcolors $colormap($p)
		}
	    }
	}
	if {[llength $badcolors] >= $ncolors} {
	    set badcolors $origbad
	}
    }
    for {set i 0} {$i <= $ncolors} {incr i} {
	set c [lindex $colors $nextcolor]
	if {[incr nextcolor] >= $ncolors} {
	    set nextcolor 0
	}
	if {[lsearch -exact $badcolors $c]} break
    }
    set colormap($id) $c
}

proc bindline {t id} {
    global canv

    $canv bind $t <Enter> "lineenter %x %y $id"
    $canv bind $t <Motion> "linemotion %x %y $id"
    $canv bind $t <Leave> "lineleave $id"
    $canv bind $t <Button-1> "lineclick %x %y $id 1"
}

proc graph_pane_width {} {
    global use_ttk

    if {$use_ttk} {
	set g [.tf.histframe.pwclist sashpos 0]
    } else {
	set g [.tf.histframe.pwclist sash coord 0]
    }
    return [lindex $g 0]
}

proc totalwidth {l font extra} {
    set tot 0
    foreach str $l {
	set tot [expr {$tot + [font measure $font $str] + $extra}]
    }
    return $tot
}

proc drawtags {id x xt y1} {
    global idtags idheads idotherrefs mainhead
    global linespc lthickness
    global canv rowtextx curview fgcolor bgcolor ctxbut
    global headbgcolor headfgcolor headoutlinecolor remotebgcolor
    global tagbgcolor tagfgcolor tagoutlinecolor
    global reflinecolor

    set marks {}
    set ntags 0
    set nheads 0
    set singletag 0
    set maxtags 3
    set maxtagpct 25
    set maxwidth [expr {[graph_pane_width] * $maxtagpct / 100}]
    set delta [expr {int(0.5 * ($linespc - $lthickness))}]
    set extra [expr {$delta + $lthickness + $linespc}]

    if {[info exists idtags($id)]} {
	set marks $idtags($id)
	set ntags [llength $marks]
	if {$ntags > $maxtags ||
	    [totalwidth $marks mainfont $extra] > $maxwidth} {
	    # show just a single "n tags..." tag
	    set singletag 1
	    if {$ntags == 1} {
		set marks [list "tag..."]
	    } else {
		set marks [list [format "%d tags..." $ntags]]
	    }
	    set ntags 1
	}
    }
    if {[info exists idheads($id)]} {
	set marks [concat $marks $idheads($id)]
	set nheads [llength $idheads($id)]
    }
    if {[info exists idotherrefs($id)]} {
	set marks [concat $marks $idotherrefs($id)]
    }
    if {$marks eq {}} {
	return $xt
    }

    set yt [expr {$y1 - 0.5 * $linespc}]
    set yb [expr {$yt + $linespc - 1}]
    set xvals {}
    set wvals {}
    set i -1
    foreach tag $marks {
	incr i
	if {$i >= $ntags && $i < $ntags + $nheads && $tag eq $mainhead} {
	    set wid [font measure mainfontbold $tag]
	} else {
	    set wid [font measure mainfont $tag]
	}
	lappend xvals $xt
	lappend wvals $wid
	set xt [expr {$xt + $wid + $extra}]
    }
    set t [$canv create line $x $y1 [lindex $xvals end] $y1 \
	       -width $lthickness -fill $reflinecolor -tags tag.$id]
    $canv lower $t
    foreach tag $marks x $xvals wid $wvals {
	set tag_quoted [string map {% %%} $tag]
	set xl [expr {$x + $delta}]
	set xr [expr {$x + $delta + $wid + $lthickness}]
	set font mainfont
	if {[incr ntags -1] >= 0} {
	    # draw a tag
	    set t [$canv create polygon $x [expr {$yt + $delta}] $xl $yt \
		       $xr $yt $xr $yb $xl $yb $x [expr {$yb - $delta}] \
		       -width 1 -outline $tagoutlinecolor -fill $tagbgcolor \
		       -tags tag.$id]
	    if {$singletag} {
		set tagclick [list showtags $id 1]
	    } else {
		set tagclick [list showtag $tag_quoted 1]
	    }
	    $canv bind $t <1> $tagclick
	    set rowtextx([rowofcommit $id]) [expr {$xr + $linespc}]
	} else {
	    # draw a head or other ref
	    if {[incr nheads -1] >= 0} {
		set col $headbgcolor
		if {$tag eq $mainhead} {
		    set font mainfontbold
		}
	    } else {
		set col "#ddddff"
	    }
	    set xl [expr {$xl - $delta/2}]
	    $canv create polygon $x $yt $xr $yt $xr $yb $x $yb \
		-width 1 -outline black -fill $col -tags tag.$id
	    if {[regexp {^(remotes/.*/|remotes/)} $tag match remoteprefix]} {
	        set rwid [font measure mainfont $remoteprefix]
		set xi [expr {$x + 1}]
		set yti [expr {$yt + 1}]
		set xri [expr {$x + $rwid}]
		$canv create polygon $xi $yti $xri $yti $xri $yb $xi $yb \
			-width 0 -fill $remotebgcolor -tags tag.$id
	    }
	}
	set t [$canv create text $xl $y1 -anchor w -text $tag -fill $headfgcolor \
		   -font $font -tags [list tag.$id text]]
	if {$ntags >= 0} {
	    $canv bind $t <1> $tagclick
	} elseif {$nheads >= 0} {
	    $canv bind $t $ctxbut [list headmenu %X %Y $id $tag_quoted]
	}
    }
    return $xt
}

proc drawnotesign {xt y} {
    global linespc canv fgcolor

    set orad [expr {$linespc / 3}]
    set t [$canv create rectangle [expr {$xt - $orad}] [expr {$y - $orad}] \
	       [expr {$xt + $orad - 1}] [expr {$y + $orad - 1}] \
	       -fill yellow -outline $fgcolor -width 1 -tags circle]
    set xt [expr {$xt + $orad * 3}]
    return $xt
}

proc xcoord {i level ln} {
    global canvx0 xspc1 xspc2

    set x [expr {$canvx0 + $i * $xspc1($ln)}]
    if {$i > 0 && $i == $level} {
	set x [expr {$x + 0.5 * ($xspc2 - $xspc1($ln))}]
    } elseif {$i > $level} {
	set x [expr {$x + $xspc2 - $xspc1($ln)}]
    }
    return $x
}

proc show_status {msg} {
    global canv fgcolor

    clear_display
    set_window_title
    $canv create text 3 3 -anchor nw -text $msg -font mainfont \
	-tags text -fill $fgcolor
}

# Don't change the text pane cursor if it is currently the hand cursor,
# showing that we are over a sha1 ID link.
proc settextcursor {c} {
    global ctext curtextcursor

    if {[$ctext cget -cursor] == $curtextcursor} {
	$ctext config -cursor $c
    }
    set curtextcursor $c
}

proc nowbusy {what {name {}}} {
    global isbusy busyname statusw

    if {[array names isbusy] eq {}} {
	. config -cursor watch
	settextcursor watch
    }
    set isbusy($what) 1
    set busyname($what) $name
    if {$name ne {}} {
	$statusw conf -text $name
    }
}

proc notbusy {what} {
    global isbusy maincursor textcursor busyname statusw

    catch {
	unset isbusy($what)
	if {$busyname($what) ne {} &&
	    [$statusw cget -text] eq $busyname($what)} {
	    $statusw conf -text {}
	}
    }
    if {[array names isbusy] eq {}} {
	. config -cursor $maincursor
	settextcursor $textcursor
    }
}

proc findmatches {f} {
    global findtype findstring
    if {$findtype == [mc "Regexp"]} {
	set matches [regexp -indices -all -inline $findstring $f]
    } else {
	set fs $findstring
	if {$findtype == [mc "IgnCase"]} {
	    set f [string tolower $f]
	    set fs [string tolower $fs]
	}
	set matches {}
	set i 0
	set l [string length $fs]
	while {[set j [string first $fs $f $i]] >= 0} {
	    lappend matches [list $j [expr {$j+$l-1}]]
	    set i [expr {$j + $l}]
	}
    }
    return $matches
}

proc dofind {{dirn 1} {wrap 1}} {
    global findstring findstartline findcurline selectedline numcommits
    global gdttype filehighlight fh_serial find_dirn findallowwrap

    if {[info exists find_dirn]} {
	if {$find_dirn == $dirn} return
	stopfinding
    }
    focus .
    if {$findstring eq {} || $numcommits == 0} return
    if {$selectedline eq {}} {
	set findstartline [lindex [visiblerows] [expr {$dirn < 0}]]
    } else {
	set findstartline $selectedline
    }
    set findcurline $findstartline
    nowbusy finding [mc "Searching"]
    if {$gdttype ne [mc "containing:"] && ![info exists filehighlight]} {
	after cancel do_file_hl $fh_serial
	do_file_hl $fh_serial
    }
    set find_dirn $dirn
    set findallowwrap $wrap
    run findmore
}

proc stopfinding {} {
    global find_dirn findcurline fprogcoord

    if {[info exists find_dirn]} {
	unset find_dirn
	unset findcurline
	notbusy finding
	set fprogcoord 0
	adjustprogress
    }
    stopblaming
}

proc findmore {} {
    global commitdata commitinfo numcommits findpattern findloc
    global findstartline findcurline findallowwrap
    global find_dirn gdttype fhighlights fprogcoord
    global curview varcorder vrownum varccommits vrowmod

    if {![info exists find_dirn]} {
	return 0
    }
    set fldtypes [list [mc "Headline"] [mc "Author"] "" [mc "Committer"] "" [mc "Comments"]]
    set l $findcurline
    set moretodo 0
    if {$find_dirn > 0} {
	incr l
	if {$l >= $numcommits} {
	    set l 0
	}
	if {$l <= $findstartline} {
	    set lim [expr {$findstartline + 1}]
	} else {
	    set lim $numcommits
	    set moretodo $findallowwrap
	}
    } else {
	if {$l == 0} {
	    set l $numcommits
	}
	incr l -1
	if {$l >= $findstartline} {
	    set lim [expr {$findstartline - 1}]
	} else {
	    set lim -1
	    set moretodo $findallowwrap
	}
    }
    set n [expr {($lim - $l) * $find_dirn}]
    if {$n > 500} {
	set n 500
	set moretodo 1
    }
    if {$l + ($find_dirn > 0? $n: 1) > $vrowmod($curview)} {
	update_arcrows $curview
    }
    set found 0
    set domore 1
    set ai [bsearch $vrownum($curview) $l]
    set a [lindex $varcorder($curview) $ai]
    set arow [lindex $vrownum($curview) $ai]
    set ids [lindex $varccommits($curview,$a)]
    set arowend [expr {$arow + [llength $ids]}]
    if {$gdttype eq [mc "containing:"]} {
	for {} {$n > 0} {incr n -1; incr l $find_dirn} {
	    if {$l < $arow || $l >= $arowend} {
		incr ai $find_dirn
		set a [lindex $varcorder($curview) $ai]
		set arow [lindex $vrownum($curview) $ai]
		set ids [lindex $varccommits($curview,$a)]
		set arowend [expr {$arow + [llength $ids]}]
	    }
	    set id [lindex $ids [expr {$l - $arow}]]
	    # shouldn't happen unless git log doesn't give all the commits...
	    if {![info exists commitdata($id)] ||
		![doesmatch $commitdata($id)]} {
		continue
	    }
	    if {![info exists commitinfo($id)]} {
		getcommit $id
	    }
	    set info $commitinfo($id)
	    foreach f $info ty $fldtypes {
		if {$ty eq ""} continue
		if {($findloc eq [mc "All fields"] || $findloc eq $ty) &&
		    [doesmatch $f]} {
		    set found 1
		    break
		}
	    }
	    if {$found} break
	}
    } else {
	for {} {$n > 0} {incr n -1; incr l $find_dirn} {
	    if {$l < $arow || $l >= $arowend} {
		incr ai $find_dirn
		set a [lindex $varcorder($curview) $ai]
		set arow [lindex $vrownum($curview) $ai]
		set ids [lindex $varccommits($curview,$a)]
		set arowend [expr {$arow + [llength $ids]}]
	    }
	    set id [lindex $ids [expr {$l - $arow}]]
	    if {![info exists fhighlights($id)]} {
		# this sets fhighlights($id) to -1
		askfilehighlight $l $id
	    }
	    if {$fhighlights($id) > 0} {
		set found $domore
		break
	    }
	    if {$fhighlights($id) < 0} {
		if {$domore} {
		    set domore 0
		    set findcurline [expr {$l - $find_dirn}]
		}
	    }
	}
    }
    if {$found || ($domore && !$moretodo)} {
	unset findcurline
	unset find_dirn
	notbusy finding
	set fprogcoord 0
	adjustprogress
	if {$found} {
	    findselectline $l
	} else {
	    bell
	}
	return 0
    }
    if {!$domore} {
	flushhighlights
    } else {
	set findcurline [expr {$l - $find_dirn}]
    }
    set n [expr {($findcurline - $findstartline) * $find_dirn - 1}]
    if {$n < 0} {
	incr n $numcommits
    }
    set fprogcoord [expr {$n * 1.0 / $numcommits}]
    adjustprogress
    return $domore
}

proc findselectline {l} {
    global findloc commentend ctext findcurline markingmatches gdttype

    set markingmatches [expr {$gdttype eq [mc "containing:"]}]
    set findcurline $l
    selectline $l 1
    if {$markingmatches &&
	($findloc eq [mc "All fields"] || $findloc eq [mc "Comments"])} {
	# highlight the matches in the comments
	set f [$ctext get 1.0 $commentend]
	set matches [findmatches $f]
	foreach match $matches {
	    set start [lindex $match 0]
	    set end [expr {[lindex $match 1] + 1}]
	    $ctext tag add found "1.0 + $start c" "1.0 + $end c"
	}
    }
    drawvisible
}

# mark the bits of a headline or author that match a find string
proc markmatches {canv l str tag matches font row} {
    global selectedline

    set bbox [$canv bbox $tag]
    set x0 [lindex $bbox 0]
    set y0 [lindex $bbox 1]
    set y1 [lindex $bbox 3]
    foreach match $matches {
	set start [lindex $match 0]
	set end [lindex $match 1]
	if {$start > $end} continue
	set xoff [font measure $font [string range $str 0 [expr {$start-1}]]]
	set xlen [font measure $font [string range $str 0 [expr {$end}]]]
	set t [$canv create rect [expr {$x0+$xoff}] $y0 \
		   [expr {$x0+$xlen+2}] $y1 \
		   -outline {} -tags [list match$l matches] -fill yellow]
	$canv lower $t
	if {$row == $selectedline} {
	    $canv raise $t secsel
	}
    }
}

proc unmarkmatches {} {
    global markingmatches

    allcanvs delete matches
    set markingmatches 0
    stopfinding
}

proc selcanvline {w x y} {
    global canv canvy0 ctext linespc
    global rowtextx
    set ymax [lindex [$canv cget -scrollregion] 3]
    if {$ymax == {}} return
    set yfrac [lindex [$canv yview] 0]
    set y [expr {$y + $yfrac * $ymax}]
    set l [expr {int(($y - $canvy0) / $linespc + 0.5)}]
    if {$l < 0} {
	set l 0
    }
    if {$w eq $canv} {
	set xmax [lindex [$canv cget -scrollregion] 2]
	set xleft [expr {[lindex [$canv xview] 0] * $xmax}]
	if {![info exists rowtextx($l)] || $xleft + $x < $rowtextx($l)} return
    }
    unmarkmatches
    selectline $l 1
}

proc commit_descriptor {p} {
    global commitinfo
    if {![info exists commitinfo($p)]} {
	getcommit $p
    }
    set l "..."
    if {[llength $commitinfo($p)] > 1} {
	set l [lindex $commitinfo($p) 0]
    }
    return "$p ($l)\n"
}

# append some text to the ctext widget, and make any SHA1 ID
# that we know about be a clickable link.
proc appendwithlinks {text tags} {
    global ctext linknum curview

    set start [$ctext index "end - 1c"]
    $ctext insert end $text $tags
    set links [regexp -indices -all -inline {(?:\m|-g)[0-9a-f]{6,40}\M} $text]
    foreach l $links {
	set s [lindex $l 0]
	set e [lindex $l 1]
	set linkid [string range $text $s $e]
	incr e
	$ctext tag delete link$linknum
	$ctext tag add link$linknum "$start + $s c" "$start + $e c"
	setlink $linkid link$linknum
	incr linknum
    }
}

proc setlink {id lk} {
    global curview ctext pendinglinks
    global linkfgcolor

    if {[string range $id 0 1] eq "-g"} {
      set id [string range $id 2 end]
    }

    set known 0
    if {[string length $id] < 40} {
	set matches [longid $id]
	if {[llength $matches] > 0} {
	    if {[llength $matches] > 1} return
	    set known 1
	    set id [lindex $matches 0]
	}
    } else {
	set known [commitinview $id $curview]
    }
    if {$known} {
	$ctext tag conf $lk -foreground $linkfgcolor -underline 1
	$ctext tag bind $lk <1> [list selbyid $id]
	$ctext tag bind $lk <Enter> {linkcursor %W 1}
	$ctext tag bind $lk <Leave> {linkcursor %W -1}
    } else {
	lappend pendinglinks($id) $lk
	interestedin $id {makelink %P}
    }
}

proc appendshortlink {id {pre {}} {post {}}} {
    global ctext linknum

    $ctext insert end $pre
    $ctext tag delete link$linknum
    $ctext insert end [string range $id 0 7] link$linknum
    $ctext insert end $post
    setlink $id link$linknum
    incr linknum
}

proc makelink {id} {
    global pendinglinks

    if {![info exists pendinglinks($id)]} return
    foreach lk $pendinglinks($id) {
	setlink $id $lk
    }
    unset pendinglinks($id)
}

proc linkcursor {w inc} {
    global linkentercount curtextcursor

    if {[incr linkentercount $inc] > 0} {
	$w configure -cursor hand2
    } else {
	$w configure -cursor $curtextcursor
	if {$linkentercount < 0} {
	    set linkentercount 0
	}
    }
}

proc viewnextline {dir} {
    global canv linespc

    $canv delete hover
    set ymax [lindex [$canv cget -scrollregion] 3]
    set wnow [$canv yview]
    set wtop [expr {[lindex $wnow 0] * $ymax}]
    set newtop [expr {$wtop + $dir * $linespc}]
    if {$newtop < 0} {
	set newtop 0
    } elseif {$newtop > $ymax} {
	set newtop $ymax
    }
    allcanvs yview moveto [expr {$newtop * 1.0 / $ymax}]
}

# add a list of tag or branch names at position pos
# returns the number of names inserted
proc appendrefs {pos ids var} {
    global ctext linknum curview $var maxrefs visiblerefs mainheadid

    if {[catch {$ctext index $pos}]} {
	return 0
    }
    $ctext conf -state normal
    $ctext delete $pos "$pos lineend"
    set tags {}
    foreach id $ids {
	foreach tag [set $var\($id\)] {
	    lappend tags [list $tag $id]
	}
    }

    set sep {}
    set tags [lsort -index 0 -decreasing $tags]
    set nutags 0

    if {[llength $tags] > $maxrefs} {
	# If we are displaying heads, and there are too many,
	# see if there are some important heads to display.
	# Currently that are the current head and heads listed in $visiblerefs option
	set itags {}
	if {$var eq "idheads"} {
	    set utags {}
	    foreach ti $tags {
		set hname [lindex $ti 0]
		set id [lindex $ti 1]
		if {([lsearch -exact $visiblerefs $hname] != -1 || $id eq $mainheadid) &&
		    [llength $itags] < $maxrefs} {
		    lappend itags $ti
		} else {
		    lappend utags $ti
		}
	    }
	    set tags $utags
	}
	if {$itags ne {}} {
	    set str [mc "and many more"]
	    set sep " "
	} else {
	    set str [mc "many"]
	}
	$ctext insert $pos "$str ([llength $tags])"
	set nutags [llength $tags]
	set tags $itags
    }

    foreach ti $tags {
	set id [lindex $ti 1]
	set lk link$linknum
	incr linknum
	$ctext tag delete $lk
	$ctext insert $pos $sep
	$ctext insert $pos [lindex $ti 0] $lk
	setlink $id $lk
	set sep ", "
    }
    $ctext tag add wwrap "$pos linestart" "$pos lineend"
    $ctext conf -state disabled
    return [expr {[llength $tags] + $nutags}]
}

# called when we have finished computing the nearby tags
proc dispneartags {delay} {
    global selectedline currentid showneartags tagphase

    if {$selectedline eq {} || !$showneartags} return
    after cancel dispnexttag
    if {$delay} {
	after 200 dispnexttag
	set tagphase -1
    } else {
	after idle dispnexttag
	set tagphase 0
    }
}

proc dispnexttag {} {
    global selectedline currentid showneartags tagphase ctext

    if {$selectedline eq {} || !$showneartags} return
    switch -- $tagphase {
	0 {
	    set dtags [desctags $currentid]
	    if {$dtags ne {}} {
		appendrefs precedes $dtags idtags
	    }
	}
	1 {
	    set atags [anctags $currentid]
	    if {$atags ne {}} {
		appendrefs follows $atags idtags
	    }
	}
	2 {
	    set dheads [descheads $currentid]
	    if {$dheads ne {}} {
		if {[appendrefs branch $dheads idheads] > 1
		    && [$ctext get "branch -3c"] eq "h"} {
		    # turn "Branch" into "Branches"
		    $ctext conf -state normal
		    $ctext insert "branch -2c" "es"
		    $ctext conf -state disabled
		}
	    }
	}
    }
    if {[incr tagphase] <= 2} {
	after idle dispnexttag
    }
}

proc make_secsel {id} {
    global linehtag linentag linedtag canv canv2 canv3

    if {![info exists linehtag($id)]} return
    $canv delete secsel
    set t [eval $canv create rect [$canv bbox $linehtag($id)] -outline {{}} \
	       -tags secsel -fill [$canv cget -selectbackground]]
    $canv lower $t
    $canv2 delete secsel
    set t [eval $canv2 create rect [$canv2 bbox $linentag($id)] -outline {{}} \
	       -tags secsel -fill [$canv2 cget -selectbackground]]
    $canv2 lower $t
    $canv3 delete secsel
    set t [eval $canv3 create rect [$canv3 bbox $linedtag($id)] -outline {{}} \
	       -tags secsel -fill [$canv3 cget -selectbackground]]
    $canv3 lower $t
}

proc make_idmark {id} {
    global linehtag canv fgcolor

    if {![info exists linehtag($id)]} return
    $canv delete markid
    set t [eval $canv create rect [$canv bbox $linehtag($id)] \
	       -tags markid -outline $fgcolor]
    $canv raise $t
}

proc selectline {l isnew {desired_loc {}} {switch_to_patch 0}} {
    global canv ctext commitinfo selectedline
    global canvy0 linespc parents children curview
    global currentid sha1entry
    global commentend idtags linknum
    global mergemax numcommits pending_select
    global cmitmode showneartags allcommits
    global targetrow targetid lastscrollrows
    global autoselect autosellen jump_to_here
    global vinlinediff

    unset -nocomplain pending_select
    $canv delete hover
    normalline
    unsel_reflist
    stopfinding
    if {$l < 0 || $l >= $numcommits} return
    set id [commitonrow $l]
    set targetid $id
    set targetrow $l
    set selectedline $l
    set currentid $id
    if {$lastscrollrows < $numcommits} {
	setcanvscroll
    }

    if {$cmitmode ne "patch" && $switch_to_patch} {
        set cmitmode "patch"
    }

    set y [expr {$canvy0 + $l * $linespc}]
    set ymax [lindex [$canv cget -scrollregion] 3]
    set ytop [expr {$y - $linespc - 1}]
    set ybot [expr {$y + $linespc + 1}]
    set wnow [$canv yview]
    set wtop [expr {[lindex $wnow 0] * $ymax}]
    set wbot [expr {[lindex $wnow 1] * $ymax}]
    set wh [expr {$wbot - $wtop}]
    set newtop $wtop
    if {$ytop < $wtop} {
	if {$ybot < $wtop} {
	    set newtop [expr {$y - $wh / 2.0}]
	} else {
	    set newtop $ytop
	    if {$newtop > $wtop - $linespc} {
		set newtop [expr {$wtop - $linespc}]
	    }
	}
    } elseif {$ybot > $wbot} {
	if {$ytop > $wbot} {
	    set newtop [expr {$y - $wh / 2.0}]
	} else {
	    set newtop [expr {$ybot - $wh}]
	    if {$newtop < $wtop + $linespc} {
		set newtop [expr {$wtop + $linespc}]
	    }
	}
    }
    if {$newtop != $wtop} {
	if {$newtop < 0} {
	    set newtop 0
	}
	allcanvs yview moveto [expr {$newtop * 1.0 / $ymax}]
	drawvisible
    }

    make_secsel $id

    if {$isnew} {
	addtohistory [list selbyid $id 0] savecmitpos
    }

    $sha1entry delete 0 end
    $sha1entry insert 0 $id
    if {$autoselect} {
	$sha1entry selection range 0 $autosellen
    }
    rhighlight_sel $id

    $ctext conf -state normal
    clear_ctext
    set linknum 0
    if {![info exists commitinfo($id)]} {
	getcommit $id
    }
    set info $commitinfo($id)
    set date [formatdate [lindex $info 2]]
    $ctext insert end "[mc "Author"]: [lindex $info 1]  $date\n"
    set date [formatdate [lindex $info 4]]
    $ctext insert end "[mc "Committer"]: [lindex $info 3]  $date\n"
    if {[info exists idtags($id)]} {
	$ctext insert end [mc "Tags:"]
	foreach tag $idtags($id) {
	    $ctext insert end " $tag"
	}
	$ctext insert end "\n"
    }

    set headers {}
    set olds $parents($curview,$id)
    if {[llength $olds] > 1} {
	set np 0
	foreach p $olds {
	    if {$np >= $mergemax} {
		set tag mmax
	    } else {
		set tag m$np
	    }
	    $ctext insert end "[mc "Parent"]: " $tag
	    appendwithlinks [commit_descriptor $p] {}
	    incr np
	}
    } else {
	foreach p $olds {
	    append headers "[mc "Parent"]: [commit_descriptor $p]"
	}
    }

    foreach c $children($curview,$id) {
	append headers "[mc "Child"]:  [commit_descriptor $c]"
    }

    # make anything that looks like a SHA1 ID be a clickable link
    appendwithlinks $headers {}
    if {$showneartags} {
	if {![info exists allcommits]} {
	    getallcommits
	}
	$ctext insert end "[mc "Branch"]: "
	$ctext mark set branch "end -1c"
	$ctext mark gravity branch left
	$ctext insert end "\n[mc "Follows"]: "
	$ctext mark set follows "end -1c"
	$ctext mark gravity follows left
	$ctext insert end "\n[mc "Precedes"]: "
	$ctext mark set precedes "end -1c"
	$ctext mark gravity precedes left
	$ctext insert end "\n"
	dispneartags 1
    }
    $ctext insert end "\n"
    set comment [lindex $info 5]
    if {[string first "\r" $comment] >= 0} {
	set comment [string map {"\r" "\n    "} $comment]
    }
    appendwithlinks $comment {comment}

    $ctext tag remove found 1.0 end
    $ctext conf -state disabled
    set commentend [$ctext index "end - 1c"]

    set jump_to_here $desired_loc
    init_flist [mc "Comments"]
    if {$cmitmode eq "tree"} {
	gettree $id
    } elseif {$vinlinediff($curview) == 1} {
	showinlinediff $id
    } elseif {[llength $olds] <= 1} {
	startdiff $id
    } else {
	mergediff $id
    }
}

proc selfirstline {} {
    unmarkmatches
    selectline 0 1
}

proc sellastline {} {
    global numcommits
    unmarkmatches
    set l [expr {$numcommits - 1}]
    selectline $l 1
}

proc selnextline {dir} {
    global selectedline
    focus .
    if {$selectedline eq {}} return
    set l [expr {$selectedline + $dir}]
    unmarkmatches
    selectline $l 1
}

proc selnextpage {dir} {
    global canv linespc selectedline numcommits

    set lpp [expr {([winfo height $canv] - 2) / $linespc}]
    if {$lpp < 1} {
	set lpp 1
    }
    allcanvs yview scroll [expr {$dir * $lpp}] units
    drawvisible
    if {$selectedline eq {}} return
    set l [expr {$selectedline + $dir * $lpp}]
    if {$l < 0} {
	set l 0
    } elseif {$l >= $numcommits} {
        set l [expr $numcommits - 1]
    }
    unmarkmatches
    selectline $l 1
}

proc unselectline {} {
    global selectedline currentid

    set selectedline {}
    unset -nocomplain currentid
    allcanvs delete secsel
    rhighlight_none
}

proc reselectline {} {
    global selectedline

    if {$selectedline ne {}} {
	selectline $selectedline 0
    }
}

proc addtohistory {cmd {saveproc {}}} {
    global history historyindex curview

    unset_posvars
    save_position
    set elt [list $curview $cmd $saveproc {}]
    if {$historyindex > 0
	&& [lindex $history [expr {$historyindex - 1}]] == $elt} {
	return
    }

    if {$historyindex < [llength $history]} {
	set history [lreplace $history $historyindex end $elt]
    } else {
	lappend history $elt
    }
    incr historyindex
    if {$historyindex > 1} {
	.tf.bar.leftbut conf -state normal
    } else {
	.tf.bar.leftbut conf -state disabled
    }
    .tf.bar.rightbut conf -state disabled
}

# save the scrolling position of the diff display pane
proc save_position {} {
    global historyindex history

    if {$historyindex < 1} return
    set hi [expr {$historyindex - 1}]
    set fn [lindex $history $hi 2]
    if {$fn ne {}} {
	lset history $hi 3 [eval $fn]
    }
}

proc unset_posvars {} {
    global last_posvars

    if {[info exists last_posvars]} {
	foreach {var val} $last_posvars {
	    global $var
	    unset -nocomplain $var
	}
	unset last_posvars
    }
}

proc godo {elt} {
    global curview last_posvars

    set view [lindex $elt 0]
    set cmd [lindex $elt 1]
    set pv [lindex $elt 3]
    if {$curview != $view} {
	showview $view
    }
    unset_posvars
    foreach {var val} $pv {
	global $var
	set $var $val
    }
    set last_posvars $pv
    eval $cmd
}

proc goback {} {
    global history historyindex
    focus .

    if {$historyindex > 1} {
	save_position
	incr historyindex -1
	godo [lindex $history [expr {$historyindex - 1}]]
	.tf.bar.rightbut conf -state normal
    }
    if {$historyindex <= 1} {
	.tf.bar.leftbut conf -state disabled
    }
}

proc goforw {} {
    global history historyindex
    focus .

    if {$historyindex < [llength $history]} {
	save_position
	set cmd [lindex $history $historyindex]
	incr historyindex
	godo $cmd
	.tf.bar.leftbut conf -state normal
    }
    if {$historyindex >= [llength $history]} {
	.tf.bar.rightbut conf -state disabled
    }
}

proc go_to_parent {i} {
    global parents curview targetid
    set ps $parents($curview,$targetid)
    if {[llength $ps] >= $i} {
	selbyid [lindex $ps [expr $i - 1]]
    }
}

proc gettree {id} {
    global treefilelist treeidlist diffids diffmergeid treepending
    global nullid nullid2

    set diffids $id
    unset -nocomplain diffmergeid
    if {![info exists treefilelist($id)]} {
	if {![info exists treepending]} {
	    if {$id eq $nullid} {
		set cmd [list | git ls-files]
	    } elseif {$id eq $nullid2} {
		set cmd [list | git ls-files --stage -t]
	    } else {
		set cmd [list | git ls-tree -r $id]
	    }
	    if {[catch {set gtf [open $cmd r]}]} {
		return
	    }
	    set treepending $id
	    set treefilelist($id) {}
	    set treeidlist($id) {}
	    fconfigure $gtf -blocking 0 -encoding binary
	    filerun $gtf [list gettreeline $gtf $id]
	}
    } else {
	setfilelist $id
    }
}

proc gettreeline {gtf id} {
    global treefilelist treeidlist treepending cmitmode diffids nullid nullid2

    set nl 0
    while {[incr nl] <= 1000 && [gets $gtf line] >= 0} {
	if {$diffids eq $nullid} {
	    set fname $line
	} else {
	    set i [string first "\t" $line]
	    if {$i < 0} continue
	    set fname [string range $line [expr {$i+1}] end]
	    set line [string range $line 0 [expr {$i-1}]]
	    if {$diffids ne $nullid2 && [lindex $line 1] ne "blob"} continue
	    set sha1 [lindex $line 2]
	    lappend treeidlist($id) $sha1
	}
	if {[string index $fname 0] eq "\""} {
	    set fname [lindex $fname 0]
	}
	set fname [encoding convertfrom $fname]
	lappend treefilelist($id) $fname
    }
    if {![eof $gtf]} {
	return [expr {$nl >= 1000? 2: 1}]
    }
    close $gtf
    unset treepending
    if {$cmitmode ne "tree"} {
	if {![info exists diffmergeid]} {
	    gettreediffs $diffids
	}
    } elseif {$id ne $diffids} {
	gettree $diffids
    } else {
	setfilelist $id
    }
    return 0
}

proc showfile {f} {
    global treefilelist treeidlist diffids nullid nullid2
    global ctext_file_names ctext_file_lines
    global ctext commentend

    set i [lsearch -exact $treefilelist($diffids) $f]
    if {$i < 0} {
	puts "oops, $f not in list for id $diffids"
	return
    }
    if {$diffids eq $nullid} {
	if {[catch {set bf [open $f r]} err]} {
	    puts "oops, can't read $f: $err"
	    return
	}
    } else {
	set blob [lindex $treeidlist($diffids) $i]
	if {[catch {set bf [open [concat | git cat-file blob $blob] r]} err]} {
	    puts "oops, error reading blob $blob: $err"
	    return
	}
    }
    fconfigure $bf -blocking 0 -encoding [get_path_encoding $f]
    filerun $bf [list getblobline $bf $diffids]
    $ctext config -state normal
    clear_ctext $commentend
    lappend ctext_file_names $f
    lappend ctext_file_lines [lindex [split $commentend "."] 0]
    $ctext insert end "\n"
    $ctext insert end "$f\n" filesep
    $ctext config -state disabled
    $ctext yview $commentend
    settabs 0
}

proc getblobline {bf id} {
    global diffids cmitmode ctext

    if {$id ne $diffids || $cmitmode ne "tree"} {
	catch {close $bf}
	return 0
    }
    $ctext config -state normal
    set nl 0
    while {[incr nl] <= 1000 && [gets $bf line] >= 0} {
	$ctext insert end "$line\n"
    }
    if {[eof $bf]} {
	global jump_to_here ctext_file_names commentend

	# delete last newline
	$ctext delete "end - 2c" "end - 1c"
	close $bf
	if {$jump_to_here ne {} &&
	    [lindex $jump_to_here 0] eq [lindex $ctext_file_names 0]} {
	    set lnum [expr {[lindex $jump_to_here 1] +
			    [lindex [split $commentend .] 0]}]
	    mark_ctext_line $lnum
	}
	$ctext config -state disabled
	return 0
    }
    $ctext config -state disabled
    return [expr {$nl >= 1000? 2: 1}]
}

proc mark_ctext_line {lnum} {
    global ctext markbgcolor

    $ctext tag delete omark
    $ctext tag add omark $lnum.0 "$lnum.0 + 1 line"
    $ctext tag conf omark -background $markbgcolor
    $ctext see $lnum.0
}

proc mergediff {id} {
    global diffmergeid
    global diffids treediffs
    global parents curview

    set diffmergeid $id
    set diffids $id
    set treediffs($id) {}
    set np [llength $parents($curview,$id)]
    settabs $np
    getblobdiffs $id
}

proc startdiff {ids} {
    global treediffs diffids treepending diffmergeid nullid nullid2

    settabs 1
    set diffids $ids
    unset -nocomplain diffmergeid
    if {![info exists treediffs($ids)] ||
	[lsearch -exact $ids $nullid] >= 0 ||
	[lsearch -exact $ids $nullid2] >= 0} {
	if {![info exists treepending]} {
	    gettreediffs $ids
	}
    } else {
	addtocflist $ids
    }
}

proc showinlinediff {ids} {
    global commitinfo commitdata ctext
    global treediffs

    set info $commitinfo($ids)
    set diff [lindex $info 7]
    set difflines [split $diff "\n"]

    initblobdiffvars
    set treediff {}

    set inhdr 0
    foreach line $difflines {
	if {![string compare -length 5 "diff " $line]} {
	    set inhdr 1
	} elseif {$inhdr && ![string compare -length 4 "+++ " $line]} {
	    # offset also accounts for the b/ prefix
	    lappend treediff [string range $line 6 end]
	    set inhdr 0
	}
    }

    set treediffs($ids) $treediff
    add_flist $treediff

    $ctext conf -state normal
    foreach line $difflines {
	parseblobdiffline $ids $line
    }
    maybe_scroll_ctext 1
    $ctext conf -state disabled
}

# If the filename (name) is under any of the passed filter paths
# then return true to include the file in the listing.
proc path_filter {filter name} {
    set worktree [gitworktree]
    foreach p $filter {
	set fq_p [file normalize $p]
	set fq_n [file normalize [file join $worktree $name]]
	if {[string match [file normalize $fq_p]* $fq_n]} {
	    return 1
	}
    }
    return 0
}

proc addtocflist {ids} {
    global treediffs

    add_flist $treediffs($ids)
    getblobdiffs $ids
}

proc diffcmd {ids flags} {
    global log_showroot nullid nullid2 git_version

    set i [lsearch -exact $ids $nullid]
    set j [lsearch -exact $ids $nullid2]
    if {$i >= 0} {
	if {[llength $ids] > 1 && $j < 0} {
	    # comparing working directory with some specific revision
	    set cmd [concat | git diff-index $flags]
	    if {$i == 0} {
		lappend cmd -R [lindex $ids 1]
	    } else {
		lappend cmd [lindex $ids 0]
	    }
	} else {
	    # comparing working directory with index
	    set cmd [concat | git diff-files $flags]
	    if {$j == 1} {
		lappend cmd -R
	    }
	}
    } elseif {$j >= 0} {
	if {[package vcompare $git_version "1.7.2"] >= 0} {
	    set flags "$flags --ignore-submodules=dirty"
	}
	set cmd [concat | git diff-index --cached $flags]
	if {[llength $ids] > 1} {
	    # comparing index with specific revision
	    if {$j == 0} {
		lappend cmd -R [lindex $ids 1]
	    } else {
		lappend cmd [lindex $ids 0]
	    }
	} else {
	    # comparing index with HEAD
	    lappend cmd HEAD
	}
    } else {
	if {$log_showroot} {
	    lappend flags --root
	}
	set cmd [concat | git diff-tree -r $flags $ids]
    }
    return $cmd
}

proc gettreediffs {ids} {
    global treediff treepending limitdiffs vfilelimit curview

    set cmd [diffcmd $ids {--no-commit-id}]
    if {$limitdiffs && $vfilelimit($curview) ne {}} {
	    set cmd [concat $cmd -- $vfilelimit($curview)]
    }
    if {[catch {set gdtf [open $cmd r]}]} return

    set treepending $ids
    set treediff {}
    fconfigure $gdtf -blocking 0 -encoding binary
    filerun $gdtf [list gettreediffline $gdtf $ids]
}

proc gettreediffline {gdtf ids} {
    global treediff treediffs treepending diffids diffmergeid
    global cmitmode vfilelimit curview limitdiffs perfile_attrs

    set nr 0
    set sublist {}
    set max 1000
    if {$perfile_attrs} {
	# cache_gitattr is slow, and even slower on win32 where we
	# have to invoke it for only about 30 paths at a time
	set max 500
	if {[tk windowingsystem] == "win32"} {
	    set max 120
	}
    }
    while {[incr nr] <= $max && [gets $gdtf line] >= 0} {
	set i [string first "\t" $line]
	if {$i >= 0} {
	    set file [string range $line [expr {$i+1}] end]
	    if {[string index $file 0] eq "\""} {
		set file [lindex $file 0]
	    }
	    set file [encoding convertfrom $file]
	    if {$file ne [lindex $treediff end]} {
		lappend treediff $file
		lappend sublist $file
	    }
	}
    }
    if {$perfile_attrs} {
	cache_gitattr encoding $sublist
    }
    if {![eof $gdtf]} {
	return [expr {$nr >= $max? 2: 1}]
    }
    close $gdtf
    set treediffs($ids) $treediff
    unset treepending
    if {$cmitmode eq "tree" && [llength $diffids] == 1} {
	gettree $diffids
    } elseif {$ids != $diffids} {
	if {![info exists diffmergeid]} {
	    gettreediffs $diffids
	}
    } else {
	addtocflist $ids
    }
    return 0
}

# empty string or positive integer
proc diffcontextvalidate {v} {
    return [regexp {^(|[1-9][0-9]*)$} $v]
}

proc diffcontextchange {n1 n2 op} {
    global diffcontextstring diffcontext

    if {[string is integer -strict $diffcontextstring]} {
	if {$diffcontextstring >= 0} {
	    set diffcontext $diffcontextstring
	    reselectline
	}
    }
}

proc changeignorespace {} {
    reselectline
}

proc changeworddiff {name ix op} {
    reselectline
}

proc initblobdiffvars {} {
    global diffencoding targetline diffnparents
    global diffinhdr currdiffsubmod diffseehere
    set targetline {}
    set diffnparents 0
    set diffinhdr 0
    set diffencoding [get_path_encoding {}]
    set currdiffsubmod ""
    set diffseehere -1
}

proc getblobdiffs {ids} {
    global blobdifffd diffids env
    global treediffs
    global diffcontext
    global ignorespace
    global worddiff
    global limitdiffs vfilelimit curview
    global git_version

    set textconv {}
    if {[package vcompare $git_version "1.6.1"] >= 0} {
	set textconv "--textconv"
    }
    set submodule {}
    if {[package vcompare $git_version "1.6.6"] >= 0} {
	set submodule "--submodule"
    }
    set cmd [diffcmd $ids "-p $textconv $submodule  -C --cc --no-commit-id -U$diffcontext"]
    if {$ignorespace} {
	append cmd " -w"
    }
    if {$worddiff ne [mc "Line diff"]} {
	append cmd " --word-diff=porcelain"
    }
    if {$limitdiffs && $vfilelimit($curview) ne {}} {
	set cmd [concat $cmd -- $vfilelimit($curview)]
    }
    if {[catch {set bdf [open $cmd r]} err]} {
	error_popup [mc "Error getting diffs: %s" $err]
	return
    }
    fconfigure $bdf -blocking 0 -encoding binary -eofchar {}
    set blobdifffd($ids) $bdf
    initblobdiffvars
    filerun $bdf [list getblobdiffline $bdf $diffids]
}

proc savecmitpos {} {
    global ctext cmitmode

    if {$cmitmode eq "tree"} {
	return {}
    }
    return [list target_scrollpos [$ctext index @0,0]]
}

proc savectextpos {} {
    global ctext

    return [list target_scrollpos [$ctext index @0,0]]
}

proc maybe_scroll_ctext {ateof} {
    global ctext target_scrollpos

    if {![info exists target_scrollpos]} return
    if {!$ateof} {
	set nlines [expr {[winfo height $ctext]
			  / [font metrics textfont -linespace]}]
	if {[$ctext compare "$target_scrollpos + $nlines lines" <= end]} return
    }
    $ctext yview $target_scrollpos
    unset target_scrollpos
}

proc setinlist {var i val} {
    global $var

    while {[llength [set $var]] < $i} {
	lappend $var {}
    }
    if {[llength [set $var]] == $i} {
	lappend $var $val
    } else {
	lset $var $i $val
    }
}

proc makediffhdr {fname ids} {
    global ctext curdiffstart treediffs diffencoding
    global ctext_file_names jump_to_here targetline diffline

    set fname [encoding convertfrom $fname]
    set diffencoding [get_path_encoding $fname]
    set i [lsearch -exact $treediffs($ids) $fname]
    if {$i >= 0} {
	setinlist difffilestart $i $curdiffstart
    }
    lset ctext_file_names end $fname
    set l [expr {(78 - [string length $fname]) / 2}]
    set pad [string range "----------------------------------------" 1 $l]
    $ctext insert $curdiffstart "$pad $fname $pad" filesep
    set targetline {}
    if {$jump_to_here ne {} && [lindex $jump_to_here 0] eq $fname} {
	set targetline [lindex $jump_to_here 1]
    }
    set diffline 0
}

proc blobdiffmaybeseehere {ateof} {
    global diffseehere
    if {$diffseehere >= 0} {
	mark_ctext_line [lindex [split $diffseehere .] 0]
    }
    maybe_scroll_ctext $ateof
}

proc getblobdiffline {bdf ids} {
    global diffids blobdifffd
    global ctext

    set nr 0
    $ctext conf -state normal
    while {[incr nr] <= 1000 && [gets $bdf line] >= 0} {
	if {$ids != $diffids || $bdf != $blobdifffd($ids)} {
	    # Older diff read. Abort it.
	    catch {close $bdf}
	    if {$ids != $diffids} {
		array unset blobdifffd $ids
	    }
	    return 0
	}
	parseblobdiffline $ids $line
    }
    $ctext conf -state disabled
    blobdiffmaybeseehere [eof $bdf]
    if {[eof $bdf]} {
	catch {close $bdf}
	array unset blobdifffd $ids
	return 0
    }
    return [expr {$nr >= 1000? 2: 1}]
}

proc parseblobdiffline {ids line} {
    global ctext curdiffstart
    global diffnexthead diffnextnote difffilestart
    global ctext_file_names ctext_file_lines
    global diffinhdr treediffs mergemax diffnparents
    global diffencoding jump_to_here targetline diffline currdiffsubmod
    global worddiff diffseehere

    if {![string compare -length 5 "diff " $line]} {
	if {![regexp {^diff (--cc|--git) } $line m type]} {
	    set line [encoding convertfrom $line]
	    $ctext insert end "$line\n" hunksep
	    continue
	}
	# start of a new file
	set diffinhdr 1
	$ctext insert end "\n"
	set curdiffstart [$ctext index "end - 1c"]
	lappend ctext_file_names ""
	lappend ctext_file_lines [lindex [split $curdiffstart "."] 0]
	$ctext insert end "\n" filesep

	if {$type eq "--cc"} {
	    # start of a new file in a merge diff
	    set fname [string range $line 10 end]
	    if {[lsearch -exact $treediffs($ids) $fname] < 0} {
		lappend treediffs($ids) $fname
		add_flist [list $fname]
	    }

	} else {
	    set line [string range $line 11 end]
	    # If the name hasn't changed the length will be odd,
	    # the middle char will be a space, and the two bits either
	    # side will be a/name and b/name, or "a/name" and "b/name".
	    # If the name has changed we'll get "rename from" and
	    # "rename to" or "copy from" and "copy to" lines following
	    # this, and we'll use them to get the filenames.
	    # This complexity is necessary because spaces in the
	    # filename(s) don't get escaped.
	    set l [string length $line]
	    set i [expr {$l / 2}]
	    if {!(($l & 1) && [string index $line $i] eq " " &&
		  [string range $line 2 [expr {$i - 1}]] eq \
		      [string range $line [expr {$i + 3}] end])} {
		return
	    }
	    # unescape if quoted and chop off the a/ from the front
	    if {[string index $line 0] eq "\""} {
		set fname [string range [lindex $line 0] 2 end]
	    } else {
		set fname [string range $line 2 [expr {$i - 1}]]
	    }
	}
	makediffhdr $fname $ids

    } elseif {![string compare -length 16 "* Unmerged path " $line]} {
	set fname [encoding convertfrom [string range $line 16 end]]
	$ctext insert end "\n"
	set curdiffstart [$ctext index "end - 1c"]
	lappend ctext_file_names $fname
	lappend ctext_file_lines [lindex [split $curdiffstart "."] 0]
	$ctext insert end "$line\n" filesep
	set i [lsearch -exact $treediffs($ids) $fname]
	if {$i >= 0} {
	    setinlist difffilestart $i $curdiffstart
	}

    } elseif {![string compare -length 2 "@@" $line]} {
	regexp {^@@+} $line ats
	set line [encoding convertfrom $diffencoding $line]
	$ctext insert end "$line\n" hunksep
	if {[regexp { \+(\d+),\d+ @@} $line m nl]} {
	    set diffline $nl
	}
	set diffnparents [expr {[string length $ats] - 1}]
	set diffinhdr 0

    } elseif {![string compare -length 10 "Submodule " $line]} {
	# start of a new submodule
	if {[regexp -indices "\[0-9a-f\]+\\.\\." $line nameend]} {
	    set fname [string range $line 10 [expr [lindex $nameend 0] - 2]]
	} else {
	    set fname [string range $line 10 [expr [string first "contains " $line] - 2]]
	}
	if {$currdiffsubmod != $fname} {
	    $ctext insert end "\n";     # Add newline after commit message
	}
	set curdiffstart [$ctext index "end - 1c"]
	lappend ctext_file_names ""
	if {$currdiffsubmod != $fname} {
	    lappend ctext_file_lines $fname
	    makediffhdr $fname $ids
	    set currdiffsubmod $fname
	    $ctext insert end "\n$line\n" filesep
	} else {
	    $ctext insert end "$line\n" filesep
	}
    } elseif {![string compare -length 3 "  >" $line]} {
	set $currdiffsubmod ""
	set line [encoding convertfrom $diffencoding $line]
	$ctext insert end "$line\n" dresult
    } elseif {![string compare -length 3 "  <" $line]} {
	set $currdiffsubmod ""
	set line [encoding convertfrom $diffencoding $line]
	$ctext insert end "$line\n" d0
    } elseif {$diffinhdr} {
	if {![string compare -length 12 "rename from " $line]} {
	    set fname [string range $line [expr 6 + [string first " from " $line] ] end]
	    if {[string index $fname 0] eq "\""} {
		set fname [lindex $fname 0]
	    }
	    set fname [encoding convertfrom $fname]
	    set i [lsearch -exact $treediffs($ids) $fname]
	    if {$i >= 0} {
		setinlist difffilestart $i $curdiffstart
	    }
	} elseif {![string compare -length 10 $line "rename to "] ||
		  ![string compare -length 8 $line "copy to "]} {
	    set fname [string range $line [expr 4 + [string first " to " $line] ] end]
	    if {[string index $fname 0] eq "\""} {
		set fname [lindex $fname 0]
	    }
	    makediffhdr $fname $ids
	} elseif {[string compare -length 3 $line "---"] == 0} {
	    # do nothing
	    return
	} elseif {[string compare -length 3 $line "+++"] == 0} {
	    set diffinhdr 0
	    return
	}
	$ctext insert end "$line\n" filesep

    } else {
	set line [string map {\x1A ^Z} \
		      [encoding convertfrom $diffencoding $line]]
	# parse the prefix - one ' ', '-' or '+' for each parent
	set prefix [string range $line 0 [expr {$diffnparents - 1}]]
	set tag [expr {$diffnparents > 1? "m": "d"}]
	set dowords [expr {$worddiff ne [mc "Line diff"] && $diffnparents == 1}]
	set words_pre_markup ""
	set words_post_markup ""
	if {[string trim $prefix " -+"] eq {}} {
	    # prefix only has " ", "-" and "+" in it: normal diff line
	    set num [string first "-" $prefix]
	    if {$dowords} {
		set line [string range $line 1 end]
	    }
	    if {$num >= 0} {
		# removed line, first parent with line is $num
		if {$num >= $mergemax} {
		    set num "max"
		}
		if {$dowords && $worddiff eq [mc "Markup words"]} {
		    $ctext insert end "\[-$line-\]" $tag$num
		} else {
		    $ctext insert end "$line" $tag$num
		}
		if {!$dowords} {
		    $ctext insert end "\n" $tag$num
		}
	    } else {
		set tags {}
		if {[string first "+" $prefix] >= 0} {
		    # added line
		    lappend tags ${tag}result
		    if {$diffnparents > 1} {
			set num [string first " " $prefix]
			if {$num >= 0} {
			    if {$num >= $mergemax} {
				set num "max"
			    }
			    lappend tags m$num
			}
		    }
		    set words_pre_markup "{+"
		    set words_post_markup "+}"
		}
		if {$targetline ne {}} {
		    if {$diffline == $targetline} {
			set diffseehere [$ctext index "end - 1 chars"]
			set targetline {}
		    } else {
			incr diffline
		    }
		}
		if {$dowords && $worddiff eq [mc "Markup words"]} {
		    $ctext insert end "$words_pre_markup$line$words_post_markup" $tags
		} else {
		    $ctext insert end "$line" $tags
		}
		if {!$dowords} {
		    $ctext insert end "\n" $tags
		}
	    }
	} elseif {$dowords && $prefix eq "~"} {
	    $ctext insert end "\n" {}
	} else {
	    # "\ No newline at end of file",
	    # or something else we don't recognize
	    $ctext insert end "$line\n" hunksep
	}
    }
}

proc changediffdisp {} {
    global ctext diffelide

    $ctext tag conf d0 -elide [lindex $diffelide 0]
    $ctext tag conf dresult -elide [lindex $diffelide 1]
}

proc highlightfile {cline} {
    global cflist cflist_top

    if {![info exists cflist_top]} return

    $cflist tag remove highlight $cflist_top.0 "$cflist_top.0 lineend"
    $cflist tag add highlight $cline.0 "$cline.0 lineend"
    $cflist see $cline.0
    set cflist_top $cline
}

proc highlightfile_for_scrollpos {topidx} {
    global cmitmode difffilestart

    if {$cmitmode eq "tree"} return
    if {![info exists difffilestart]} return

    set top [lindex [split $topidx .] 0]
    if {$difffilestart eq {} || $top < [lindex $difffilestart 0]} {
	highlightfile 0
    } else {
	highlightfile [expr {[bsearch $difffilestart $top] + 2}]
    }
}

proc prevfile {} {
    global difffilestart ctext cmitmode

    if {$cmitmode eq "tree"} return
    set prev 0.0
    set here [$ctext index @0,0]
    foreach loc $difffilestart {
	if {[$ctext compare $loc >= $here]} {
	    $ctext yview $prev
	    return
	}
	set prev $loc
    }
    $ctext yview $prev
}

proc nextfile {} {
    global difffilestart ctext cmitmode

    if {$cmitmode eq "tree"} return
    set here [$ctext index @0,0]
    foreach loc $difffilestart {
	if {[$ctext compare $loc > $here]} {
	    $ctext yview $loc
	    return
	}
    }
}

proc clear_ctext {{first 1.0}} {
    global ctext smarktop smarkbot
    global ctext_file_names ctext_file_lines
    global pendinglinks

    set l [lindex [split $first .] 0]
    if {![info exists smarktop] || [$ctext compare $first < $smarktop.0]} {
	set smarktop $l
    }
    if {![info exists smarkbot] || [$ctext compare $first < $smarkbot.0]} {
	set smarkbot $l
    }
    $ctext delete $first end
    if {$first eq "1.0"} {
	unset -nocomplain pendinglinks
    }
    set ctext_file_names {}
    set ctext_file_lines {}
}

proc settabs {{firstab {}}} {
    global firsttabstop tabstop ctext have_tk85

    if {$firstab ne {} && $have_tk85} {
	set firsttabstop $firstab
    }
    set w [font measure textfont "0"]
    if {$firsttabstop != 0} {
	$ctext conf -tabs [list [expr {($firsttabstop + $tabstop) * $w}] \
			       [expr {($firsttabstop + 2 * $tabstop) * $w}]]
    } elseif {$have_tk85 || $tabstop != 8} {
	$ctext conf -tabs [expr {$tabstop * $w}]
    } else {
	$ctext conf -tabs {}
    }
}

proc incrsearch {name ix op} {
    global ctext searchstring searchdirn

    if {[catch {$ctext index anchor}]} {
	# no anchor set, use start of selection, or of visible area
	set sel [$ctext tag ranges sel]
	if {$sel ne {}} {
	    $ctext mark set anchor [lindex $sel 0]
	} elseif {$searchdirn eq "-forwards"} {
	    $ctext mark set anchor @0,0
	} else {
	    $ctext mark set anchor @0,[winfo height $ctext]
	}
    }
    if {$searchstring ne {}} {
	set here [$ctext search -count mlen $searchdirn -- $searchstring anchor]
	if {$here ne {}} {
	    $ctext see $here
	    set mend "$here + $mlen c"
	    $ctext tag remove sel 1.0 end
	    $ctext tag add sel $here $mend
	    suppress_highlighting_file_for_current_scrollpos
	    highlightfile_for_scrollpos $here
	}
    }
    rehighlight_search_results
}

proc dosearch {} {
    global sstring ctext searchstring searchdirn

    focus $sstring
    $sstring icursor end
    set searchdirn -forwards
    if {$searchstring ne {}} {
	set sel [$ctext tag ranges sel]
	if {$sel ne {}} {
	    set start "[lindex $sel 0] + 1c"
	} elseif {[catch {set start [$ctext index anchor]}]} {
	    set start "@0,0"
	}
	set match [$ctext search -count mlen -- $searchstring $start]
	$ctext tag remove sel 1.0 end
	if {$match eq {}} {
	    bell
	    return
	}
	$ctext see $match
	suppress_highlighting_file_for_current_scrollpos
	highlightfile_for_scrollpos $match
	set mend "$match + $mlen c"
	$ctext tag add sel $match $mend
	$ctext mark unset anchor
	rehighlight_search_results
    }
}

proc dosearchback {} {
    global sstring ctext searchstring searchdirn

    focus $sstring
    $sstring icursor end
    set searchdirn -backwards
    if {$searchstring ne {}} {
	set sel [$ctext tag ranges sel]
	if {$sel ne {}} {
	    set start [lindex $sel 0]
	} elseif {[catch {set start [$ctext index anchor]}]} {
	    set start @0,[winfo height $ctext]
	}
	set match [$ctext search -backwards -count ml -- $searchstring $start]
	$ctext tag remove sel 1.0 end
	if {$match eq {}} {
	    bell
	    return
	}
	$ctext see $match
	suppress_highlighting_file_for_current_scrollpos
	highlightfile_for_scrollpos $match
	set mend "$match + $ml c"
	$ctext tag add sel $match $mend
	$ctext mark unset anchor
	rehighlight_search_results
    }
}

proc rehighlight_search_results {} {
    global ctext searchstring

    $ctext tag remove found 1.0 end
    $ctext tag remove currentsearchhit 1.0 end

    if {$searchstring ne {}} {
	searchmarkvisible 1
    }
}

proc searchmark {first last} {
    global ctext searchstring

    set sel [$ctext tag ranges sel]

    set mend $first.0
    while {1} {
	set match [$ctext search -count mlen -- $searchstring $mend $last.end]
	if {$match eq {}} break
	set mend "$match + $mlen c"
	if {$sel ne {} && [$ctext compare $match == [lindex $sel 0]]} {
	    $ctext tag add currentsearchhit $match $mend
	} else {
	    $ctext tag add found $match $mend
	}
    }
}

proc searchmarkvisible {doall} {
    global ctext smarktop smarkbot

    set topline [lindex [split [$ctext index @0,0] .] 0]
    set botline [lindex [split [$ctext index @0,[winfo height $ctext]] .] 0]
    if {$doall || $botline < $smarktop || $topline > $smarkbot} {
	# no overlap with previous
	searchmark $topline $botline
	set smarktop $topline
	set smarkbot $botline
    } else {
	if {$topline < $smarktop} {
	    searchmark $topline [expr {$smarktop-1}]
	    set smarktop $topline
	}
	if {$botline > $smarkbot} {
	    searchmark [expr {$smarkbot+1}] $botline
	    set smarkbot $botline
	}
    }
}

proc suppress_highlighting_file_for_current_scrollpos {} {
    global ctext suppress_highlighting_file_for_this_scrollpos

    set suppress_highlighting_file_for_this_scrollpos [$ctext index @0,0]
}

proc scrolltext {f0 f1} {
    global searchstring cmitmode ctext
    global suppress_highlighting_file_for_this_scrollpos

    set topidx [$ctext index @0,0]
    if {![info exists suppress_highlighting_file_for_this_scrollpos]
	|| $topidx ne $suppress_highlighting_file_for_this_scrollpos} {
	highlightfile_for_scrollpos $topidx
    }

    unset -nocomplain suppress_highlighting_file_for_this_scrollpos

    .bleft.bottom.sb set $f0 $f1
    if {$searchstring ne {}} {
	searchmarkvisible 0
    }
}

proc setcoords {} {
    global linespc charspc canvx0 canvy0
    global xspc1 xspc2 lthickness

    set linespc [font metrics mainfont -linespace]
    set charspc [font measure mainfont "m"]
    set canvy0 [expr {int(3 + 0.5 * $linespc)}]
    set canvx0 [expr {int(3 + 0.5 * $linespc)}]
    set lthickness [expr {int($linespc / 9) + 1}]
    set xspc1(0) $linespc
    set xspc2 $linespc
}

proc redisplay {} {
    global canv
    global selectedline

    set ymax [lindex [$canv cget -scrollregion] 3]
    if {$ymax eq {} || $ymax == 0} return
    set span [$canv yview]
    clear_display
    setcanvscroll
    allcanvs yview moveto [lindex $span 0]
    drawvisible
    if {$selectedline ne {}} {
	selectline $selectedline 0
	allcanvs yview moveto [lindex $span 0]
    }
}

proc parsefont {f n} {
    global fontattr

    set fontattr($f,family) [lindex $n 0]
    set s [lindex $n 1]
    if {$s eq {} || $s == 0} {
	set s 10
    } elseif {$s < 0} {
	set s [expr {int(-$s / [winfo fpixels . 1p] + 0.5)}]
    }
    set fontattr($f,size) $s
    set fontattr($f,weight) normal
    set fontattr($f,slant) roman
    foreach style [lrange $n 2 end] {
	switch -- $style {
	    "normal" -
	    "bold"   {set fontattr($f,weight) $style}
	    "roman" -
	    "italic" {set fontattr($f,slant) $style}
	}
    }
}

proc fontflags {f {isbold 0}} {
    global fontattr

    return [list -family $fontattr($f,family) -size $fontattr($f,size) \
		-weight [expr {$isbold? "bold": $fontattr($f,weight)}] \
		-slant $fontattr($f,slant)]
}

proc fontname {f} {
    global fontattr

    set n [list $fontattr($f,family) $fontattr($f,size)]
    if {$fontattr($f,weight) eq "bold"} {
	lappend n "bold"
    }
    if {$fontattr($f,slant) eq "italic"} {
	lappend n "italic"
    }
    return $n
}

proc incrfont {inc} {
    global mainfont textfont ctext canv cflist showrefstop
    global stopped entries fontattr

    unmarkmatches
    set s $fontattr(mainfont,size)
    incr s $inc
    if {$s < 1} {
	set s 1
    }
    set fontattr(mainfont,size) $s
    font config mainfont -size $s
    font config mainfontbold -size $s
    set mainfont [fontname mainfont]
    set s $fontattr(textfont,size)
    incr s $inc
    if {$s < 1} {
	set s 1
    }
    set fontattr(textfont,size) $s
    font config textfont -size $s
    font config textfontbold -size $s
    set textfont [fontname textfont]
    setcoords
    settabs
    redisplay
}

proc clearsha1 {} {
    global sha1entry sha1string
    if {[string length $sha1string] == 40} {
	$sha1entry delete 0 end
    }
}

proc sha1change {n1 n2 op} {
    global sha1string currentid sha1but
    if {$sha1string == {}
	|| ([info exists currentid] && $sha1string == $currentid)} {
	set state disabled
    } else {
	set state normal
    }
    if {[$sha1but cget -state] == $state} return
    if {$state == "normal"} {
	$sha1but conf -state normal -relief raised -text "[mc "Goto:"] "
    } else {
	$sha1but conf -state disabled -relief flat -text "[mc "SHA1 ID:"] "
    }
}

proc gotocommit {} {
    global sha1string tagids headids curview varcid

    if {$sha1string == {}
	|| ([info exists currentid] && $sha1string == $currentid)} return
    if {[info exists tagids($sha1string)]} {
	set id $tagids($sha1string)
    } elseif {[info exists headids($sha1string)]} {
	set id $headids($sha1string)
    } else {
	set id [string tolower $sha1string]
	if {[regexp {^[0-9a-f]{4,39}$} $id]} {
	    set matches [longid $id]
	    if {$matches ne {}} {
		if {[llength $matches] > 1} {
		    error_popup [mc "Short SHA1 id %s is ambiguous" $id]
		    return
		}
		set id [lindex $matches 0]
	    }
	} else {
	    if {[catch {set id [exec git rev-parse --verify $sha1string]}]} {
		error_popup [mc "Revision %s is not known" $sha1string]
		return
	    }
	}
    }
    if {[commitinview $id $curview]} {
	selectline [rowofcommit $id] 1
	return
    }
    if {[regexp {^[0-9a-fA-F]{4,}$} $sha1string]} {
	set msg [mc "SHA1 id %s is not known" $sha1string]
    } else {
	set msg [mc "Revision %s is not in the current view" $sha1string]
    }
    error_popup $msg
}

proc lineenter {x y id} {
    global hoverx hovery hoverid hovertimer
    global commitinfo canv

    if {![info exists commitinfo($id)] && ![getcommit $id]} return
    set hoverx $x
    set hovery $y
    set hoverid $id
    if {[info exists hovertimer]} {
	after cancel $hovertimer
    }
    set hovertimer [after 500 linehover]
    $canv delete hover
}

proc linemotion {x y id} {
    global hoverx hovery hoverid hovertimer

    if {[info exists hoverid] && $id == $hoverid} {
	set hoverx $x
	set hovery $y
	if {[info exists hovertimer]} {
	    after cancel $hovertimer
	}
	set hovertimer [after 500 linehover]
    }
}

proc lineleave {id} {
    global hoverid hovertimer canv

    if {[info exists hoverid] && $id == $hoverid} {
	$canv delete hover
	if {[info exists hovertimer]} {
	    after cancel $hovertimer
	    unset hovertimer
	}
	unset hoverid
    }
}

proc linehover {} {
    global hoverx hovery hoverid hovertimer
    global canv linespc lthickness
    global linehoverbgcolor linehoverfgcolor linehoveroutlinecolor

    global commitinfo

    set text [lindex $commitinfo($hoverid) 0]
    set ymax [lindex [$canv cget -scrollregion] 3]
    if {$ymax == {}} return
    set yfrac [lindex [$canv yview] 0]
    set x [expr {$hoverx + 2 * $linespc}]
    set y [expr {$hovery + $yfrac * $ymax - $linespc / 2}]
    set x0 [expr {$x - 2 * $lthickness}]
    set y0 [expr {$y - 2 * $lthickness}]
    set x1 [expr {$x + [font measure mainfont $text] + 2 * $lthickness}]
    set y1 [expr {$y + $linespc + 2 * $lthickness}]
    set t [$canv create rectangle $x0 $y0 $x1 $y1 \
	       -fill $linehoverbgcolor -outline $linehoveroutlinecolor \
	       -width 1 -tags hover]
    $canv raise $t
    set t [$canv create text $x $y -anchor nw -text $text -tags hover \
	       -font mainfont -fill $linehoverfgcolor]
    $canv raise $t
}

proc clickisonarrow {id y} {
    global lthickness

    set ranges [rowranges $id]
    set thresh [expr {2 * $lthickness + 6}]
    set n [expr {[llength $ranges] - 1}]
    for {set i 1} {$i < $n} {incr i} {
	set row [lindex $ranges $i]
	if {abs([yc $row] - $y) < $thresh} {
	    return $i
	}
    }
    return {}
}

proc arrowjump {id n y} {
    global canv

    # 1 <-> 2, 3 <-> 4, etc...
    set n [expr {(($n - 1) ^ 1) + 1}]
    set row [lindex [rowranges $id] $n]
    set yt [yc $row]
    set ymax [lindex [$canv cget -scrollregion] 3]
    if {$ymax eq {} || $ymax <= 0} return
    set view [$canv yview]
    set yspan [expr {[lindex $view 1] - [lindex $view 0]}]
    set yfrac [expr {$yt / $ymax - $yspan / 2}]
    if {$yfrac < 0} {
	set yfrac 0
    }
    allcanvs yview moveto $yfrac
}

proc lineclick {x y id isnew} {
    global ctext commitinfo children canv thickerline curview

    if {![info exists commitinfo($id)] && ![getcommit $id]} return
    unmarkmatches
    unselectline
    normalline
    $canv delete hover
    # draw this line thicker than normal
    set thickerline $id
    drawlines $id
    if {$isnew} {
	set ymax [lindex [$canv cget -scrollregion] 3]
	if {$ymax eq {}} return
	set yfrac [lindex [$canv yview] 0]
	set y [expr {$y + $yfrac * $ymax}]
    }
    set dirn [clickisonarrow $id $y]
    if {$dirn ne {}} {
	arrowjump $id $dirn $y
	return
    }

    if {$isnew} {
	addtohistory [list lineclick $x $y $id 0] savectextpos
    }
    # fill the details pane with info about this line
    $ctext conf -state normal
    clear_ctext
    settabs 0
    $ctext insert end "[mc "Parent"]:\t"
    $ctext insert end $id link0
    setlink $id link0
    set info $commitinfo($id)
    $ctext insert end "\n\t[lindex $info 0]\n"
    $ctext insert end "\t[mc "Author"]:\t[lindex $info 1]\n"
    set date [formatdate [lindex $info 2]]
    $ctext insert end "\t[mc "Date"]:\t$date\n"
    set kids $children($curview,$id)
    if {$kids ne {}} {
	$ctext insert end "\n[mc "Children"]:"
	set i 0
	foreach child $kids {
	    incr i
	    if {![info exists commitinfo($child)] && ![getcommit $child]} continue
	    set info $commitinfo($child)
	    $ctext insert end "\n\t"
	    $ctext insert end $child link$i
	    setlink $child link$i
	    $ctext insert end "\n\t[lindex $info 0]"
	    $ctext insert end "\n\t[mc "Author"]:\t[lindex $info 1]"
	    set date [formatdate [lindex $info 2]]
	    $ctext insert end "\n\t[mc "Date"]:\t$date\n"
	}
    }
    maybe_scroll_ctext 1
    $ctext conf -state disabled
    init_flist {}
}

proc normalline {} {
    global thickerline
    if {[info exists thickerline]} {
	set id $thickerline
	unset thickerline
	drawlines $id
    }
}

proc selbyid {id {isnew 1}} {
    global curview
    if {[commitinview $id $curview]} {
	selectline [rowofcommit $id] $isnew
    }
}

proc mstime {} {
    global startmstime
    if {![info exists startmstime]} {
	set startmstime [clock clicks -milliseconds]
    }
    return [format "%.3f" [expr {([clock click -milliseconds] - $startmstime) / 1000.0}]]
}

proc rowmenu {x y id} {
    global rowctxmenu selectedline rowmenuid curview
    global nullid nullid2 fakerowmenu mainhead markedid

    stopfinding
    set rowmenuid $id
    if {$selectedline eq {} || [rowofcommit $id] eq $selectedline} {
	set state disabled
    } else {
	set state normal
    }
    if {[info exists markedid] && $markedid ne $id} {
	set mstate normal
    } else {
	set mstate disabled
    }
    if {$id ne $nullid && $id ne $nullid2} {
	set menu $rowctxmenu
	if {$mainhead ne {}} {
	    $menu entryconfigure 8 -label [mc "Reset %s branch to here" $mainhead] -state normal
	} else {
	    $menu entryconfigure 8 -label [mc "Detached head: can't reset" $mainhead] -state disabled
	}
	$menu entryconfigure 10 -state $mstate
	$menu entryconfigure 11 -state $mstate
	$menu entryconfigure 12 -state $mstate
    } else {
	set menu $fakerowmenu
    }
    $menu entryconfigure [mca "Diff this -> selected"] -state $state
    $menu entryconfigure [mca "Diff selected -> this"] -state $state
    $menu entryconfigure [mca "Make patch"] -state $state
    $menu entryconfigure [mca "Diff this -> marked commit"] -state $mstate
    $menu entryconfigure [mca "Diff marked commit -> this"] -state $mstate
    tk_popup $menu $x $y
}

proc markhere {} {
    global rowmenuid markedid canv

    set markedid $rowmenuid
    make_idmark $markedid
}

proc gotomark {} {
    global markedid

    if {[info exists markedid]} {
	selbyid $markedid
    }
}

proc replace_by_kids {l r} {
    global curview children

    set id [commitonrow $r]
    set l [lreplace $l 0 0]
    foreach kid $children($curview,$id) {
	lappend l [rowofcommit $kid]
    }
    return [lsort -integer -decreasing -unique $l]
}

proc find_common_desc {} {
    global markedid rowmenuid curview children

    if {![info exists markedid]} return
    if {![commitinview $markedid $curview] ||
	![commitinview $rowmenuid $curview]} return
    #set t1 [clock clicks -milliseconds]
    set l1 [list [rowofcommit $markedid]]
    set l2 [list [rowofcommit $rowmenuid]]
    while 1 {
	set r1 [lindex $l1 0]
	set r2 [lindex $l2 0]
	if {$r1 eq {} || $r2 eq {}} break
	if {$r1 == $r2} {
	    selectline $r1 1
	    break
	}
	if {$r1 > $r2} {
	    set l1 [replace_by_kids $l1 $r1]
	} else {
	    set l2 [replace_by_kids $l2 $r2]
	}
    }
    #set t2 [clock clicks -milliseconds]
    #puts "took [expr {$t2-$t1}]ms"
}

proc compare_commits {} {
    global markedid rowmenuid curview children

    if {![info exists markedid]} return
    if {![commitinview $markedid $curview]} return
    addtohistory [list do_cmp_commits $markedid $rowmenuid]
    do_cmp_commits $markedid $rowmenuid
}

proc getpatchid {id} {
    global patchids

    if {![info exists patchids($id)]} {
	set cmd [diffcmd [list $id] {-p --root}]
	# trim off the initial "|"
	set cmd [lrange $cmd 1 end]
	if {[catch {
	    set x [eval exec $cmd | git patch-id]
	    set patchids($id) [lindex $x 0]
	}]} {
	    set patchids($id) "error"
	}
    }
    return $patchids($id)
}

proc do_cmp_commits {a b} {
    global ctext curview parents children patchids commitinfo

    $ctext conf -state normal
    clear_ctext
    init_flist {}
    for {set i 0} {$i < 100} {incr i} {
	set skipa 0
	set skipb 0
	if {[llength $parents($curview,$a)] > 1} {
	    appendshortlink $a [mc "Skipping merge commit "] "\n"
	    set skipa 1
	} else {
	    set patcha [getpatchid $a]
	}
	if {[llength $parents($curview,$b)] > 1} {
	    appendshortlink $b [mc "Skipping merge commit "] "\n"
	    set skipb 1
	} else {
	    set patchb [getpatchid $b]
	}
	if {!$skipa && !$skipb} {
	    set heada [lindex $commitinfo($a) 0]
	    set headb [lindex $commitinfo($b) 0]
	    if {$patcha eq "error"} {
		appendshortlink $a [mc "Error getting patch ID for "] \
		    [mc " - stopping\n"]
		break
	    }
	    if {$patchb eq "error"} {
		appendshortlink $b [mc "Error getting patch ID for "] \
		    [mc " - stopping\n"]
		break
	    }
	    if {$patcha eq $patchb} {
		if {$heada eq $headb} {
		    appendshortlink $a [mc "Commit "]
		    appendshortlink $b " == " "  $heada\n"
		} else {
		    appendshortlink $a [mc "Commit "] "  $heada\n"
		    appendshortlink $b [mc " is the same patch as\n       "] \
			"  $headb\n"
		}
		set skipa 1
		set skipb 1
	    } else {
		$ctext insert end "\n"
		appendshortlink $a [mc "Commit "] "  $heada\n"
		appendshortlink $b [mc " differs from\n       "] \
		    "  $headb\n"
		$ctext insert end [mc "Diff of commits:\n\n"]
		$ctext conf -state disabled
		update
		diffcommits $a $b
		return
	    }
	}
	if {$skipa} {
	    set kids [real_children $curview,$a]
	    if {[llength $kids] != 1} {
		$ctext insert end "\n"
		appendshortlink $a [mc "Commit "] \
		    [mc " has %s children - stopping\n" [llength $kids]]
		break
	    }
	    set a [lindex $kids 0]
	}
	if {$skipb} {
	    set kids [real_children $curview,$b]
	    if {[llength $kids] != 1} {
		appendshortlink $b [mc "Commit "] \
		    [mc " has %s children - stopping\n" [llength $kids]]
		break
	    }
	    set b [lindex $kids 0]
	}
    }
    $ctext conf -state disabled
}

proc diffcommits {a b} {
    global diffcontext diffids blobdifffd diffinhdr currdiffsubmod

    set tmpdir [gitknewtmpdir]
    set fna [file join $tmpdir "commit-[string range $a 0 7]"]
    set fnb [file join $tmpdir "commit-[string range $b 0 7]"]
    if {[catch {
	exec git diff-tree -p --pretty $a >$fna
	exec git diff-tree -p --pretty $b >$fnb
    } err]} {
	error_popup [mc "Error writing commit to file: %s" $err]
	return
    }
    if {[catch {
	set fd [open "| diff -U$diffcontext $fna $fnb" r]
    } err]} {
	error_popup [mc "Error diffing commits: %s" $err]
	return
    }
    set diffids [list commits $a $b]
    set blobdifffd($diffids) $fd
    set diffinhdr 0
    set currdiffsubmod ""
    filerun $fd [list getblobdiffline $fd $diffids]
}

proc diffvssel {dirn} {
    global rowmenuid selectedline

    if {$selectedline eq {}} return
    if {$dirn} {
	set oldid [commitonrow $selectedline]
	set newid $rowmenuid
    } else {
	set oldid $rowmenuid
	set newid [commitonrow $selectedline]
    }
    addtohistory [list doseldiff $oldid $newid] savectextpos
    doseldiff $oldid $newid
}

proc diffvsmark {dirn} {
    global rowmenuid markedid

    if {![info exists markedid]} return
    if {$dirn} {
	set oldid $markedid
	set newid $rowmenuid
    } else {
	set oldid $rowmenuid
	set newid $markedid
    }
    addtohistory [list doseldiff $oldid $newid] savectextpos
    doseldiff $oldid $newid
}

proc doseldiff {oldid newid} {
    global ctext
    global commitinfo

    $ctext conf -state normal
    clear_ctext
    init_flist [mc "Top"]
    $ctext insert end "[mc "From"] "
    $ctext insert end $oldid link0
    setlink $oldid link0
    $ctext insert end "\n     "
    $ctext insert end [lindex $commitinfo($oldid) 0]
    $ctext insert end "\n\n[mc "To"]   "
    $ctext insert end $newid link1
    setlink $newid link1
    $ctext insert end "\n     "
    $ctext insert end [lindex $commitinfo($newid) 0]
    $ctext insert end "\n"
    $ctext conf -state disabled
    $ctext tag remove found 1.0 end
    startdiff [list $oldid $newid]
}

proc mkpatch {} {
    global rowmenuid currentid commitinfo patchtop patchnum NS

    if {![info exists currentid]} return
    set oldid $currentid
    set oldhead [lindex $commitinfo($oldid) 0]
    set newid $rowmenuid
    set newhead [lindex $commitinfo($newid) 0]
    set top .patch
    set patchtop $top
    catch {destroy $top}
    ttk_toplevel $top
    make_transient $top .
    ${NS}::label $top.title -text [mc "Generate patch"]
    grid $top.title - -pady 10
    ${NS}::label $top.from -text [mc "From:"]
    ${NS}::entry $top.fromsha1 -width 40
    $top.fromsha1 insert 0 $oldid
    $top.fromsha1 conf -state readonly
    grid $top.from $top.fromsha1 -sticky w
    ${NS}::entry $top.fromhead -width 60
    $top.fromhead insert 0 $oldhead
    $top.fromhead conf -state readonly
    grid x $top.fromhead -sticky w
    ${NS}::label $top.to -text [mc "To:"]
    ${NS}::entry $top.tosha1 -width 40
    $top.tosha1 insert 0 $newid
    $top.tosha1 conf -state readonly
    grid $top.to $top.tosha1 -sticky w
    ${NS}::entry $top.tohead -width 60
    $top.tohead insert 0 $newhead
    $top.tohead conf -state readonly
    grid x $top.tohead -sticky w
    ${NS}::button $top.rev -text [mc "Reverse"] -command mkpatchrev
    grid $top.rev x -pady 10 -padx 5
    ${NS}::label $top.flab -text [mc "Output file:"]
    ${NS}::entry $top.fname -width 60
    $top.fname insert 0 [file normalize "patch$patchnum.patch"]
    incr patchnum
    grid $top.flab $top.fname -sticky w
    ${NS}::frame $top.buts
    ${NS}::button $top.buts.gen -text [mc "Generate"] -command mkpatchgo
    ${NS}::button $top.buts.can -text [mc "Cancel"] -command mkpatchcan
    bind $top <Key-Return> mkpatchgo
    bind $top <Key-Escape> mkpatchcan
    grid $top.buts.gen $top.buts.can
    grid columnconfigure $top.buts 0 -weight 1 -uniform a
    grid columnconfigure $top.buts 1 -weight 1 -uniform a
    grid $top.buts - -pady 10 -sticky ew
    focus $top.fname
}

proc mkpatchrev {} {
    global patchtop

    set oldid [$patchtop.fromsha1 get]
    set oldhead [$patchtop.fromhead get]
    set newid [$patchtop.tosha1 get]
    set newhead [$patchtop.tohead get]
    foreach e [list fromsha1 fromhead tosha1 tohead] \
	    v [list $newid $newhead $oldid $oldhead] {
	$patchtop.$e conf -state normal
	$patchtop.$e delete 0 end
	$patchtop.$e insert 0 $v
	$patchtop.$e conf -state readonly
    }
}

proc mkpatchgo {} {
    global patchtop nullid nullid2

    set oldid [$patchtop.fromsha1 get]
    set newid [$patchtop.tosha1 get]
    set fname [$patchtop.fname get]
    set cmd [diffcmd [list $oldid $newid] -p]
    # trim off the initial "|"
    set cmd [lrange $cmd 1 end]
    lappend cmd >$fname &
    if {[catch {eval exec $cmd} err]} {
	error_popup "[mc "Error creating patch:"] $err" $patchtop
    }
    catch {destroy $patchtop}
    unset patchtop
}

proc mkpatchcan {} {
    global patchtop

    catch {destroy $patchtop}
    unset patchtop
}

proc mktag {} {
    global rowmenuid mktagtop commitinfo NS

    set top .maketag
    set mktagtop $top
    catch {destroy $top}
    ttk_toplevel $top
    make_transient $top .
    ${NS}::label $top.title -text [mc "Create tag"]
    grid $top.title - -pady 10
    ${NS}::label $top.id -text [mc "ID:"]
    ${NS}::entry $top.sha1 -width 40
    $top.sha1 insert 0 $rowmenuid
    $top.sha1 conf -state readonly
    grid $top.id $top.sha1 -sticky w
    ${NS}::entry $top.head -width 60
    $top.head insert 0 [lindex $commitinfo($rowmenuid) 0]
    $top.head conf -state readonly
    grid x $top.head -sticky w
    ${NS}::label $top.tlab -text [mc "Tag name:"]
    ${NS}::entry $top.tag -width 60
    grid $top.tlab $top.tag -sticky w
    ${NS}::label $top.op -text [mc "Tag message is optional"]
    grid $top.op -columnspan 2 -sticky we
    ${NS}::label $top.mlab -text [mc "Tag message:"]
    ${NS}::entry $top.msg -width 60
    grid $top.mlab $top.msg -sticky w
    ${NS}::frame $top.buts
    ${NS}::button $top.buts.gen -text [mc "Create"] -command mktaggo
    ${NS}::button $top.buts.can -text [mc "Cancel"] -command mktagcan
    bind $top <Key-Return> mktaggo
    bind $top <Key-Escape> mktagcan
    grid $top.buts.gen $top.buts.can
    grid columnconfigure $top.buts 0 -weight 1 -uniform a
    grid columnconfigure $top.buts 1 -weight 1 -uniform a
    grid $top.buts - -pady 10 -sticky ew
    focus $top.tag
}

proc domktag {} {
    global mktagtop env tagids idtags

    set id [$mktagtop.sha1 get]
    set tag [$mktagtop.tag get]
    set msg [$mktagtop.msg get]
    if {$tag == {}} {
	error_popup [mc "No tag name specified"] $mktagtop
	return 0
    }
    if {[info exists tagids($tag)]} {
	error_popup [mc "Tag \"%s\" already exists" $tag] $mktagtop
	return 0
    }
    if {[catch {
	if {$msg != {}} {
	    exec git tag -a -m $msg $tag $id
	} else {
	    exec git tag $tag $id
	}
    } err]} {
	error_popup "[mc "Error creating tag:"] $err" $mktagtop
	return 0
    }

    set tagids($tag) $id
    lappend idtags($id) $tag
    redrawtags $id
    addedtag $id
    dispneartags 0
    run refill_reflist
    return 1
}

proc redrawtags {id} {
    global canv linehtag idpos currentid curview cmitlisted markedid
    global canvxmax iddrawn circleitem mainheadid circlecolors
    global mainheadcirclecolor

    if {![commitinview $id $curview]} return
    if {![info exists iddrawn($id)]} return
    set row [rowofcommit $id]
    if {$id eq $mainheadid} {
	set ofill $mainheadcirclecolor
    } else {
	set ofill [lindex $circlecolors $cmitlisted($curview,$id)]
    }
    $canv itemconf $circleitem($row) -fill $ofill
    $canv delete tag.$id
    set xt [eval drawtags $id $idpos($id)]
    $canv coords $linehtag($id) $xt [lindex $idpos($id) 2]
    set text [$canv itemcget $linehtag($id) -text]
    set font [$canv itemcget $linehtag($id) -font]
    set xr [expr {$xt + [font measure $font $text]}]
    if {$xr > $canvxmax} {
	set canvxmax $xr
	setcanvscroll
    }
    if {[info exists currentid] && $currentid == $id} {
	make_secsel $id
    }
    if {[info exists markedid] && $markedid eq $id} {
	make_idmark $id
    }
}

proc mktagcan {} {
    global mktagtop

    catch {destroy $mktagtop}
    unset mktagtop
}

proc mktaggo {} {
    if {![domktag]} return
    mktagcan
}

proc copysummary {} {
    global rowmenuid autosellen

    set format "%h (\"%s\", %ad)"
    set cmd [list git show -s --pretty=format:$format --date=short]
    if {$autosellen < 40} {
        lappend cmd --abbrev=$autosellen
    }
    set summary [eval exec $cmd $rowmenuid]

    clipboard clear
    clipboard append $summary
}

proc writecommit {} {
    global rowmenuid wrcomtop commitinfo wrcomcmd NS

    set top .writecommit
    set wrcomtop $top
    catch {destroy $top}
    ttk_toplevel $top
    make_transient $top .
    ${NS}::label $top.title -text [mc "Write commit to file"]
    grid $top.title - -pady 10
    ${NS}::label $top.id -text [mc "ID:"]
    ${NS}::entry $top.sha1 -width 40
    $top.sha1 insert 0 $rowmenuid
    $top.sha1 conf -state readonly
    grid $top.id $top.sha1 -sticky w
    ${NS}::entry $top.head -width 60
    $top.head insert 0 [lindex $commitinfo($rowmenuid) 0]
    $top.head conf -state readonly
    grid x $top.head -sticky w
    ${NS}::label $top.clab -text [mc "Command:"]
    ${NS}::entry $top.cmd -width 60 -textvariable wrcomcmd
    grid $top.clab $top.cmd -sticky w -pady 10
    ${NS}::label $top.flab -text [mc "Output file:"]
    ${NS}::entry $top.fname -width 60
    $top.fname insert 0 [file normalize "commit-[string range $rowmenuid 0 6]"]
    grid $top.flab $top.fname -sticky w
    ${NS}::frame $top.buts
    ${NS}::button $top.buts.gen -text [mc "Write"] -command wrcomgo
    ${NS}::button $top.buts.can -text [mc "Cancel"] -command wrcomcan
    bind $top <Key-Return> wrcomgo
    bind $top <Key-Escape> wrcomcan
    grid $top.buts.gen $top.buts.can
    grid columnconfigure $top.buts 0 -weight 1 -uniform a
    grid columnconfigure $top.buts 1 -weight 1 -uniform a
    grid $top.buts - -pady 10 -sticky ew
    focus $top.fname
}

proc wrcomgo {} {
    global wrcomtop

    set id [$wrcomtop.sha1 get]
    set cmd "echo $id | [$wrcomtop.cmd get]"
    set fname [$wrcomtop.fname get]
    if {[catch {exec sh -c $cmd >$fname &} err]} {
	error_popup "[mc "Error writing commit:"] $err" $wrcomtop
    }
    catch {destroy $wrcomtop}
    unset wrcomtop
}

proc wrcomcan {} {
    global wrcomtop

    catch {destroy $wrcomtop}
    unset wrcomtop
}

proc mkbranch {} {
    global NS rowmenuid

    set top .branchdialog

    set val(name) ""
    set val(id) $rowmenuid
    set val(command) [list mkbrgo $top]

    set ui(title) [mc "Create branch"]
    set ui(accept) [mc "Create"]

    branchdia $top val ui
}

proc mvbranch {} {
    global NS
    global headmenuid headmenuhead

    set top .branchdialog

    set val(name) $headmenuhead
    set val(id) $headmenuid
    set val(command) [list mvbrgo $top $headmenuhead]

    set ui(title) [mc "Rename branch %s" $headmenuhead]
    set ui(accept) [mc "Rename"]

    branchdia $top val ui
}

proc branchdia {top valvar uivar} {
    global NS commitinfo
    upvar $valvar val $uivar ui

    catch {destroy $top}
    ttk_toplevel $top
    make_transient $top .
    ${NS}::label $top.title -text $ui(title)
    grid $top.title - -pady 10
    ${NS}::label $top.id -text [mc "ID:"]
    ${NS}::entry $top.sha1 -width 40
    $top.sha1 insert 0 $val(id)
    $top.sha1 conf -state readonly
    grid $top.id $top.sha1 -sticky w
    ${NS}::entry $top.head -width 60
    $top.head insert 0 [lindex $commitinfo($val(id)) 0]
    $top.head conf -state readonly
    grid x $top.head -sticky ew
    grid columnconfigure $top 1 -weight 1
    ${NS}::label $top.nlab -text [mc "Name:"]
    ${NS}::entry $top.name -width 40
    $top.name insert 0 $val(name)
    grid $top.nlab $top.name -sticky w
    ${NS}::frame $top.buts
    ${NS}::button $top.buts.go -text $ui(accept) -command $val(command)
    ${NS}::button $top.buts.can -text [mc "Cancel"] -command "catch {destroy $top}"
    bind $top <Key-Return> $val(command)
    bind $top <Key-Escape> "catch {destroy $top}"
    grid $top.buts.go $top.buts.can
    grid columnconfigure $top.buts 0 -weight 1 -uniform a
    grid columnconfigure $top.buts 1 -weight 1 -uniform a
    grid $top.buts - -pady 10 -sticky ew
    focus $top.name
}

proc mkbrgo {top} {
    global headids idheads

    set name [$top.name get]
    set id [$top.sha1 get]
    set cmdargs {}
    set old_id {}
    if {$name eq {}} {
	error_popup [mc "Please specify a name for the new branch"] $top
	return
    }
    if {[info exists headids($name)]} {
	if {![confirm_popup [mc \
		"Branch '%s' already exists. Overwrite?" $name] $top]} {
	    return
	}
	set old_id $headids($name)
	lappend cmdargs -f
    }
    catch {destroy $top}
    lappend cmdargs $name $id
    nowbusy newbranch
    update
    if {[catch {
	eval exec git branch $cmdargs
    } err]} {
	notbusy newbranch
	error_popup $err
    } else {
	notbusy newbranch
	if {$old_id ne {}} {
	    movehead $id $name
	    movedhead $id $name
	    redrawtags $old_id
	    redrawtags $id
	} else {
	    set headids($name) $id
	    lappend idheads($id) $name
	    addedhead $id $name
	    redrawtags $id
	}
	dispneartags 0
	run refill_reflist
    }
}

proc mvbrgo {top prevname} {
    global headids idheads mainhead mainheadid

    set name [$top.name get]
    set id [$top.sha1 get]
    set cmdargs {}
    if {$name eq $prevname} {
	catch {destroy $top}
	return
    }
    if {$name eq {}} {
	error_popup [mc "Please specify a new name for the branch"] $top
	return
    }
    catch {destroy $top}
    lappend cmdargs -m $prevname $name
    nowbusy renamebranch
    update
    if {[catch {
	eval exec git branch $cmdargs
    } err]} {
	notbusy renamebranch
	error_popup $err
    } else {
	notbusy renamebranch
	removehead $id $prevname
	removedhead $id $prevname
	set headids($name) $id
	lappend idheads($id) $name
	addedhead $id $name
	if {$prevname eq $mainhead} {
	    set mainhead $name
	    set mainheadid $id
	}
	redrawtags $id
	dispneartags 0
	run refill_reflist
    }
}

proc exec_citool {tool_args {baseid {}}} {
    global commitinfo env

    set save_env [array get env GIT_AUTHOR_*]

    if {$baseid ne {}} {
	if {![info exists commitinfo($baseid)]} {
	    getcommit $baseid
	}
	set author [lindex $commitinfo($baseid) 1]
	set date [lindex $commitinfo($baseid) 2]
	if {[regexp {^\s*(\S.*\S|\S)\s*<(.*)>\s*$} \
	            $author author name email]
	    && $date ne {}} {
	    set env(GIT_AUTHOR_NAME) $name
	    set env(GIT_AUTHOR_EMAIL) $email
	    set env(GIT_AUTHOR_DATE) $date
	}
    }

    eval exec git citool $tool_args &

    array unset env GIT_AUTHOR_*
    array set env $save_env
}

proc cherrypick {} {
    global rowmenuid curview
    global mainhead mainheadid
    global gitdir

    set oldhead [exec git rev-parse HEAD]
    set dheads [descheads $rowmenuid]
    if {$dheads ne {} && [lsearch -exact $dheads $oldhead] >= 0} {
	set ok [confirm_popup [mc "Commit %s is already\
		included in branch %s -- really re-apply it?" \
				   [string range $rowmenuid 0 7] $mainhead]]
	if {!$ok} return
    }
    nowbusy cherrypick [mc "Cherry-picking"]
    update
    # Unfortunately git-cherry-pick writes stuff to stderr even when
    # no error occurs, and exec takes that as an indication of error...
    if {[catch {exec sh -c "git cherry-pick -r $rowmenuid 2>&1"} err]} {
	notbusy cherrypick
	if {[regexp -line \
		 {Entry '(.*)' (would be overwritten by merge|not uptodate)} \
		 $err msg fname]} {
	    error_popup [mc "Cherry-pick failed because of local changes\
			to file '%s'.\nPlease commit, reset or stash\
			your changes and try again." $fname]
	} elseif {[regexp -line \
		       {^(CONFLICT \(.*\):|Automatic cherry-pick failed|error: could not apply)} \
		       $err]} {
	    if {[confirm_popup [mc "Cherry-pick failed because of merge\
			conflict.\nDo you wish to run git citool to\
			resolve it?"]]} {
		# Force citool to read MERGE_MSG
		file delete [file join $gitdir "GITGUI_MSG"]
		exec_citool {} $rowmenuid
	    }
	} else {
	    error_popup $err
	}
	run updatecommits
	return
    }
    set newhead [exec git rev-parse HEAD]
    if {$newhead eq $oldhead} {
	notbusy cherrypick
	error_popup [mc "No changes committed"]
	return
    }
    addnewchild $newhead $oldhead
    if {[commitinview $oldhead $curview]} {
	# XXX this isn't right if we have a path limit...
	insertrow $newhead $oldhead $curview
	if {$mainhead ne {}} {
	    movehead $newhead $mainhead
	    movedhead $newhead $mainhead
	}
	set mainheadid $newhead
	redrawtags $oldhead
	redrawtags $newhead
	selbyid $newhead
    }
    notbusy cherrypick
}

proc revert {} {
    global rowmenuid curview
    global mainhead mainheadid
    global gitdir

    set oldhead [exec git rev-parse HEAD]
    set dheads [descheads $rowmenuid]
    if { $dheads eq {} || [lsearch -exact $dheads $oldhead] == -1 } {
       set ok [confirm_popup [mc "Commit %s is not\
           included in branch %s -- really revert it?" \
                      [string range $rowmenuid 0 7] $mainhead]]
       if {!$ok} return
    }
    nowbusy revert [mc "Reverting"]
    update

    if [catch {exec git revert --no-edit $rowmenuid} err] {
        notbusy revert
        if [regexp {files would be overwritten by merge:(\n(( |\t)+[^\n]+\n)+)}\
                $err match files] {
            regsub {\n( |\t)+} $files "\n" files
            error_popup [mc "Revert failed because of local changes to\
                the following files:%s Please commit, reset or stash \
                your changes and try again." $files]
        } elseif [regexp {error: could not revert} $err] {
            if [confirm_popup [mc "Revert failed because of merge conflict.\n\
                Do you wish to run git citool to resolve it?"]] {
                # Force citool to read MERGE_MSG
                file delete [file join $gitdir "GITGUI_MSG"]
                exec_citool {} $rowmenuid
            }
        } else { error_popup $err }
        run updatecommits
        return
    }

    set newhead [exec git rev-parse HEAD]
    if { $newhead eq $oldhead } {
        notbusy revert
        error_popup [mc "No changes committed"]
        return
    }

    addnewchild $newhead $oldhead

    if [commitinview $oldhead $curview] {
        # XXX this isn't right if we have a path limit...
        insertrow $newhead $oldhead $curview
        if {$mainhead ne {}} {
            movehead $newhead $mainhead
            movedhead $newhead $mainhead
        }
        set mainheadid $newhead
        redrawtags $oldhead
        redrawtags $newhead
        selbyid $newhead
    }

    notbusy revert
}

proc resethead {} {
    global mainhead rowmenuid confirm_ok resettype NS

    set confirm_ok 0
    set w ".confirmreset"
    ttk_toplevel $w
    make_transient $w .
    wm title $w [mc "Confirm reset"]
    ${NS}::label $w.m -text \
	[mc "Reset branch %s to %s?" $mainhead [string range $rowmenuid 0 7]]
    pack $w.m -side top -fill x -padx 20 -pady 20
    ${NS}::labelframe $w.f -text [mc "Reset type:"]
    set resettype mixed
    ${NS}::radiobutton $w.f.soft -value soft -variable resettype \
	-text [mc "Soft: Leave working tree and index untouched"]
    grid $w.f.soft -sticky w
    ${NS}::radiobutton $w.f.mixed -value mixed -variable resettype \
	-text [mc "Mixed: Leave working tree untouched, reset index"]
    grid $w.f.mixed -sticky w
    ${NS}::radiobutton $w.f.hard -value hard -variable resettype \
	-text [mc "Hard: Reset working tree and index\n(discard ALL local changes)"]
    grid $w.f.hard -sticky w
    pack $w.f -side top -fill x -padx 4
    ${NS}::button $w.ok -text [mc OK] -command "set confirm_ok 1; destroy $w"
    pack $w.ok -side left -fill x -padx 20 -pady 20
    ${NS}::button $w.cancel -text [mc Cancel] -command "destroy $w"
    bind $w <Key-Escape> [list destroy $w]
    pack $w.cancel -side right -fill x -padx 20 -pady 20
    bind $w <Visibility> "grab $w; focus $w"
    tkwait window $w
    if {!$confirm_ok} return
    if {[catch {set fd [open \
	    [list | git reset --$resettype $rowmenuid 2>@1] r]} err]} {
	error_popup $err
    } else {
	dohidelocalchanges
	filerun $fd [list readresetstat $fd]
	nowbusy reset [mc "Resetting"]
	selbyid $rowmenuid
    }
}

proc readresetstat {fd} {
    global mainhead mainheadid showlocalchanges rprogcoord

    if {[gets $fd line] >= 0} {
	if {[regexp {([0-9]+)% \(([0-9]+)/([0-9]+)\)} $line match p m n]} {
	    set rprogcoord [expr {1.0 * $m / $n}]
	    adjustprogress
	}
	return 1
    }
    set rprogcoord 0
    adjustprogress
    notbusy reset
    if {[catch {close $fd} err]} {
	error_popup $err
    }
    set oldhead $mainheadid
    set newhead [exec git rev-parse HEAD]
    if {$newhead ne $oldhead} {
	movehead $newhead $mainhead
	movedhead $newhead $mainhead
	set mainheadid $newhead
	redrawtags $oldhead
	redrawtags $newhead
    }
    if {$showlocalchanges} {
	doshowlocalchanges
    }
    return 0
}

# context menu for a head
proc headmenu {x y id head} {
    global headmenuid headmenuhead headctxmenu mainhead headids

    stopfinding
    set headmenuid $id
    set headmenuhead $head
    array set state {0 normal 1 normal 2 normal}
    if {[string match "remotes/*" $head]} {
	set localhead [string range $head [expr [string last / $head] + 1] end]
	if {[info exists headids($localhead)]} {
	    set state(0) disabled
	}
	array set state {1 disabled 2 disabled}
    }
    if {$head eq $mainhead} {
	array set state {0 disabled 2 disabled}
    }
    foreach i {0 1 2} {
	$headctxmenu entryconfigure $i -state $state($i)
    }
    tk_popup $headctxmenu $x $y
}

proc cobranch {} {
    global headmenuid headmenuhead headids
    global showlocalchanges

    # check the tree is clean first??
    set newhead $headmenuhead
    set command [list | git checkout]
    if {[string match "remotes/*" $newhead]} {
	set remote $newhead
	set newhead [string range $newhead [expr [string last / $newhead] + 1] end]
	# The following check is redundant - the menu option should
	# be disabled to begin with...
	if {[info exists headids($newhead)]} {
	    error_popup [mc "A local branch named %s exists already" $newhead]
	    return
	}
	lappend command -b $newhead --track $remote
    } else {
	lappend command $newhead
    }
    lappend command 2>@1
    nowbusy checkout [mc "Checking out"]
    update
    dohidelocalchanges
    if {[catch {
	set fd [open $command r]
    } err]} {
	notbusy checkout
	error_popup $err
	if {$showlocalchanges} {
	    dodiffindex
	}
    } else {
	filerun $fd [list readcheckoutstat $fd $newhead $headmenuid]
    }
}

proc readcheckoutstat {fd newhead newheadid} {
    global mainhead mainheadid headids idheads showlocalchanges progresscoords
    global viewmainheadid curview

    if {[gets $fd line] >= 0} {
	if {[regexp {([0-9]+)% \(([0-9]+)/([0-9]+)\)} $line match p m n]} {
	    set progresscoords [list 0 [expr {1.0 * $m / $n}]]
	    adjustprogress
	}
	return 1
    }
    set progresscoords {0 0}
    adjustprogress
    notbusy checkout
    if {[catch {close $fd} err]} {
	error_popup $err
	return
    }
    set oldmainid $mainheadid
    if {! [info exists headids($newhead)]} {
	set headids($newhead) $newheadid
	lappend idheads($newheadid) $newhead
	addedhead $newheadid $newhead
    }
    set mainhead $newhead
    set mainheadid $newheadid
    set viewmainheadid($curview) $newheadid
    redrawtags $oldmainid
    redrawtags $newheadid
    selbyid $newheadid
    if {$showlocalchanges} {
	dodiffindex
    }
}

proc rmbranch {} {
    global headmenuid headmenuhead mainhead
    global idheads

    set head $headmenuhead
    set id $headmenuid
    # this check shouldn't be needed any more...
    if {$head eq $mainhead} {
	error_popup [mc "Cannot delete the currently checked-out branch"]
	return
    }
    set dheads [descheads $id]
    if {[llength $dheads] == 1 && $idheads($dheads) eq $head} {
	# the stuff on this branch isn't on any other branch
	if {![confirm_popup [mc "The commits on branch %s aren't on any other\
			branch.\nReally delete branch %s?" $head $head]]} return
    }
    nowbusy rmbranch
    update
    if {[catch {exec git branch -D $head} err]} {
	notbusy rmbranch
	error_popup $err
	return
    }
    removehead $id $head
    removedhead $id $head
    redrawtags $id
    notbusy rmbranch
    dispneartags 0
    run refill_reflist
}

# Display a list of tags and heads
proc showrefs {} {
    global showrefstop bgcolor fgcolor selectbgcolor NS
    global bglist fglist reflistfilter reflist maincursor

    set top .showrefs
    set showrefstop $top
    if {[winfo exists $top]} {
	raise $top
	refill_reflist
	return
    }
    ttk_toplevel $top
    wm title $top [mc "Tags and heads: %s" [file tail [pwd]]]
    make_transient $top .
    text $top.list -background $bgcolor -foreground $fgcolor \
	-selectbackground $selectbgcolor -font mainfont \
	-xscrollcommand "$top.xsb set" -yscrollcommand "$top.ysb set" \
	-width 30 -height 20 -cursor $maincursor \
	-spacing1 1 -spacing3 1 -state disabled
    $top.list tag configure highlight -background $selectbgcolor
    if {![lsearch -exact $bglist $top.list]} {
	lappend bglist $top.list
	lappend fglist $top.list
    }
    ${NS}::scrollbar $top.ysb -command "$top.list yview" -orient vertical
    ${NS}::scrollbar $top.xsb -command "$top.list xview" -orient horizontal
    grid $top.list $top.ysb -sticky nsew
    grid $top.xsb x -sticky ew
    ${NS}::frame $top.f
    ${NS}::label $top.f.l -text "[mc "Filter"]: "
    ${NS}::entry $top.f.e -width 20 -textvariable reflistfilter
    set reflistfilter "*"
    trace add variable reflistfilter write reflistfilter_change
    pack $top.f.e -side right -fill x -expand 1
    pack $top.f.l -side left
    grid $top.f - -sticky ew -pady 2
    ${NS}::button $top.close -command [list destroy $top] -text [mc "Close"]
    bind $top <Key-Escape> [list destroy $top]
    grid $top.close -
    grid columnconfigure $top 0 -weight 1
    grid rowconfigure $top 0 -weight 1
    bind $top.list <1> {break}
    bind $top.list <B1-Motion> {break}
    bind $top.list <ButtonRelease-1> {sel_reflist %W %x %y; break}
    set reflist {}
    refill_reflist
}

proc sel_reflist {w x y} {
    global showrefstop reflist headids tagids otherrefids

    if {![winfo exists $showrefstop]} return
    set l [lindex [split [$w index "@$x,$y"] "."] 0]
    set ref [lindex $reflist [expr {$l-1}]]
    set n [lindex $ref 0]
    switch -- [lindex $ref 1] {
	"H" {selbyid $headids($n)}
	"T" {selbyid $tagids($n)}
	"o" {selbyid $otherrefids($n)}
    }
    $showrefstop.list tag add highlight $l.0 "$l.0 lineend"
}

proc unsel_reflist {} {
    global showrefstop

    if {![info exists showrefstop] || ![winfo exists $showrefstop]} return
    $showrefstop.list tag remove highlight 0.0 end
}

proc reflistfilter_change {n1 n2 op} {
    global reflistfilter

    after cancel refill_reflist
    after 200 refill_reflist
}

proc refill_reflist {} {
    global reflist reflistfilter showrefstop headids tagids otherrefids
    global curview

    if {![info exists showrefstop] || ![winfo exists $showrefstop]} return
    set refs {}
    foreach n [array names headids] {
	if {[string match $reflistfilter $n]} {
	    if {[commitinview $headids($n) $curview]} {
		lappend refs [list $n H]
	    } else {
		interestedin $headids($n) {run refill_reflist}
	    }
	}
    }
    foreach n [array names tagids] {
	if {[string match $reflistfilter $n]} {
	    if {[commitinview $tagids($n) $curview]} {
		lappend refs [list $n T]
	    } else {
		interestedin $tagids($n) {run refill_reflist}
	    }
	}
    }
    foreach n [array names otherrefids] {
	if {[string match $reflistfilter $n]} {
	    if {[commitinview $otherrefids($n) $curview]} {
		lappend refs [list $n o]
	    } else {
		interestedin $otherrefids($n) {run refill_reflist}
	    }
	}
    }
    set refs [lsort -index 0 $refs]
    if {$refs eq $reflist} return

    # Update the contents of $showrefstop.list according to the
    # differences between $reflist (old) and $refs (new)
    $showrefstop.list conf -state normal
    $showrefstop.list insert end "\n"
    set i 0
    set j 0
    while {$i < [llength $reflist] || $j < [llength $refs]} {
	if {$i < [llength $reflist]} {
	    if {$j < [llength $refs]} {
		set cmp [string compare [lindex $reflist $i 0] \
			     [lindex $refs $j 0]]
		if {$cmp == 0} {
		    set cmp [string compare [lindex $reflist $i 1] \
				 [lindex $refs $j 1]]
		}
	    } else {
		set cmp -1
	    }
	} else {
	    set cmp 1
	}
	switch -- $cmp {
	    -1 {
		$showrefstop.list delete "[expr {$j+1}].0" "[expr {$j+2}].0"
		incr i
	    }
	    0 {
		incr i
		incr j
	    }
	    1 {
		set l [expr {$j + 1}]
		$showrefstop.list image create $l.0 -align baseline \
		    -image reficon-[lindex $refs $j 1] -padx 2
		$showrefstop.list insert $l.1 "[lindex $refs $j 0]\n"
		incr j
	    }
	}
    }
    set reflist $refs
    # delete last newline
    $showrefstop.list delete end-2c end-1c
    $showrefstop.list conf -state disabled
}

# Stuff for finding nearby tags
proc getallcommits {} {
    global allcommits nextarc seeds allccache allcwait cachedarcs allcupdate
    global idheads idtags idotherrefs allparents tagobjid
    global gitdir

    if {![info exists allcommits]} {
	set nextarc 0
	set allcommits 0
	set seeds {}
	set allcwait 0
	set cachedarcs 0
	set allccache [file join $gitdir "gitk.cache"]
	if {![catch {
	    set f [open $allccache r]
	    set allcwait 1
	    getcache $f
	}]} return
    }

    if {$allcwait} {
	return
    }
    set cmd [list | git rev-list --parents]
    set allcupdate [expr {$seeds ne {}}]
    if {!$allcupdate} {
	set ids "--all"
    } else {
	set refs [concat [array names idheads] [array names idtags] \
		      [array names idotherrefs]]
	set ids {}
	set tagobjs {}
	foreach name [array names tagobjid] {
	    lappend tagobjs $tagobjid($name)
	}
	foreach id [lsort -unique $refs] {
	    if {![info exists allparents($id)] &&
		[lsearch -exact $tagobjs $id] < 0} {
		lappend ids $id
	    }
	}
	if {$ids ne {}} {
	    foreach id $seeds {
		lappend ids "^$id"
	    }
	    lappend ids "--"
	}
    }
    if {$ids ne {}} {
	if {$ids eq "--all"} {
	    set cmd [concat $cmd "--all"]
	} else {
	    set cmd [concat $cmd --stdin "<<[join $ids "\\n"]"]
	}
	set fd [open $cmd r]
	fconfigure $fd -blocking 0
	incr allcommits
	nowbusy allcommits
	filerun $fd [list getallclines $fd]
    } else {
	dispneartags 0
    }
}

# Since most commits have 1 parent and 1 child, we group strings of
# such commits into "arcs" joining branch/merge points (BMPs), which
# are commits that either don't have 1 parent or don't have 1 child.
#
# arcnos(id) - incoming arcs for BMP, arc we're on for other nodes
# arcout(id) - outgoing arcs for BMP
# arcids(a) - list of IDs on arc including end but not start
# arcstart(a) - BMP ID at start of arc
# arcend(a) - BMP ID at end of arc
# growing(a) - arc a is still growing
# arctags(a) - IDs out of arcids (excluding end) that have tags
# archeads(a) - IDs out of arcids (excluding end) that have heads
# The start of an arc is at the descendent end, so "incoming" means
# coming from descendents, and "outgoing" means going towards ancestors.

proc getallclines {fd} {
    global allparents allchildren idtags idheads nextarc
    global arcnos arcids arctags arcout arcend arcstart archeads growing
    global seeds allcommits cachedarcs allcupdate

    set nid 0
    while {[incr nid] <= 1000 && [gets $fd line] >= 0} {
	set id [lindex $line 0]
	if {[info exists allparents($id)]} {
	    # seen it already
	    continue
	}
	set cachedarcs 0
	set olds [lrange $line 1 end]
	set allparents($id) $olds
	if {![info exists allchildren($id)]} {
	    set allchildren($id) {}
	    set arcnos($id) {}
	    lappend seeds $id
	} else {
	    set a $arcnos($id)
	    if {[llength $olds] == 1 && [llength $a] == 1} {
		lappend arcids($a) $id
		if {[info exists idtags($id)]} {
		    lappend arctags($a) $id
		}
		if {[info exists idheads($id)]} {
		    lappend archeads($a) $id
		}
		if {[info exists allparents($olds)]} {
		    # seen parent already
		    if {![info exists arcout($olds)]} {
			splitarc $olds
		    }
		    lappend arcids($a) $olds
		    set arcend($a) $olds
		    unset growing($a)
		}
		lappend allchildren($olds) $id
		lappend arcnos($olds) $a
		continue
	    }
	}
	foreach a $arcnos($id) {
	    lappend arcids($a) $id
	    set arcend($a) $id
	    unset growing($a)
	}

	set ao {}
	foreach p $olds {
	    lappend allchildren($p) $id
	    set a [incr nextarc]
	    set arcstart($a) $id
	    set archeads($a) {}
	    set arctags($a) {}
	    set archeads($a) {}
	    set arcids($a) {}
	    lappend ao $a
	    set growing($a) 1
	    if {[info exists allparents($p)]} {
		# seen it already, may need to make a new branch
		if {![info exists arcout($p)]} {
		    splitarc $p
		}
		lappend arcids($a) $p
		set arcend($a) $p
		unset growing($a)
	    }
	    lappend arcnos($p) $a
	}
	set arcout($id) $ao
    }
    if {$nid > 0} {
	global cached_dheads cached_dtags cached_atags
	unset -nocomplain cached_dheads
	unset -nocomplain cached_dtags
	unset -nocomplain cached_atags
    }
    if {![eof $fd]} {
	return [expr {$nid >= 1000? 2: 1}]
    }
    set cacheok 1
    if {[catch {
	fconfigure $fd -blocking 1
	close $fd
    } err]} {
	# got an error reading the list of commits
	# if we were updating, try rereading the whole thing again
	if {$allcupdate} {
	    incr allcommits -1
	    dropcache $err
	    return
	}
	error_popup "[mc "Error reading commit topology information;\
		branch and preceding/following tag information\
	        will be incomplete."]\n($err)"
	set cacheok 0
    }
    if {[incr allcommits -1] == 0} {
	notbusy allcommits
	if {$cacheok} {
	    run savecache
	}
    }
    dispneartags 0
    return 0
}

proc recalcarc {a} {
    global arctags archeads arcids idtags idheads

    set at {}
    set ah {}
    foreach id [lrange $arcids($a) 0 end-1] {
	if {[info exists idtags($id)]} {
	    lappend at $id
	}
	if {[info exists idheads($id)]} {
	    lappend ah $id
	}
    }
    set arctags($a) $at
    set archeads($a) $ah
}

proc splitarc {p} {
    global arcnos arcids nextarc arctags archeads idtags idheads
    global arcstart arcend arcout allparents growing

    set a $arcnos($p)
    if {[llength $a] != 1} {
	puts "oops splitarc called but [llength $a] arcs already"
	return
    }
    set a [lindex $a 0]
    set i [lsearch -exact $arcids($a) $p]
    if {$i < 0} {
	puts "oops splitarc $p not in arc $a"
	return
    }
    set na [incr nextarc]
    if {[info exists arcend($a)]} {
	set arcend($na) $arcend($a)
    } else {
	set l [lindex $allparents([lindex $arcids($a) end]) 0]
	set j [lsearch -exact $arcnos($l) $a]
	set arcnos($l) [lreplace $arcnos($l) $j $j $na]
    }
    set tail [lrange $arcids($a) [expr {$i+1}] end]
    set arcids($a) [lrange $arcids($a) 0 $i]
    set arcend($a) $p
    set arcstart($na) $p
    set arcout($p) $na
    set arcids($na) $tail
    if {[info exists growing($a)]} {
	set growing($na) 1
	unset growing($a)
    }

    foreach id $tail {
	if {[llength $arcnos($id)] == 1} {
	    set arcnos($id) $na
	} else {
	    set j [lsearch -exact $arcnos($id) $a]
	    set arcnos($id) [lreplace $arcnos($id) $j $j $na]
	}
    }

    # reconstruct tags and heads lists
    if {$arctags($a) ne {} || $archeads($a) ne {}} {
	recalcarc $a
	recalcarc $na
    } else {
	set arctags($na) {}
	set archeads($na) {}
    }
}

# Update things for a new commit added that is a child of one
# existing commit.  Used when cherry-picking.
proc addnewchild {id p} {
    global allparents allchildren idtags nextarc
    global arcnos arcids arctags arcout arcend arcstart archeads growing
    global seeds allcommits

    if {![info exists allcommits] || ![info exists arcnos($p)]} return
    set allparents($id) [list $p]
    set allchildren($id) {}
    set arcnos($id) {}
    lappend seeds $id
    lappend allchildren($p) $id
    set a [incr nextarc]
    set arcstart($a) $id
    set archeads($a) {}
    set arctags($a) {}
    set arcids($a) [list $p]
    set arcend($a) $p
    if {![info exists arcout($p)]} {
	splitarc $p
    }
    lappend arcnos($p) $a
    set arcout($id) [list $a]
}

# This implements a cache for the topology information.
# The cache saves, for each arc, the start and end of the arc,
# the ids on the arc, and the outgoing arcs from the end.
proc readcache {f} {
    global arcnos arcids arcout arcstart arcend arctags archeads nextarc
    global idtags idheads allparents cachedarcs possible_seeds seeds growing
    global allcwait

    set a $nextarc
    set lim $cachedarcs
    if {$lim - $a > 500} {
	set lim [expr {$a + 500}]
    }
    if {[catch {
	if {$a == $lim} {
	    # finish reading the cache and setting up arctags, etc.
	    set line [gets $f]
	    if {$line ne "1"} {error "bad final version"}
	    close $f
	    foreach id [array names idtags] {
		if {[info exists arcnos($id)] && [llength $arcnos($id)] == 1 &&
		    [llength $allparents($id)] == 1} {
		    set a [lindex $arcnos($id) 0]
		    if {$arctags($a) eq {}} {
			recalcarc $a
		    }
		}
	    }
	    foreach id [array names idheads] {
		if {[info exists arcnos($id)] && [llength $arcnos($id)] == 1 &&
		    [llength $allparents($id)] == 1} {
		    set a [lindex $arcnos($id) 0]
		    if {$archeads($a) eq {}} {
			recalcarc $a
		    }
		}
	    }
	    foreach id [lsort -unique $possible_seeds] {
		if {$arcnos($id) eq {}} {
		    lappend seeds $id
		}
	    }
	    set allcwait 0
	} else {
	    while {[incr a] <= $lim} {
		set line [gets $f]
		if {[llength $line] != 3} {error "bad line"}
		set s [lindex $line 0]
		set arcstart($a) $s
		lappend arcout($s) $a
		if {![info exists arcnos($s)]} {
		    lappend possible_seeds $s
		    set arcnos($s) {}
		}
		set e [lindex $line 1]
		if {$e eq {}} {
		    set growing($a) 1
		} else {
		    set arcend($a) $e
		    if {![info exists arcout($e)]} {
			set arcout($e) {}
		    }
		}
		set arcids($a) [lindex $line 2]
		foreach id $arcids($a) {
		    lappend allparents($s) $id
		    set s $id
		    lappend arcnos($id) $a
		}
		if {![info exists allparents($s)]} {
		    set allparents($s) {}
		}
		set arctags($a) {}
		set archeads($a) {}
	    }
	    set nextarc [expr {$a - 1}]
	}
    } err]} {
	dropcache $err
	return 0
    }
    if {!$allcwait} {
	getallcommits
    }
    return $allcwait
}

proc getcache {f} {
    global nextarc cachedarcs possible_seeds

    if {[catch {
	set line [gets $f]
	if {[llength $line] != 2 || [lindex $line 0] ne "1"} {error "bad version"}
	# make sure it's an integer
	set cachedarcs [expr {int([lindex $line 1])}]
	if {$cachedarcs < 0} {error "bad number of arcs"}
	set nextarc 0
	set possible_seeds {}
	run readcache $f
    } err]} {
	dropcache $err
    }
    return 0
}

proc dropcache {err} {
    global allcwait nextarc cachedarcs seeds

    #puts "dropping cache ($err)"
    foreach v {arcnos arcout arcids arcstart arcend growing \
		   arctags archeads allparents allchildren} {
	global $v
	unset -nocomplain $v
    }
    set allcwait 0
    set nextarc 0
    set cachedarcs 0
    set seeds {}
    getallcommits
}

proc writecache {f} {
    global cachearc cachedarcs allccache
    global arcstart arcend arcnos arcids arcout

    set a $cachearc
    set lim $cachedarcs
    if {$lim - $a > 1000} {
	set lim [expr {$a + 1000}]
    }
    if {[catch {
	while {[incr a] <= $lim} {
	    if {[info exists arcend($a)]} {
		puts $f [list $arcstart($a) $arcend($a) $arcids($a)]
	    } else {
		puts $f [list $arcstart($a) {} $arcids($a)]
	    }
	}
    } err]} {
	catch {close $f}
	catch {file delete $allccache}
	#puts "writing cache failed ($err)"
	return 0
    }
    set cachearc [expr {$a - 1}]
    if {$a > $cachedarcs} {
	puts $f "1"
	close $f
	return 0
    }
    return 1
}

proc savecache {} {
    global nextarc cachedarcs cachearc allccache

    if {$nextarc == $cachedarcs} return
    set cachearc 0
    set cachedarcs $nextarc
    catch {
	set f [open $allccache w]
	puts $f [list 1 $cachedarcs]
	run writecache $f
    }
}

# Returns 1 if a is an ancestor of b, -1 if b is an ancestor of a,
# or 0 if neither is true.
proc anc_or_desc {a b} {
    global arcout arcstart arcend arcnos cached_isanc

    if {$arcnos($a) eq $arcnos($b)} {
	# Both are on the same arc(s); either both are the same BMP,
	# or if one is not a BMP, the other is also not a BMP or is
	# the BMP at end of the arc (and it only has 1 incoming arc).
	# Or both can be BMPs with no incoming arcs.
	if {$a eq $b || $arcnos($a) eq {}} {
	    return 0
	}
	# assert {[llength $arcnos($a)] == 1}
	set arc [lindex $arcnos($a) 0]
	set i [lsearch -exact $arcids($arc) $a]
	set j [lsearch -exact $arcids($arc) $b]
	if {$i < 0 || $i > $j} {
	    return 1
	} else {
	    return -1
	}
    }

    if {![info exists arcout($a)]} {
	set arc [lindex $arcnos($a) 0]
	if {[info exists arcend($arc)]} {
	    set aend $arcend($arc)
	} else {
	    set aend {}
	}
	set a $arcstart($arc)
    } else {
	set aend $a
    }
    if {![info exists arcout($b)]} {
	set arc [lindex $arcnos($b) 0]
	if {[info exists arcend($arc)]} {
	    set bend $arcend($arc)
	} else {
	    set bend {}
	}
	set b $arcstart($arc)
    } else {
	set bend $b
    }
    if {$a eq $bend} {
	return 1
    }
    if {$b eq $aend} {
	return -1
    }
    if {[info exists cached_isanc($a,$bend)]} {
	if {$cached_isanc($a,$bend)} {
	    return 1
	}
    }
    if {[info exists cached_isanc($b,$aend)]} {
	if {$cached_isanc($b,$aend)} {
	    return -1
	}
	if {[info exists cached_isanc($a,$bend)]} {
	    return 0
	}
    }

    set todo [list $a $b]
    set anc($a) a
    set anc($b) b
    for {set i 0} {$i < [llength $todo]} {incr i} {
	set x [lindex $todo $i]
	if {$anc($x) eq {}} {
	    continue
	}
	foreach arc $arcnos($x) {
	    set xd $arcstart($arc)
	    if {$xd eq $bend} {
		set cached_isanc($a,$bend) 1
		set cached_isanc($b,$aend) 0
		return 1
	    } elseif {$xd eq $aend} {
		set cached_isanc($b,$aend) 1
		set cached_isanc($a,$bend) 0
		return -1
	    }
	    if {![info exists anc($xd)]} {
		set anc($xd) $anc($x)
		lappend todo $xd
	    } elseif {$anc($xd) ne $anc($x)} {
		set anc($xd) {}
	    }
	}
    }
    set cached_isanc($a,$bend) 0
    set cached_isanc($b,$aend) 0
    return 0
}

# This identifies whether $desc has an ancestor that is
# a growing tip of the graph and which is not an ancestor of $anc
# and returns 0 if so and 1 if not.
# If we subsequently discover a tag on such a growing tip, and that
# turns out to be a descendent of $anc (which it could, since we
# don't necessarily see children before parents), then $desc
# isn't a good choice to display as a descendent tag of
# $anc (since it is the descendent of another tag which is
# a descendent of $anc).  Similarly, $anc isn't a good choice to
# display as a ancestor tag of $desc.
#
proc is_certain {desc anc} {
    global arcnos arcout arcstart arcend growing problems

    set certain {}
    if {[llength $arcnos($anc)] == 1} {
	# tags on the same arc are certain
	if {$arcnos($desc) eq $arcnos($anc)} {
	    return 1
	}
	if {![info exists arcout($anc)]} {
	    # if $anc is partway along an arc, use the start of the arc instead
	    set a [lindex $arcnos($anc) 0]
	    set anc $arcstart($a)
	}
    }
    if {[llength $arcnos($desc)] > 1 || [info exists arcout($desc)]} {
	set x $desc
    } else {
	set a [lindex $arcnos($desc) 0]
	set x $arcend($a)
    }
    if {$x == $anc} {
	return 1
    }
    set anclist [list $x]
    set dl($x) 1
    set nnh 1
    set ngrowanc 0
    for {set i 0} {$i < [llength $anclist] && ($nnh > 0 || $ngrowanc > 0)} {incr i} {
	set x [lindex $anclist $i]
	if {$dl($x)} {
	    incr nnh -1
	}
	set done($x) 1
	foreach a $arcout($x) {
	    if {[info exists growing($a)]} {
		if {![info exists growanc($x)] && $dl($x)} {
		    set growanc($x) 1
		    incr ngrowanc
		}
	    } else {
		set y $arcend($a)
		if {[info exists dl($y)]} {
		    if {$dl($y)} {
			if {!$dl($x)} {
			    set dl($y) 0
			    if {![info exists done($y)]} {
				incr nnh -1
			    }
			    if {[info exists growanc($x)]} {
				incr ngrowanc -1
			    }
			    set xl [list $y]
			    for {set k 0} {$k < [llength $xl]} {incr k} {
				set z [lindex $xl $k]
				foreach c $arcout($z) {
				    if {[info exists arcend($c)]} {
					set v $arcend($c)
					if {[info exists dl($v)] && $dl($v)} {
					    set dl($v) 0
					    if {![info exists done($v)]} {
						incr nnh -1
					    }
					    if {[info exists growanc($v)]} {
						incr ngrowanc -1
					    }
					    lappend xl $v
					}
				    }
				}
			    }
			}
		    }
		} elseif {$y eq $anc || !$dl($x)} {
		    set dl($y) 0
		    lappend anclist $y
		} else {
		    set dl($y) 1
		    lappend anclist $y
		    incr nnh
		}
	    }
	}
    }
    foreach x [array names growanc] {
	if {$dl($x)} {
	    return 0
	}
	return 0
    }
    return 1
}

proc validate_arctags {a} {
    global arctags idtags

    set i -1
    set na $arctags($a)
    foreach id $arctags($a) {
	incr i
	if {![info exists idtags($id)]} {
	    set na [lreplace $na $i $i]
	    incr i -1
	}
    }
    set arctags($a) $na
}

proc validate_archeads {a} {
    global archeads idheads

    set i -1
    set na $archeads($a)
    foreach id $archeads($a) {
	incr i
	if {![info exists idheads($id)]} {
	    set na [lreplace $na $i $i]
	    incr i -1
	}
    }
    set archeads($a) $na
}

# Return the list of IDs that have tags that are descendents of id,
# ignoring IDs that are descendents of IDs already reported.
proc desctags {id} {
    global arcnos arcstart arcids arctags idtags allparents
    global growing cached_dtags

    if {![info exists allparents($id)]} {
	return {}
    }
    set t1 [clock clicks -milliseconds]
    set argid $id
    if {[llength $arcnos($id)] == 1 && [llength $allparents($id)] == 1} {
	# part-way along an arc; check that arc first
	set a [lindex $arcnos($id) 0]
	if {$arctags($a) ne {}} {
	    validate_arctags $a
	    set i [lsearch -exact $arcids($a) $id]
	    set tid {}
	    foreach t $arctags($a) {
		set j [lsearch -exact $arcids($a) $t]
		if {$j >= $i} break
		set tid $t
	    }
	    if {$tid ne {}} {
		return $tid
	    }
	}
	set id $arcstart($a)
	if {[info exists idtags($id)]} {
	    return $id
	}
    }
    if {[info exists cached_dtags($id)]} {
	return $cached_dtags($id)
    }

    set origid $id
    set todo [list $id]
    set queued($id) 1
    set nc 1
    for {set i 0} {$i < [llength $todo] && $nc > 0} {incr i} {
	set id [lindex $todo $i]
	set done($id) 1
	set ta [info exists hastaggedancestor($id)]
	if {!$ta} {
	    incr nc -1
	}
	# ignore tags on starting node
	if {!$ta && $i > 0} {
	    if {[info exists idtags($id)]} {
		set tagloc($id) $id
		set ta 1
	    } elseif {[info exists cached_dtags($id)]} {
		set tagloc($id) $cached_dtags($id)
		set ta 1
	    }
	}
	foreach a $arcnos($id) {
	    set d $arcstart($a)
	    if {!$ta && $arctags($a) ne {}} {
		validate_arctags $a
		if {$arctags($a) ne {}} {
		    lappend tagloc($id) [lindex $arctags($a) end]
		}
	    }
	    if {$ta || $arctags($a) ne {}} {
		set tomark [list $d]
		for {set j 0} {$j < [llength $tomark]} {incr j} {
		    set dd [lindex $tomark $j]
		    if {![info exists hastaggedancestor($dd)]} {
			if {[info exists done($dd)]} {
			    foreach b $arcnos($dd) {
				lappend tomark $arcstart($b)
			    }
			    if {[info exists tagloc($dd)]} {
				unset tagloc($dd)
			    }
			} elseif {[info exists queued($dd)]} {
			    incr nc -1
			}
			set hastaggedancestor($dd) 1
		    }
		}
	    }
	    if {![info exists queued($d)]} {
		lappend todo $d
		set queued($d) 1
		if {![info exists hastaggedancestor($d)]} {
		    incr nc
		}
	    }
	}
    }
    set tags {}
    foreach id [array names tagloc] {
	if {![info exists hastaggedancestor($id)]} {
	    foreach t $tagloc($id) {
		if {[lsearch -exact $tags $t] < 0} {
		    lappend tags $t
		}
	    }
	}
    }
    set t2 [clock clicks -milliseconds]
    set loopix $i

    # remove tags that are descendents of other tags
    for {set i 0} {$i < [llength $tags]} {incr i} {
	set a [lindex $tags $i]
	for {set j 0} {$j < $i} {incr j} {
	    set b [lindex $tags $j]
	    set r [anc_or_desc $a $b]
	    if {$r == 1} {
		set tags [lreplace $tags $j $j]
		incr j -1
		incr i -1
	    } elseif {$r == -1} {
		set tags [lreplace $tags $i $i]
		incr i -1
		break
	    }
	}
    }

    if {[array names growing] ne {}} {
	# graph isn't finished, need to check if any tag could get
	# eclipsed by another tag coming later.  Simply ignore any
	# tags that could later get eclipsed.
	set ctags {}
	foreach t $tags {
	    if {[is_certain $t $origid]} {
		lappend ctags $t
	    }
	}
	if {$tags eq $ctags} {
	    set cached_dtags($origid) $tags
	} else {
	    set tags $ctags
	}
    } else {
	set cached_dtags($origid) $tags
    }
    set t3 [clock clicks -milliseconds]
    if {0 && $t3 - $t1 >= 100} {
	puts "iterating descendents ($loopix/[llength $todo] nodes) took\
    	    [expr {$t2-$t1}]+[expr {$t3-$t2}]ms, $nc candidates left"
    }
    return $tags
}

proc anctags {id} {
    global arcnos arcids arcout arcend arctags idtags allparents
    global growing cached_atags

    if {![info exists allparents($id)]} {
	return {}
    }
    set t1 [clock clicks -milliseconds]
    set argid $id
    if {[llength $arcnos($id)] == 1 && [llength $allparents($id)] == 1} {
	# part-way along an arc; check that arc first
	set a [lindex $arcnos($id) 0]
	if {$arctags($a) ne {}} {
	    validate_arctags $a
	    set i [lsearch -exact $arcids($a) $id]
	    foreach t $arctags($a) {
		set j [lsearch -exact $arcids($a) $t]
		if {$j > $i} {
		    return $t
		}
	    }
	}
	if {![info exists arcend($a)]} {
	    return {}
	}
	set id $arcend($a)
	if {[info exists idtags($id)]} {
	    return $id
	}
    }
    if {[info exists cached_atags($id)]} {
	return $cached_atags($id)
    }

    set origid $id
    set todo [list $id]
    set queued($id) 1
    set taglist {}
    set nc 1
    for {set i 0} {$i < [llength $todo] && $nc > 0} {incr i} {
	set id [lindex $todo $i]
	set done($id) 1
	set td [info exists hastaggeddescendent($id)]
	if {!$td} {
	    incr nc -1
	}
	# ignore tags on starting node
	if {!$td && $i > 0} {
	    if {[info exists idtags($id)]} {
		set tagloc($id) $id
		set td 1
	    } elseif {[info exists cached_atags($id)]} {
		set tagloc($id) $cached_atags($id)
		set td 1
	    }
	}
	foreach a $arcout($id) {
	    if {!$td && $arctags($a) ne {}} {
		validate_arctags $a
		if {$arctags($a) ne {}} {
		    lappend tagloc($id) [lindex $arctags($a) 0]
		}
	    }
	    if {![info exists arcend($a)]} continue
	    set d $arcend($a)
	    if {$td || $arctags($a) ne {}} {
		set tomark [list $d]
		for {set j 0} {$j < [llength $tomark]} {incr j} {
		    set dd [lindex $tomark $j]
		    if {![info exists hastaggeddescendent($dd)]} {
			if {[info exists done($dd)]} {
			    foreach b $arcout($dd) {
				if {[info exists arcend($b)]} {
				    lappend tomark $arcend($b)
				}
			    }
			    if {[info exists tagloc($dd)]} {
				unset tagloc($dd)
			    }
			} elseif {[info exists queued($dd)]} {
			    incr nc -1
			}
			set hastaggeddescendent($dd) 1
		    }
		}
	    }
	    if {![info exists queued($d)]} {
		lappend todo $d
		set queued($d) 1
		if {![info exists hastaggeddescendent($d)]} {
		    incr nc
		}
	    }
	}
    }
    set t2 [clock clicks -milliseconds]
    set loopix $i
    set tags {}
    foreach id [array names tagloc] {
	if {![info exists hastaggeddescendent($id)]} {
	    foreach t $tagloc($id) {
		if {[lsearch -exact $tags $t] < 0} {
		    lappend tags $t
		}
	    }
	}
    }

    # remove tags that are ancestors of other tags
    for {set i 0} {$i < [llength $tags]} {incr i} {
	set a [lindex $tags $i]
	for {set j 0} {$j < $i} {incr j} {
	    set b [lindex $tags $j]
	    set r [anc_or_desc $a $b]
	    if {$r == -1} {
		set tags [lreplace $tags $j $j]
		incr j -1
		incr i -1
	    } elseif {$r == 1} {
		set tags [lreplace $tags $i $i]
		incr i -1
		break
	    }
	}
    }

    if {[array names growing] ne {}} {
	# graph isn't finished, need to check if any tag could get
	# eclipsed by another tag coming later.  Simply ignore any
	# tags that could later get eclipsed.
	set ctags {}
	foreach t $tags {
	    if {[is_certain $origid $t]} {
		lappend ctags $t
	    }
	}
	if {$tags eq $ctags} {
	    set cached_atags($origid) $tags
	} else {
	    set tags $ctags
	}
    } else {
	set cached_atags($origid) $tags
    }
    set t3 [clock clicks -milliseconds]
    if {0 && $t3 - $t1 >= 100} {
	puts "iterating ancestors ($loopix/[llength $todo] nodes) took\
    	    [expr {$t2-$t1}]+[expr {$t3-$t2}]ms, $nc candidates left"
    }
    return $tags
}

# Return the list of IDs that have heads that are descendents of id,
# including id itself if it has a head.
proc descheads {id} {
    global arcnos arcstart arcids archeads idheads cached_dheads
    global allparents arcout

    if {![info exists allparents($id)]} {
	return {}
    }
    set aret {}
    if {![info exists arcout($id)]} {
	# part-way along an arc; check it first
	set a [lindex $arcnos($id) 0]
	if {$archeads($a) ne {}} {
	    validate_archeads $a
	    set i [lsearch -exact $arcids($a) $id]
	    foreach t $archeads($a) {
		set j [lsearch -exact $arcids($a) $t]
		if {$j > $i} break
		lappend aret $t
	    }
	}
	set id $arcstart($a)
    }
    set origid $id
    set todo [list $id]
    set seen($id) 1
    set ret {}
    for {set i 0} {$i < [llength $todo]} {incr i} {
	set id [lindex $todo $i]
	if {[info exists cached_dheads($id)]} {
	    set ret [concat $ret $cached_dheads($id)]
	} else {
	    if {[info exists idheads($id)]} {
		lappend ret $id
	    }
	    foreach a $arcnos($id) {
		if {$archeads($a) ne {}} {
		    validate_archeads $a
		    if {$archeads($a) ne {}} {
			set ret [concat $ret $archeads($a)]
		    }
		}
		set d $arcstart($a)
		if {![info exists seen($d)]} {
		    lappend todo $d
		    set seen($d) 1
		}
	    }
	}
    }
    set ret [lsort -unique $ret]
    set cached_dheads($origid) $ret
    return [concat $ret $aret]
}

proc addedtag {id} {
    global arcnos arcout cached_dtags cached_atags

    if {![info exists arcnos($id)]} return
    if {![info exists arcout($id)]} {
	recalcarc [lindex $arcnos($id) 0]
    }
    unset -nocomplain cached_dtags
    unset -nocomplain cached_atags
}

proc addedhead {hid head} {
    global arcnos arcout cached_dheads

    if {![info exists arcnos($hid)]} return
    if {![info exists arcout($hid)]} {
	recalcarc [lindex $arcnos($hid) 0]
    }
    unset -nocomplain cached_dheads
}

proc removedhead {hid head} {
    global cached_dheads

    unset -nocomplain cached_dheads
}

proc movedhead {hid head} {
    global arcnos arcout cached_dheads

    if {![info exists arcnos($hid)]} return
    if {![info exists arcout($hid)]} {
	recalcarc [lindex $arcnos($hid) 0]
    }
    unset -nocomplain cached_dheads
}

proc changedrefs {} {
    global cached_dheads cached_dtags cached_atags cached_tagcontent
    global arctags archeads arcnos arcout idheads idtags

    foreach id [concat [array names idheads] [array names idtags]] {
	if {[info exists arcnos($id)] && ![info exists arcout($id)]} {
	    set a [lindex $arcnos($id) 0]
	    if {![info exists donearc($a)]} {
		recalcarc $a
		set donearc($a) 1
	    }
	}
    }
    unset -nocomplain cached_tagcontent
    unset -nocomplain cached_dtags
    unset -nocomplain cached_atags
    unset -nocomplain cached_dheads
}

proc rereadrefs {} {
    global idtags idheads idotherrefs mainheadid

    set refids [concat [array names idtags] \
		    [array names idheads] [array names idotherrefs]]
    foreach id $refids {
	if {![info exists ref($id)]} {
	    set ref($id) [listrefs $id]
	}
    }
    set oldmainhead $mainheadid
    readrefs
    changedrefs
    set refids [lsort -unique [concat $refids [array names idtags] \
			[array names idheads] [array names idotherrefs]]]
    foreach id $refids {
	set v [listrefs $id]
	if {![info exists ref($id)] || $ref($id) != $v} {
	    redrawtags $id
	}
    }
    if {$oldmainhead ne $mainheadid} {
	redrawtags $oldmainhead
	redrawtags $mainheadid
    }
    run refill_reflist
}

proc listrefs {id} {
    global idtags idheads idotherrefs

    set x {}
    if {[info exists idtags($id)]} {
	set x $idtags($id)
    }
    set y {}
    if {[info exists idheads($id)]} {
	set y $idheads($id)
    }
    set z {}
    if {[info exists idotherrefs($id)]} {
	set z $idotherrefs($id)
    }
    return [list $x $y $z]
}

proc add_tag_ctext {tag} {
    global ctext cached_tagcontent tagids

    if {![info exists cached_tagcontent($tag)]} {
	catch {
	    set cached_tagcontent($tag) [exec git cat-file -p $tag]
	}
    }
    $ctext insert end "[mc "Tag"]: $tag\n" bold
    if {[info exists cached_tagcontent($tag)]} {
	set text $cached_tagcontent($tag)
    } else {
	set text "[mc "Id"]:  $tagids($tag)"
    }
    appendwithlinks $text {}
}

proc showtag {tag isnew} {
    global ctext cached_tagcontent tagids linknum tagobjid

    if {$isnew} {
	addtohistory [list showtag $tag 0] savectextpos
    }
    $ctext conf -state normal
    clear_ctext
    settabs 0
    set linknum 0
    add_tag_ctext $tag
    maybe_scroll_ctext 1
    $ctext conf -state disabled
    init_flist {}
}

proc showtags {id isnew} {
    global idtags ctext linknum

    if {$isnew} {
	addtohistory [list showtags $id 0] savectextpos
    }
    $ctext conf -state normal
    clear_ctext
    settabs 0
    set linknum 0
    set sep {}
    foreach tag $idtags($id) {
	$ctext insert end $sep
	add_tag_ctext $tag
	set sep "\n\n"
    }
    maybe_scroll_ctext 1
    $ctext conf -state disabled
    init_flist {}
}

proc doquit {} {
    global stopped
    global gitktmpdir

    set stopped 100
    savestuff .
    destroy .

    if {[info exists gitktmpdir]} {
	catch {file delete -force $gitktmpdir}
    }
}

proc mkfontdisp {font top which} {
    global fontattr fontpref $font NS use_ttk

    set fontpref($font) [set $font]
    ${NS}::button $top.${font}but -text $which \
	-command [list choosefont $font $which]
    ${NS}::label $top.$font -relief flat -font $font \
	-text $fontattr($font,family) -justify left
    grid x $top.${font}but $top.$font -sticky w
}

proc choosefont {font which} {
    global fontparam fontlist fonttop fontattr
    global prefstop NS

    set fontparam(which) $which
    set fontparam(font) $font
    set fontparam(family) [font actual $font -family]
    set fontparam(size) $fontattr($font,size)
    set fontparam(weight) $fontattr($font,weight)
    set fontparam(slant) $fontattr($font,slant)
    set top .gitkfont
    set fonttop $top
    if {![winfo exists $top]} {
	font create sample
	eval font config sample [font actual $font]
	ttk_toplevel $top
	make_transient $top $prefstop
	wm title $top [mc "Gitk font chooser"]
	${NS}::label $top.l -textvariable fontparam(which)
	pack $top.l -side top
	set fontlist [lsort [font families]]
	${NS}::frame $top.f
	listbox $top.f.fam -listvariable fontlist \
	    -yscrollcommand [list $top.f.sb set]
	bind $top.f.fam <<ListboxSelect>> selfontfam
	${NS}::scrollbar $top.f.sb -command [list $top.f.fam yview]
	pack $top.f.sb -side right -fill y
	pack $top.f.fam -side left -fill both -expand 1
	pack $top.f -side top -fill both -expand 1
	${NS}::frame $top.g
	spinbox $top.g.size -from 4 -to 40 -width 4 \
	    -textvariable fontparam(size) \
	    -validatecommand {string is integer -strict %s}
	checkbutton $top.g.bold -padx 5 \
	    -font {{Times New Roman} 12 bold} -text [mc "B"] -indicatoron 0 \
	    -variable fontparam(weight) -onvalue bold -offvalue normal
	checkbutton $top.g.ital -padx 5 \
	    -font {{Times New Roman} 12 italic} -text [mc "I"] -indicatoron 0  \
	    -variable fontparam(slant) -onvalue italic -offvalue roman
	pack $top.g.size $top.g.bold $top.g.ital -side left
	pack $top.g -side top
	canvas $top.c -width 150 -height 50 -border 2 -relief sunk \
	    -background white
	$top.c create text 100 25 -anchor center -text $which -font sample \
	    -fill black -tags text
	bind $top.c <Configure> [list centertext $top.c]
	pack $top.c -side top -fill x
	${NS}::frame $top.buts
	${NS}::button $top.buts.ok -text [mc "OK"] -command fontok -default active
	${NS}::button $top.buts.can -text [mc "Cancel"] -command fontcan -default normal
	bind $top <Key-Return> fontok
	bind $top <Key-Escape> fontcan
	grid $top.buts.ok $top.buts.can
	grid columnconfigure $top.buts 0 -weight 1 -uniform a
	grid columnconfigure $top.buts 1 -weight 1 -uniform a
	pack $top.buts -side bottom -fill x
	trace add variable fontparam write chg_fontparam
    } else {
	raise $top
	$top.c itemconf text -text $which
    }
    set i [lsearch -exact $fontlist $fontparam(family)]
    if {$i >= 0} {
	$top.f.fam selection set $i
	$top.f.fam see $i
    }
}

proc centertext {w} {
    $w coords text [expr {[winfo width $w] / 2}] [expr {[winfo height $w] / 2}]
}

proc fontok {} {
    global fontparam fontpref prefstop

    set f $fontparam(font)
    set fontpref($f) [list $fontparam(family) $fontparam(size)]
    if {$fontparam(weight) eq "bold"} {
	lappend fontpref($f) "bold"
    }
    if {$fontparam(slant) eq "italic"} {
	lappend fontpref($f) "italic"
    }
    set w $prefstop.notebook.fonts.$f
    $w conf -text $fontparam(family) -font $fontpref($f)

    fontcan
}

proc fontcan {} {
    global fonttop fontparam

    if {[info exists fonttop]} {
	catch {destroy $fonttop}
	catch {font delete sample}
	unset fonttop
	unset fontparam
    }
}

if {[package vsatisfies [package provide Tk] 8.6]} {
    # In Tk 8.6 we have a native font chooser dialog. Overwrite the above
    # function to make use of it.
    proc choosefont {font which} {
	tk fontchooser configure -title $which -font $font \
	    -command [list on_choosefont $font $which]
	tk fontchooser show
    }
    proc on_choosefont {font which newfont} {
	global fontparam
	puts stderr "$font $newfont"
	array set f [font actual $newfont]
	set fontparam(which) $which
	set fontparam(font) $font
	set fontparam(family) $f(-family)
	set fontparam(size) $f(-size)
	set fontparam(weight) $f(-weight)
	set fontparam(slant) $f(-slant)
	fontok
    }
}

proc selfontfam {} {
    global fonttop fontparam

    set i [$fonttop.f.fam curselection]
    if {$i ne {}} {
	set fontparam(family) [$fonttop.f.fam get $i]
    }
}

proc chg_fontparam {v sub op} {
    global fontparam

    font config sample -$sub $fontparam($sub)
}

# Create a property sheet tab page
proc create_prefs_page {w} {
    global NS
    set parent [join [lrange [split $w .] 0 end-1] .]
    if {[winfo class $parent] eq "TNotebook"} {
	${NS}::frame $w
    } else {
	${NS}::labelframe $w
    }
}

proc prefspage_general {notebook} {
    global NS maxwidth maxgraphpct showneartags showlocalchanges
    global tabstop limitdiffs autoselect autosellen extdifftool perfile_attrs
    global hideremotes want_ttk have_ttk maxrefs

    set page [create_prefs_page $notebook.general]

    ${NS}::label $page.ldisp -text [mc "Commit list display options"]
    grid $page.ldisp - -sticky w -pady 10
    ${NS}::label $page.spacer -text " "
    ${NS}::label $page.maxwidthl -text [mc "Maximum graph width (lines)"]
    spinbox $page.maxwidth -from 0 -to 100 -width 4 -textvariable maxwidth
    grid $page.spacer $page.maxwidthl $page.maxwidth -sticky w
                                         #xgettext:no-tcl-format
    ${NS}::label $page.maxpctl -text [mc "Maximum graph width (% of pane)"]
    spinbox $page.maxpct -from 1 -to 100 -width 4 -textvariable maxgraphpct
    grid x $page.maxpctl $page.maxpct -sticky w
    ${NS}::checkbutton $page.showlocal -text [mc "Show local changes"] \
	-variable showlocalchanges
    grid x $page.showlocal -sticky w
    ${NS}::checkbutton $page.autoselect -text [mc "Auto-select SHA1 (length)"] \
	-variable autoselect
    spinbox $page.autosellen -from 1 -to 40 -width 4 -textvariable autosellen
    grid x $page.autoselect $page.autosellen -sticky w
    ${NS}::checkbutton $page.hideremotes -text [mc "Hide remote refs"] \
	-variable hideremotes
    grid x $page.hideremotes -sticky w

    ${NS}::label $page.ddisp -text [mc "Diff display options"]
    grid $page.ddisp - -sticky w -pady 10
    ${NS}::label $page.tabstopl -text [mc "Tab spacing"]
    spinbox $page.tabstop -from 1 -to 20 -width 4 -textvariable tabstop
    grid x $page.tabstopl $page.tabstop -sticky w
    ${NS}::checkbutton $page.ntag -text [mc "Display nearby tags/heads"] \
	-variable showneartags
    grid x $page.ntag -sticky w
    ${NS}::label $page.maxrefsl -text [mc "Maximum # tags/heads to show"]
    spinbox $page.maxrefs -from 1 -to 1000 -width 4 -textvariable maxrefs
    grid x $page.maxrefsl $page.maxrefs -sticky w
    ${NS}::checkbutton $page.ldiff -text [mc "Limit diffs to listed paths"] \
	-variable limitdiffs
    grid x $page.ldiff -sticky w
    ${NS}::checkbutton $page.lattr -text [mc "Support per-file encodings"] \
	-variable perfile_attrs
    grid x $page.lattr -sticky w

    ${NS}::entry $page.extdifft -textvariable extdifftool
    ${NS}::frame $page.extdifff
    ${NS}::label $page.extdifff.l -text [mc "External diff tool" ]
    ${NS}::button $page.extdifff.b -text [mc "Choose..."] -command choose_extdiff
    pack $page.extdifff.l $page.extdifff.b -side left
    pack configure $page.extdifff.l -padx 10
    grid x $page.extdifff $page.extdifft -sticky ew

    ${NS}::label $page.lgen -text [mc "General options"]
    grid $page.lgen - -sticky w -pady 10
    ${NS}::checkbutton $page.want_ttk -variable want_ttk \
	-text [mc "Use themed widgets"]
    if {$have_ttk} {
	${NS}::label $page.ttk_note -text [mc "(change requires restart)"]
    } else {
	${NS}::label $page.ttk_note -text [mc "(currently unavailable)"]
    }
    grid x $page.want_ttk $page.ttk_note -sticky w
    return $page
}

proc prefspage_colors {notebook} {
    global NS uicolor bgcolor fgcolor ctext diffcolors selectbgcolor markbgcolor

    set page [create_prefs_page $notebook.colors]

    ${NS}::label $page.cdisp -text [mc "Colors: press to choose"]
    grid $page.cdisp - -sticky w -pady 10
    label $page.ui -padx 40 -relief sunk -background $uicolor
    ${NS}::button $page.uibut -text [mc "Interface"] \
       -command [list choosecolor uicolor {} $page.ui [mc "interface"] setui]
    grid x $page.uibut $page.ui -sticky w
    label $page.bg -padx 40 -relief sunk -background $bgcolor
    ${NS}::button $page.bgbut -text [mc "Background"] \
	-command [list choosecolor bgcolor {} $page.bg [mc "background"] setbg]
    grid x $page.bgbut $page.bg -sticky w
    label $page.fg -padx 40 -relief sunk -background $fgcolor
    ${NS}::button $page.fgbut -text [mc "Foreground"] \
	-command [list choosecolor fgcolor {} $page.fg [mc "foreground"] setfg]
    grid x $page.fgbut $page.fg -sticky w
    label $page.diffold -padx 40 -relief sunk -background [lindex $diffcolors 0]
    ${NS}::button $page.diffoldbut -text [mc "Diff: old lines"] \
	-command [list choosecolor diffcolors 0 $page.diffold [mc "diff old lines"] \
		      [list $ctext tag conf d0 -foreground]]
    grid x $page.diffoldbut $page.diffold -sticky w
    label $page.diffnew -padx 40 -relief sunk -background [lindex $diffcolors 1]
    ${NS}::button $page.diffnewbut -text [mc "Diff: new lines"] \
	-command [list choosecolor diffcolors 1 $page.diffnew [mc "diff new lines"] \
		      [list $ctext tag conf dresult -foreground]]
    grid x $page.diffnewbut $page.diffnew -sticky w
    label $page.hunksep -padx 40 -relief sunk -background [lindex $diffcolors 2]
    ${NS}::button $page.hunksepbut -text [mc "Diff: hunk header"] \
	-command [list choosecolor diffcolors 2 $page.hunksep \
		      [mc "diff hunk header"] \
		      [list $ctext tag conf hunksep -foreground]]
    grid x $page.hunksepbut $page.hunksep -sticky w
    label $page.markbgsep -padx 40 -relief sunk -background $markbgcolor
    ${NS}::button $page.markbgbut -text [mc "Marked line bg"] \
	-command [list choosecolor markbgcolor {} $page.markbgsep \
		      [mc "marked line background"] \
		      [list $ctext tag conf omark -background]]
    grid x $page.markbgbut $page.markbgsep -sticky w
    label $page.selbgsep -padx 40 -relief sunk -background $selectbgcolor
    ${NS}::button $page.selbgbut -text [mc "Select bg"] \
	-command [list choosecolor selectbgcolor {} $page.selbgsep [mc "background"] setselbg]
    grid x $page.selbgbut $page.selbgsep -sticky w
    return $page
}

proc prefspage_fonts {notebook} {
    global NS
    set page [create_prefs_page $notebook.fonts]
    ${NS}::label $page.cfont -text [mc "Fonts: press to choose"]
    grid $page.cfont - -sticky w -pady 10
    mkfontdisp mainfont $page [mc "Main font"]
    mkfontdisp textfont $page [mc "Diff display font"]
    mkfontdisp uifont $page [mc "User interface font"]
    return $page
}

proc doprefs {} {
    global maxwidth maxgraphpct use_ttk NS
    global oldprefs prefstop showneartags showlocalchanges
    global uicolor bgcolor fgcolor ctext diffcolors selectbgcolor markbgcolor
    global tabstop limitdiffs autoselect autosellen extdifftool perfile_attrs
    global hideremotes want_ttk have_ttk

    set top .gitkprefs
    set prefstop $top
    if {[winfo exists $top]} {
	raise $top
	return
    }
    foreach v {maxwidth maxgraphpct showneartags showlocalchanges \
		   limitdiffs tabstop perfile_attrs hideremotes want_ttk} {
	set oldprefs($v) [set $v]
    }
    ttk_toplevel $top
    wm title $top [mc "Gitk preferences"]
    make_transient $top .

    if {[set use_notebook [expr {$use_ttk && [info command ::ttk::notebook] ne ""}]]} {
	set notebook [ttk::notebook $top.notebook]
    } else {
	set notebook [${NS}::frame $top.notebook -borderwidth 0 -relief flat]
    }

    lappend pages [prefspage_general $notebook] [mc "General"]
    lappend pages [prefspage_colors $notebook] [mc "Colors"]
    lappend pages [prefspage_fonts $notebook] [mc "Fonts"]
    set col 0
    foreach {page title} $pages {
	if {$use_notebook} {
	    $notebook add $page -text $title
	} else {
	    set btn [${NS}::button $notebook.b_[string map {. X} $page] \
			 -text $title -command [list raise $page]]
	    $page configure -text $title
	    grid $btn -row 0 -column [incr col] -sticky w
	    grid $page -row 1 -column 0 -sticky news -columnspan 100
	}
    }

    if {!$use_notebook} {
	grid columnconfigure $notebook 0 -weight 1
	grid rowconfigure $notebook 1 -weight 1
	raise [lindex $pages 0]
    }

    grid $notebook -sticky news -padx 2 -pady 2
    grid rowconfigure $top 0 -weight 1
    grid columnconfigure $top 0 -weight 1

    ${NS}::frame $top.buts
    ${NS}::button $top.buts.ok -text [mc "OK"] -command prefsok -default active
    ${NS}::button $top.buts.can -text [mc "Cancel"] -command prefscan -default normal
    bind $top <Key-Return> prefsok
    bind $top <Key-Escape> prefscan
    grid $top.buts.ok $top.buts.can
    grid columnconfigure $top.buts 0 -weight 1 -uniform a
    grid columnconfigure $top.buts 1 -weight 1 -uniform a
    grid $top.buts - - -pady 10 -sticky ew
    grid columnconfigure $top 2 -weight 1
    bind $top <Visibility> [list focus $top.buts.ok]
}

proc choose_extdiff {} {
    global extdifftool

    set prog [tk_getOpenFile -title [mc "External diff tool"] -multiple false]
    if {$prog ne {}} {
	set extdifftool $prog
    }
}

proc choosecolor {v vi w x cmd} {
    global $v

    set c [tk_chooseColor -initialcolor [lindex [set $v] $vi] \
	       -title [mc "Gitk: choose color for %s" $x]]
    if {$c eq {}} return
    $w conf -background $c
    lset $v $vi $c
    eval $cmd $c
}

proc setselbg {c} {
    global bglist cflist
    foreach w $bglist {
	if {[winfo exists $w]} {
	    $w configure -selectbackground $c
	}
    }
    $cflist tag configure highlight \
	-background [$cflist cget -selectbackground]
    allcanvs itemconf secsel -fill $c
}

# This sets the background color and the color scheme for the whole UI.
# For some reason, tk_setPalette chooses a nasty dark red for selectColor
# if we don't specify one ourselves, which makes the checkbuttons and
# radiobuttons look bad.  This chooses white for selectColor if the
# background color is light, or black if it is dark.
proc setui {c} {
    if {[tk windowingsystem] eq "win32"} { return }
    set bg [winfo rgb . $c]
    set selc black
    if {[lindex $bg 0] + 1.5 * [lindex $bg 1] + 0.5 * [lindex $bg 2] > 100000} {
	set selc white
    }
    tk_setPalette background $c selectColor $selc
}

proc setbg {c} {
    global bglist

    foreach w $bglist {
	if {[winfo exists $w]} {
	    $w conf -background $c
	}
    }
}

proc setfg {c} {
    global fglist canv

    foreach w $fglist {
	if {[winfo exists $w]} {
	    $w conf -foreground $c
	}
    }
    allcanvs itemconf text -fill $c
    $canv itemconf circle -outline $c
    $canv itemconf markid -outline $c
}

proc prefscan {} {
    global oldprefs prefstop

    foreach v {maxwidth maxgraphpct showneartags showlocalchanges \
		   limitdiffs tabstop perfile_attrs hideremotes want_ttk} {
	global $v
	set $v $oldprefs($v)
    }
    catch {destroy $prefstop}
    unset prefstop
    fontcan
}

proc prefsok {} {
    global maxwidth maxgraphpct
    global oldprefs prefstop showneartags showlocalchanges
    global fontpref mainfont textfont uifont
    global limitdiffs treediffs perfile_attrs
    global hideremotes

    catch {destroy $prefstop}
    unset prefstop
    fontcan
    set fontchanged 0
    if {$mainfont ne $fontpref(mainfont)} {
	set mainfont $fontpref(mainfont)
	parsefont mainfont $mainfont
	eval font configure mainfont [fontflags mainfont]
	eval font configure mainfontbold [fontflags mainfont 1]
	setcoords
	set fontchanged 1
    }
    if {$textfont ne $fontpref(textfont)} {
	set textfont $fontpref(textfont)
	parsefont textfont $textfont
	eval font configure textfont [fontflags textfont]
	eval font configure textfontbold [fontflags textfont 1]
    }
    if {$uifont ne $fontpref(uifont)} {
	set uifont $fontpref(uifont)
	parsefont uifont $uifont
	eval font configure uifont [fontflags uifont]
    }
    settabs
    if {$showlocalchanges != $oldprefs(showlocalchanges)} {
	if {$showlocalchanges} {
	    doshowlocalchanges
	} else {
	    dohidelocalchanges
	}
    }
    if {$limitdiffs != $oldprefs(limitdiffs) ||
	($perfile_attrs && !$oldprefs(perfile_attrs))} {
	# treediffs elements are limited by path;
	# won't have encodings cached if perfile_attrs was just turned on
	unset -nocomplain treediffs
    }
    if {$fontchanged || $maxwidth != $oldprefs(maxwidth)
	|| $maxgraphpct != $oldprefs(maxgraphpct)} {
	redisplay
    } elseif {$showneartags != $oldprefs(showneartags) ||
	  $limitdiffs != $oldprefs(limitdiffs)} {
	reselectline
    }
    if {$hideremotes != $oldprefs(hideremotes)} {
	rereadrefs
    }
}

proc formatdate {d} {
    global datetimeformat
    if {$d ne {}} {
	# If $datetimeformat includes a timezone, display in the
	# timezone of the argument.  Otherwise, display in local time.
	if {[string match {*%[zZ]*} $datetimeformat]} {
	    if {[catch {set d [clock format [lindex $d 0] -timezone [lindex $d 1] -format $datetimeformat]}]} {
		# Tcl < 8.5 does not support -timezone.  Emulate it by
		# setting TZ (e.g. TZ=<-0430>+04:30).
		global env
		if {[info exists env(TZ)]} {
		    set savedTZ $env(TZ)
		}
		set zone [lindex $d 1]
		set sign [string map {+ - - +} [string index $zone 0]]
		set env(TZ) <$zone>$sign[string range $zone 1 2]:[string range $zone 3 4]
		set d [clock format [lindex $d 0] -format $datetimeformat]
		if {[info exists savedTZ]} {
		    set env(TZ) $savedTZ
		} else {
		    unset env(TZ)
		}
	    }
	} else {
	    set d [clock format [lindex $d 0] -format $datetimeformat]
	}
    }
    return $d
}

# This list of encoding names and aliases is distilled from
# http://www.iana.org/assignments/character-sets.
# Not all of them are supported by Tcl.
set encoding_aliases {
    { ANSI_X3.4-1968 iso-ir-6 ANSI_X3.4-1986 ISO_646.irv:1991 ASCII
      ISO646-US US-ASCII us IBM367 cp367 csASCII }
    { ISO-10646-UTF-1 csISO10646UTF1 }
    { ISO_646.basic:1983 ref csISO646basic1983 }
    { INVARIANT csINVARIANT }
    { ISO_646.irv:1983 iso-ir-2 irv csISO2IntlRefVersion }
    { BS_4730 iso-ir-4 ISO646-GB gb uk csISO4UnitedKingdom }
    { NATS-SEFI iso-ir-8-1 csNATSSEFI }
    { NATS-SEFI-ADD iso-ir-8-2 csNATSSEFIADD }
    { NATS-DANO iso-ir-9-1 csNATSDANO }
    { NATS-DANO-ADD iso-ir-9-2 csNATSDANOADD }
    { SEN_850200_B iso-ir-10 FI ISO646-FI ISO646-SE se csISO10Swedish }
    { SEN_850200_C iso-ir-11 ISO646-SE2 se2 csISO11SwedishForNames }
    { KS_C_5601-1987 iso-ir-149 KS_C_5601-1989 KSC_5601 korean csKSC56011987 }
    { ISO-2022-KR csISO2022KR }
    { EUC-KR csEUCKR }
    { ISO-2022-JP csISO2022JP }
    { ISO-2022-JP-2 csISO2022JP2 }
    { JIS_C6220-1969-jp JIS_C6220-1969 iso-ir-13 katakana x0201-7
      csISO13JISC6220jp }
    { JIS_C6220-1969-ro iso-ir-14 jp ISO646-JP csISO14JISC6220ro }
    { IT iso-ir-15 ISO646-IT csISO15Italian }
    { PT iso-ir-16 ISO646-PT csISO16Portuguese }
    { ES iso-ir-17 ISO646-ES csISO17Spanish }
    { greek7-old iso-ir-18 csISO18Greek7Old }
    { latin-greek iso-ir-19 csISO19LatinGreek }
    { DIN_66003 iso-ir-21 de ISO646-DE csISO21German }
    { NF_Z_62-010_(1973) iso-ir-25 ISO646-FR1 csISO25French }
    { Latin-greek-1 iso-ir-27 csISO27LatinGreek1 }
    { ISO_5427 iso-ir-37 csISO5427Cyrillic }
    { JIS_C6226-1978 iso-ir-42 csISO42JISC62261978 }
    { BS_viewdata iso-ir-47 csISO47BSViewdata }
    { INIS iso-ir-49 csISO49INIS }
    { INIS-8 iso-ir-50 csISO50INIS8 }
    { INIS-cyrillic iso-ir-51 csISO51INISCyrillic }
    { ISO_5427:1981 iso-ir-54 ISO5427Cyrillic1981 }
    { ISO_5428:1980 iso-ir-55 csISO5428Greek }
    { GB_1988-80 iso-ir-57 cn ISO646-CN csISO57GB1988 }
    { GB_2312-80 iso-ir-58 chinese csISO58GB231280 }
    { NS_4551-1 iso-ir-60 ISO646-NO no csISO60DanishNorwegian
      csISO60Norwegian1 }
    { NS_4551-2 ISO646-NO2 iso-ir-61 no2 csISO61Norwegian2 }
    { NF_Z_62-010 iso-ir-69 ISO646-FR fr csISO69French }
    { videotex-suppl iso-ir-70 csISO70VideotexSupp1 }
    { PT2 iso-ir-84 ISO646-PT2 csISO84Portuguese2 }
    { ES2 iso-ir-85 ISO646-ES2 csISO85Spanish2 }
    { MSZ_7795.3 iso-ir-86 ISO646-HU hu csISO86Hungarian }
    { JIS_C6226-1983 iso-ir-87 x0208 JIS_X0208-1983 csISO87JISX0208 }
    { greek7 iso-ir-88 csISO88Greek7 }
    { ASMO_449 ISO_9036 arabic7 iso-ir-89 csISO89ASMO449 }
    { iso-ir-90 csISO90 }
    { JIS_C6229-1984-a iso-ir-91 jp-ocr-a csISO91JISC62291984a }
    { JIS_C6229-1984-b iso-ir-92 ISO646-JP-OCR-B jp-ocr-b
      csISO92JISC62991984b }
    { JIS_C6229-1984-b-add iso-ir-93 jp-ocr-b-add csISO93JIS62291984badd }
    { JIS_C6229-1984-hand iso-ir-94 jp-ocr-hand csISO94JIS62291984hand }
    { JIS_C6229-1984-hand-add iso-ir-95 jp-ocr-hand-add
      csISO95JIS62291984handadd }
    { JIS_C6229-1984-kana iso-ir-96 csISO96JISC62291984kana }
    { ISO_2033-1983 iso-ir-98 e13b csISO2033 }
    { ANSI_X3.110-1983 iso-ir-99 CSA_T500-1983 NAPLPS csISO99NAPLPS }
    { ISO_8859-1:1987 iso-ir-100 ISO_8859-1 ISO-8859-1 latin1 l1 IBM819
      CP819 csISOLatin1 }
    { ISO_8859-2:1987 iso-ir-101 ISO_8859-2 ISO-8859-2 latin2 l2 csISOLatin2 }
    { T.61-7bit iso-ir-102 csISO102T617bit }
    { T.61-8bit T.61 iso-ir-103 csISO103T618bit }
    { ISO_8859-3:1988 iso-ir-109 ISO_8859-3 ISO-8859-3 latin3 l3 csISOLatin3 }
    { ISO_8859-4:1988 iso-ir-110 ISO_8859-4 ISO-8859-4 latin4 l4 csISOLatin4 }
    { ECMA-cyrillic iso-ir-111 KOI8-E csISO111ECMACyrillic }
    { CSA_Z243.4-1985-1 iso-ir-121 ISO646-CA csa7-1 ca csISO121Canadian1 }
    { CSA_Z243.4-1985-2 iso-ir-122 ISO646-CA2 csa7-2 csISO122Canadian2 }
    { CSA_Z243.4-1985-gr iso-ir-123 csISO123CSAZ24341985gr }
    { ISO_8859-6:1987 iso-ir-127 ISO_8859-6 ISO-8859-6 ECMA-114 ASMO-708
      arabic csISOLatinArabic }
    { ISO_8859-6-E csISO88596E ISO-8859-6-E }
    { ISO_8859-6-I csISO88596I ISO-8859-6-I }
    { ISO_8859-7:1987 iso-ir-126 ISO_8859-7 ISO-8859-7 ELOT_928 ECMA-118
      greek greek8 csISOLatinGreek }
    { T.101-G2 iso-ir-128 csISO128T101G2 }
    { ISO_8859-8:1988 iso-ir-138 ISO_8859-8 ISO-8859-8 hebrew
      csISOLatinHebrew }
    { ISO_8859-8-E csISO88598E ISO-8859-8-E }
    { ISO_8859-8-I csISO88598I ISO-8859-8-I }
    { CSN_369103 iso-ir-139 csISO139CSN369103 }
    { JUS_I.B1.002 iso-ir-141 ISO646-YU js yu csISO141JUSIB1002 }
    { ISO_6937-2-add iso-ir-142 csISOTextComm }
    { IEC_P27-1 iso-ir-143 csISO143IECP271 }
    { ISO_8859-5:1988 iso-ir-144 ISO_8859-5 ISO-8859-5 cyrillic
      csISOLatinCyrillic }
    { JUS_I.B1.003-serb iso-ir-146 serbian csISO146Serbian }
    { JUS_I.B1.003-mac macedonian iso-ir-147 csISO147Macedonian }
    { ISO_8859-9:1989 iso-ir-148 ISO_8859-9 ISO-8859-9 latin5 l5 csISOLatin5 }
    { greek-ccitt iso-ir-150 csISO150 csISO150GreekCCITT }
    { NC_NC00-10:81 cuba iso-ir-151 ISO646-CU csISO151Cuba }
    { ISO_6937-2-25 iso-ir-152 csISO6937Add }
    { GOST_19768-74 ST_SEV_358-88 iso-ir-153 csISO153GOST1976874 }
    { ISO_8859-supp iso-ir-154 latin1-2-5 csISO8859Supp }
    { ISO_10367-box iso-ir-155 csISO10367Box }
    { ISO-8859-10 iso-ir-157 l6 ISO_8859-10:1992 csISOLatin6 latin6 }
    { latin-lap lap iso-ir-158 csISO158Lap }
    { JIS_X0212-1990 x0212 iso-ir-159 csISO159JISX02121990 }
    { DS_2089 DS2089 ISO646-DK dk csISO646Danish }
    { us-dk csUSDK }
    { dk-us csDKUS }
    { JIS_X0201 X0201 csHalfWidthKatakana }
    { KSC5636 ISO646-KR csKSC5636 }
    { ISO-10646-UCS-2 csUnicode }
    { ISO-10646-UCS-4 csUCS4 }
    { DEC-MCS dec csDECMCS }
    { hp-roman8 roman8 r8 csHPRoman8 }
    { macintosh mac csMacintosh }
    { IBM037 cp037 ebcdic-cp-us ebcdic-cp-ca ebcdic-cp-wt ebcdic-cp-nl
      csIBM037 }
    { IBM038 EBCDIC-INT cp038 csIBM038 }
    { IBM273 CP273 csIBM273 }
    { IBM274 EBCDIC-BE CP274 csIBM274 }
    { IBM275 EBCDIC-BR cp275 csIBM275 }
    { IBM277 EBCDIC-CP-DK EBCDIC-CP-NO csIBM277 }
    { IBM278 CP278 ebcdic-cp-fi ebcdic-cp-se csIBM278 }
    { IBM280 CP280 ebcdic-cp-it csIBM280 }
    { IBM281 EBCDIC-JP-E cp281 csIBM281 }
    { IBM284 CP284 ebcdic-cp-es csIBM284 }
    { IBM285 CP285 ebcdic-cp-gb csIBM285 }
    { IBM290 cp290 EBCDIC-JP-kana csIBM290 }
    { IBM297 cp297 ebcdic-cp-fr csIBM297 }
    { IBM420 cp420 ebcdic-cp-ar1 csIBM420 }
    { IBM423 cp423 ebcdic-cp-gr csIBM423 }
    { IBM424 cp424 ebcdic-cp-he csIBM424 }
    { IBM437 cp437 437 csPC8CodePage437 }
    { IBM500 CP500 ebcdic-cp-be ebcdic-cp-ch csIBM500 }
    { IBM775 cp775 csPC775Baltic }
    { IBM850 cp850 850 csPC850Multilingual }
    { IBM851 cp851 851 csIBM851 }
    { IBM852 cp852 852 csPCp852 }
    { IBM855 cp855 855 csIBM855 }
    { IBM857 cp857 857 csIBM857 }
    { IBM860 cp860 860 csIBM860 }
    { IBM861 cp861 861 cp-is csIBM861 }
    { IBM862 cp862 862 csPC862LatinHebrew }
    { IBM863 cp863 863 csIBM863 }
    { IBM864 cp864 csIBM864 }
    { IBM865 cp865 865 csIBM865 }
    { IBM866 cp866 866 csIBM866 }
    { IBM868 CP868 cp-ar csIBM868 }
    { IBM869 cp869 869 cp-gr csIBM869 }
    { IBM870 CP870 ebcdic-cp-roece ebcdic-cp-yu csIBM870 }
    { IBM871 CP871 ebcdic-cp-is csIBM871 }
    { IBM880 cp880 EBCDIC-Cyrillic csIBM880 }
    { IBM891 cp891 csIBM891 }
    { IBM903 cp903 csIBM903 }
    { IBM904 cp904 904 csIBBM904 }
    { IBM905 CP905 ebcdic-cp-tr csIBM905 }
    { IBM918 CP918 ebcdic-cp-ar2 csIBM918 }
    { IBM1026 CP1026 csIBM1026 }
    { EBCDIC-AT-DE csIBMEBCDICATDE }
    { EBCDIC-AT-DE-A csEBCDICATDEA }
    { EBCDIC-CA-FR csEBCDICCAFR }
    { EBCDIC-DK-NO csEBCDICDKNO }
    { EBCDIC-DK-NO-A csEBCDICDKNOA }
    { EBCDIC-FI-SE csEBCDICFISE }
    { EBCDIC-FI-SE-A csEBCDICFISEA }
    { EBCDIC-FR csEBCDICFR }
    { EBCDIC-IT csEBCDICIT }
    { EBCDIC-PT csEBCDICPT }
    { EBCDIC-ES csEBCDICES }
    { EBCDIC-ES-A csEBCDICESA }
    { EBCDIC-ES-S csEBCDICESS }
    { EBCDIC-UK csEBCDICUK }
    { EBCDIC-US csEBCDICUS }
    { UNKNOWN-8BIT csUnknown8BiT }
    { MNEMONIC csMnemonic }
    { MNEM csMnem }
    { VISCII csVISCII }
    { VIQR csVIQR }
    { KOI8-R csKOI8R }
    { IBM00858 CCSID00858 CP00858 PC-Multilingual-850+euro }
    { IBM00924 CCSID00924 CP00924 ebcdic-Latin9--euro }
    { IBM01140 CCSID01140 CP01140 ebcdic-us-37+euro }
    { IBM01141 CCSID01141 CP01141 ebcdic-de-273+euro }
    { IBM01142 CCSID01142 CP01142 ebcdic-dk-277+euro ebcdic-no-277+euro }
    { IBM01143 CCSID01143 CP01143 ebcdic-fi-278+euro ebcdic-se-278+euro }
    { IBM01144 CCSID01144 CP01144 ebcdic-it-280+euro }
    { IBM01145 CCSID01145 CP01145 ebcdic-es-284+euro }
    { IBM01146 CCSID01146 CP01146 ebcdic-gb-285+euro }
    { IBM01147 CCSID01147 CP01147 ebcdic-fr-297+euro }
    { IBM01148 CCSID01148 CP01148 ebcdic-international-500+euro }
    { IBM01149 CCSID01149 CP01149 ebcdic-is-871+euro }
    { IBM1047 IBM-1047 }
    { PTCP154 csPTCP154 PT154 CP154 Cyrillic-Asian }
    { Amiga-1251 Ami1251 Amiga1251 Ami-1251 }
    { UNICODE-1-1 csUnicode11 }
    { CESU-8 csCESU-8 }
    { BOCU-1 csBOCU-1 }
    { UNICODE-1-1-UTF-7 csUnicode11UTF7 }
    { ISO-8859-14 iso-ir-199 ISO_8859-14:1998 ISO_8859-14 latin8 iso-celtic
      l8 }
    { ISO-8859-15 ISO_8859-15 Latin-9 }
    { ISO-8859-16 iso-ir-226 ISO_8859-16:2001 ISO_8859-16 latin10 l10 }
    { GBK CP936 MS936 windows-936 }
    { JIS_Encoding csJISEncoding }
    { Shift_JIS MS_Kanji csShiftJIS ShiftJIS Shift-JIS }
    { Extended_UNIX_Code_Packed_Format_for_Japanese csEUCPkdFmtJapanese
      EUC-JP }
    { Extended_UNIX_Code_Fixed_Width_for_Japanese csEUCFixWidJapanese }
    { ISO-10646-UCS-Basic csUnicodeASCII }
    { ISO-10646-Unicode-Latin1 csUnicodeLatin1 ISO-10646 }
    { ISO-Unicode-IBM-1261 csUnicodeIBM1261 }
    { ISO-Unicode-IBM-1268 csUnicodeIBM1268 }
    { ISO-Unicode-IBM-1276 csUnicodeIBM1276 }
    { ISO-Unicode-IBM-1264 csUnicodeIBM1264 }
    { ISO-Unicode-IBM-1265 csUnicodeIBM1265 }
    { ISO-8859-1-Windows-3.0-Latin-1 csWindows30Latin1 }
    { ISO-8859-1-Windows-3.1-Latin-1 csWindows31Latin1 }
    { ISO-8859-2-Windows-Latin-2 csWindows31Latin2 }
    { ISO-8859-9-Windows-Latin-5 csWindows31Latin5 }
    { Adobe-Standard-Encoding csAdobeStandardEncoding }
    { Ventura-US csVenturaUS }
    { Ventura-International csVenturaInternational }
    { PC8-Danish-Norwegian csPC8DanishNorwegian }
    { PC8-Turkish csPC8Turkish }
    { IBM-Symbols csIBMSymbols }
    { IBM-Thai csIBMThai }
    { HP-Legal csHPLegal }
    { HP-Pi-font csHPPiFont }
    { HP-Math8 csHPMath8 }
    { Adobe-Symbol-Encoding csHPPSMath }
    { HP-DeskTop csHPDesktop }
    { Ventura-Math csVenturaMath }
    { Microsoft-Publishing csMicrosoftPublishing }
    { Windows-31J csWindows31J }
    { GB2312 csGB2312 }
    { Big5 csBig5 }
}

proc tcl_encoding {enc} {
    global encoding_aliases tcl_encoding_cache
    if {[info exists tcl_encoding_cache($enc)]} {
	return $tcl_encoding_cache($enc)
    }
    set names [encoding names]
    set lcnames [string tolower $names]
    set enc [string tolower $enc]
    set i [lsearch -exact $lcnames $enc]
    if {$i < 0} {
	# look for "isonnn" instead of "iso-nnn" or "iso_nnn"
	if {[regsub {^(iso|cp|ibm|jis)[-_]} $enc {\1} encx]} {
	    set i [lsearch -exact $lcnames $encx]
	}
    }
    if {$i < 0} {
	foreach l $encoding_aliases {
	    set ll [string tolower $l]
	    if {[lsearch -exact $ll $enc] < 0} continue
	    # look through the aliases for one that tcl knows about
	    foreach e $ll {
		set i [lsearch -exact $lcnames $e]
		if {$i < 0} {
		    if {[regsub {^(iso|cp|ibm|jis)[-_]} $e {\1} ex]} {
			set i [lsearch -exact $lcnames $ex]
		    }
		}
		if {$i >= 0} break
	    }
	    break
	}
    }
    set tclenc {}
    if {$i >= 0} {
	set tclenc [lindex $names $i]
    }
    set tcl_encoding_cache($enc) $tclenc
    return $tclenc
}

proc gitattr {path attr default} {
    global path_attr_cache
    if {[info exists path_attr_cache($attr,$path)]} {
	set r $path_attr_cache($attr,$path)
    } else {
	set r "unspecified"
	if {![catch {set line [exec git check-attr $attr -- $path]}]} {
	    regexp "(.*): $attr: (.*)" $line m f r
	}
	set path_attr_cache($attr,$path) $r
    }
    if {$r eq "unspecified"} {
	return $default
    }
    return $r
}

proc cache_gitattr {attr pathlist} {
    global path_attr_cache
    set newlist {}
    foreach path $pathlist {
	if {![info exists path_attr_cache($attr,$path)]} {
	    lappend newlist $path
	}
    }
    set lim 1000
    if {[tk windowingsystem] == "win32"} {
	# windows has a 32k limit on the arguments to a command...
	set lim 30
    }
    while {$newlist ne {}} {
	set head [lrange $newlist 0 [expr {$lim - 1}]]
	set newlist [lrange $newlist $lim end]
	if {![catch {set rlist [eval exec git check-attr $attr -- $head]}]} {
	    foreach row [split $rlist "\n"] {
		if {[regexp "(.*): $attr: (.*)" $row m path value]} {
		    if {[string index $path 0] eq "\""} {
			set path [encoding convertfrom [lindex $path 0]]
		    }
		    set path_attr_cache($attr,$path) $value
		}
	    }
	}
    }
}

proc get_path_encoding {path} {
    global gui_encoding perfile_attrs
    set tcl_enc $gui_encoding
    if {$path ne {} && $perfile_attrs} {
	set enc2 [tcl_encoding [gitattr $path encoding $tcl_enc]]
	if {$enc2 ne {}} {
	    set tcl_enc $enc2
	}
    }
    return $tcl_enc
}

## For msgcat loading, first locate the installation location.
if { [info exists ::env(GITK_MSGSDIR)] } {
    ## Msgsdir was manually set in the environment.
    set gitk_msgsdir $::env(GITK_MSGSDIR)
} else {
    ## Let's guess the prefix from argv0.
    set gitk_prefix [file dirname [file dirname [file normalize $argv0]]]
    set gitk_libdir [file join $gitk_prefix share gitk lib]
    set gitk_msgsdir [file join $gitk_libdir msgs]
    unset gitk_prefix
}

## Internationalization (i18n) through msgcat and gettext. See
## http://www.gnu.org/software/gettext/manual/html_node/Tcl.html
package require msgcat
namespace import ::msgcat::mc
## And eventually load the actual message catalog
::msgcat::mcload $gitk_msgsdir

# First check that Tcl/Tk is recent enough
if {[catch {package require Tk 8.4} err]} {
    show_error {} . [mc "Sorry, gitk cannot run with this version of Tcl/Tk.\n\
			 Gitk requires at least Tcl/Tk 8.4."]
    exit 1
}

# on OSX bring the current Wish process window to front
if {[tk windowingsystem] eq "aqua"} {
    exec osascript -e [format {
        tell application "System Events"
            set frontmost of processes whose unix id is %d to true
        end tell
    } [pid] ]
}

# Unset GIT_TRACE var if set
if { [info exists ::env(GIT_TRACE)] } {
    unset ::env(GIT_TRACE)
}

# defaults...
set wrcomcmd "git diff-tree --stdin -p --pretty=email"

set gitencoding {}
catch {
    set gitencoding [exec git config --get i18n.commitencoding]
}
catch {
    set gitencoding [exec git config --get i18n.logoutputencoding]
}
if {$gitencoding == ""} {
    set gitencoding "utf-8"
}
set tclencoding [tcl_encoding $gitencoding]
if {$tclencoding == {}} {
    puts stderr "Warning: encoding $gitencoding is not supported by Tcl/Tk"
}

set gui_encoding [encoding system]
catch {
    set enc [exec git config --get gui.encoding]
    if {$enc ne {}} {
	set tclenc [tcl_encoding $enc]
	if {$tclenc ne {}} {
	    set gui_encoding $tclenc
	} else {
	    puts stderr "Warning: encoding $enc is not supported by Tcl/Tk"
	}
    }
}

set log_showroot true
catch {
    set log_showroot [exec git config --bool --get log.showroot]
}

if {[tk windowingsystem] eq "aqua"} {
    set mainfont {{Lucida Grande} 9}
    set textfont {Monaco 9}
    set uifont {{Lucida Grande} 9 bold}
} elseif {![catch {::tk::pkgconfig get fontsystem} xft] && $xft eq "xft"} {
    # fontconfig!
    set mainfont {sans 9}
    set textfont {monospace 9}
    set uifont {sans 9 bold}
} else {
    set mainfont {Helvetica 9}
    set textfont {Courier 9}
    set uifont {Helvetica 9 bold}
}
set tabstop 8
set findmergefiles 0
set maxgraphpct 50
set maxwidth 16
set revlistorder 0
set fastdate 0
set uparrowlen 5
set downarrowlen 5
set mingaplen 100
set cmitmode "patch"
set wrapcomment "none"
set showneartags 1
set hideremotes 0
set maxrefs 20
set visiblerefs {"master"}
set maxlinelen 200
set showlocalchanges 1
set limitdiffs 1
set datetimeformat "%Y-%m-%d %H:%M:%S"
set autoselect 1
set autosellen 40
set perfile_attrs 0
set want_ttk 1

if {[tk windowingsystem] eq "aqua"} {
    set extdifftool "opendiff"
} else {
    set extdifftool "meld"
}

set colors {"#00ff00" red blue magenta darkgrey brown orange}
if {[tk windowingsystem] eq "win32"} {
    set uicolor SystemButtonFace
    set uifgcolor SystemButtonText
    set uifgdisabledcolor SystemDisabledText
    set bgcolor SystemWindow
    set fgcolor SystemWindowText
    set selectbgcolor SystemHighlight
} else {
    set uicolor grey85
    set uifgcolor black
    set uifgdisabledcolor "#999"
    set bgcolor white
    set fgcolor black
    set selectbgcolor gray85
}
set diffcolors {red "#00a000" blue}
set diffcontext 3
set mergecolors {red blue "#00ff00" purple brown "#009090" magenta "#808000" "#009000" "#ff0080" cyan "#b07070" "#70b0f0" "#70f0b0" "#f0b070" "#ff70b0"}
set ignorespace 0
set worddiff ""
set markbgcolor "#e0e0ff"

set headbgcolor "#00ff00"
set headfgcolor black
set headoutlinecolor black
set remotebgcolor #ffddaa
set tagbgcolor yellow
set tagfgcolor black
set tagoutlinecolor black
set reflinecolor black
set filesepbgcolor #aaaaaa
set filesepfgcolor black
set linehoverbgcolor #ffff80
set linehoverfgcolor black
set linehoveroutlinecolor black
set mainheadcirclecolor yellow
set workingfilescirclecolor red
set indexcirclecolor "#00ff00"
set circlecolors {white blue gray blue blue}
set linkfgcolor blue
set circleoutlinecolor $fgcolor
set foundbgcolor yellow
set currentsearchhitbgcolor orange

# button for popping up context menus
if {[tk windowingsystem] eq "aqua"} {
    set ctxbut <Button-2>
} else {
    set ctxbut <Button-3>
}

catch {
    # follow the XDG base directory specification by default. See
    # http://standards.freedesktop.org/basedir-spec/basedir-spec-latest.html
    if {[info exists env(XDG_CONFIG_HOME)] && $env(XDG_CONFIG_HOME) ne ""} {
	# XDG_CONFIG_HOME environment variable is set
	set config_file [file join $env(XDG_CONFIG_HOME) git gitk]
	set config_file_tmp [file join $env(XDG_CONFIG_HOME) git gitk-tmp]
    } else {
	# default XDG_CONFIG_HOME
	set config_file "~/.config/git/gitk"
	set config_file_tmp "~/.config/git/gitk-tmp"
    }
    if {![file exists $config_file]} {
	# for backward compatibility use the old config file if it exists
	if {[file exists "~/.gitk"]} {
	    set config_file "~/.gitk"
	    set config_file_tmp "~/.gitk-tmp"
	} elseif {![file exists [file dirname $config_file]]} {
	    file mkdir [file dirname $config_file]
	}
    }
    source $config_file
}
config_check_tmp_exists 50

set config_variables {
    mainfont textfont uifont tabstop findmergefiles maxgraphpct maxwidth
    cmitmode wrapcomment autoselect autosellen showneartags maxrefs visiblerefs
    hideremotes showlocalchanges datetimeformat limitdiffs uicolor want_ttk
    bgcolor fgcolor uifgcolor uifgdisabledcolor colors diffcolors mergecolors
    markbgcolor diffcontext selectbgcolor foundbgcolor currentsearchhitbgcolor
    extdifftool perfile_attrs headbgcolor headfgcolor headoutlinecolor
    remotebgcolor tagbgcolor tagfgcolor tagoutlinecolor reflinecolor
    filesepbgcolor filesepfgcolor linehoverbgcolor linehoverfgcolor
    linehoveroutlinecolor mainheadcirclecolor workingfilescirclecolor
    indexcirclecolor circlecolors linkfgcolor circleoutlinecolor
}
foreach var $config_variables {
    config_init_trace $var
    trace add variable $var write config_variable_change_cb
}

parsefont mainfont $mainfont
eval font create mainfont [fontflags mainfont]
eval font create mainfontbold [fontflags mainfont 1]

parsefont textfont $textfont
eval font create textfont [fontflags textfont]
eval font create textfontbold [fontflags textfont 1]

parsefont uifont $uifont
eval font create uifont [fontflags uifont]

setui $uicolor

setoptions

# check that we can find a .git directory somewhere...
if {[catch {set gitdir [exec git rev-parse --git-dir]}]} {
    show_error {} . [mc "Cannot find a git repository here."]
    exit 1
}

set selecthead {}
set selectheadid {}

set revtreeargs {}
set cmdline_files {}
set i 0
set revtreeargscmd {}
foreach arg $argv {
    switch -glob -- $arg {
	"" { }
	"--" {
	    set cmdline_files [lrange $argv [expr {$i + 1}] end]
	    break
	}
	"--select-commit=*" {
	    set selecthead [string range $arg 16 end]
	}
	"--argscmd=*" {
	    set revtreeargscmd [string range $arg 10 end]
	}
	default {
	    lappend revtreeargs $arg
	}
    }
    incr i
}

if {$selecthead eq "HEAD"} {
    set selecthead {}
}

if {$i >= [llength $argv] && $revtreeargs ne {}} {
    # no -- on command line, but some arguments (other than --argscmd)
    if {[catch {
	set f [eval exec git rev-parse --no-revs --no-flags $revtreeargs]
	set cmdline_files [split $f "\n"]
	set n [llength $cmdline_files]
	set revtreeargs [lrange $revtreeargs 0 end-$n]
	# Unfortunately git rev-parse doesn't produce an error when
	# something is both a revision and a filename.  To be consistent
	# with git log and git rev-list, check revtreeargs for filenames.
	foreach arg $revtreeargs {
	    if {[file exists $arg]} {
		show_error {} . [mc "Ambiguous argument '%s': both revision\
				 and filename" $arg]
		exit 1
	    }
	}
    } err]} {
	# unfortunately we get both stdout and stderr in $err,
	# so look for "fatal:".
	set i [string first "fatal:" $err]
	if {$i > 0} {
	    set err [string range $err [expr {$i + 6}] end]
	}
	show_error {} . "[mc "Bad arguments to gitk:"]\n$err"
	exit 1
    }
}

set nullid "0000000000000000000000000000000000000000"
set nullid2 "0000000000000000000000000000000000000001"
set nullfile "/dev/null"

set have_tk85 [expr {[package vcompare $tk_version "8.5"] >= 0}]
if {![info exists have_ttk]} {
    set have_ttk [llength [info commands ::ttk::style]]
}
set use_ttk [expr {$have_ttk && $want_ttk}]
set NS [expr {$use_ttk ? "ttk" : ""}]

if {$use_ttk} {
    setttkstyle
}

regexp {^git version ([\d.]*\d)} [exec git version] _ git_version

set show_notes {}
if {[package vcompare $git_version "1.6.6.2"] >= 0} {
    set show_notes "--show-notes"
}

set appname "gitk"

set runq {}
set history {}
set historyindex 0
set fh_serial 0
set nhl_names {}
set highlight_paths {}
set findpattern {}
set searchdirn -forwards
set boldids {}
set boldnameids {}
set diffelide {0 0}
set markingmatches 0
set linkentercount 0
set need_redisplay 0
set nrows_drawn 0
set firsttabstop 0

set nextviewnum 1
set curview 0
set selectedview 0
set selectedhlview [mc "None"]
set highlight_related [mc "None"]
set highlight_files {}
set viewfiles(0) {}
set viewperm(0) 0
set viewchanged(0) 0
set viewargs(0) {}
set viewargscmd(0) {}

set selectedline {}
set numcommits 0
set loginstance 0
set cmdlineok 0
set stopped 0
set stuffsaved 0
set patchnum 0
set lserial 0
set hasworktree [hasworktree]
set cdup {}
if {[expr {[exec git rev-parse --is-inside-work-tree] == "true"}]} {
    set cdup [exec git rev-parse --show-cdup]
}
set worktree [exec git rev-parse --show-toplevel]
setcoords
makewindow
catch {
    image create photo gitlogo      -width 16 -height 16

    image create photo gitlogominus -width  4 -height  2
    gitlogominus put #C00000 -to 0 0 4 2
    gitlogo copy gitlogominus -to  1 5
    gitlogo copy gitlogominus -to  6 5
    gitlogo copy gitlogominus -to 11 5
    image delete gitlogominus

    image create photo gitlogoplus  -width  4 -height  4
    gitlogoplus  put #008000 -to 1 0 3 4
    gitlogoplus  put #008000 -to 0 1 4 3
    gitlogo copy gitlogoplus  -to  1 9
    gitlogo copy gitlogoplus  -to  6 9
    gitlogo copy gitlogoplus  -to 11 9
    image delete gitlogoplus

    image create photo gitlogo32    -width 32 -height 32
    gitlogo32 copy gitlogo -zoom 2 2

    wm iconphoto . -default gitlogo gitlogo32
}
# wait for the window to become visible
tkwait visibility .
set_window_title
update
readrefs

if {$cmdline_files ne {} || $revtreeargs ne {} || $revtreeargscmd ne {}} {
    # create a view for the files/dirs specified on the command line
    set curview 1
    set selectedview 1
    set nextviewnum 2
    set viewname(1) [mc "Command line"]
    set viewfiles(1) $cmdline_files
    set viewargs(1) $revtreeargs
    set viewargscmd(1) $revtreeargscmd
    set viewperm(1) 0
    set viewchanged(1) 0
    set vdatemode(1) 0
    addviewmenu 1
    .bar.view entryconf [mca "&Edit view..."] -state normal
    .bar.view entryconf [mca "&Delete view"] -state normal
}

if {[info exists permviews]} {
    foreach v $permviews {
	set n $nextviewnum
	incr nextviewnum
	set viewname($n) [lindex $v 0]
	set viewfiles($n) [lindex $v 1]
	set viewargs($n) [lindex $v 2]
	set viewargscmd($n) [lindex $v 3]
	set viewperm($n) 1
	set viewchanged($n) 0
	addviewmenu $n
    }
}

if {[tk windowingsystem] eq "win32"} {
    focus -force .
}

getcommits {}

# Local variables:
# mode: tcl
# indent-tabs-mode: t
# tab-width: 8
# End:<|MERGE_RESOLUTION|>--- conflicted
+++ resolved
@@ -425,12 +425,8 @@
     if {[catch {
 	set fd [open [concat | git log --no-color -z --pretty=raw $show_notes \
 			--parents --boundary $args --stdin \
-<<<<<<< HEAD
-			"<<[join [concat $revs "--" $files] "\\n"]"] r]
-=======
 			"<<[join [concat $revs "--" \
 				[escape_filter_paths $files]] "\\n"]"] r]
->>>>>>> cda252bf
     } err]} {
 	error_popup "[mc "Error executing git log:"] $err"
 	return 0
@@ -584,12 +580,8 @@
 	set fd [open [concat | git log --no-color -z --pretty=raw $show_notes \
 			--parents --boundary $args --stdin \
 			"<<[join [concat $revs "--" \
-<<<<<<< HEAD
-				$vfilelimit($view)] "\\n"]"] r]
-=======
 				[escape_filter_paths \
 					$vfilelimit($view)]] "\\n"]"] r]
->>>>>>> cda252bf
     } err]} {
 	error_popup "[mc "Error executing git log:"] $err"
 	return
