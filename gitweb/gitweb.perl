--- conflicted
+++ resolved
@@ -187,11 +187,7 @@
 	if (!(-e "$projectroot/$project/HEAD")) {
 		die_error(undef, "No such project");
 	}
-<<<<<<< HEAD
-	$ENV{'GIT_DIR'} = "$projectroot/$project";
-=======
 	$git_dir = "$projectroot/$project";
->>>>>>> a44465cc
 }
 
 our $file_name = $cgi->param('f');
@@ -626,11 +622,7 @@
 	$key =~ s/^gitweb\.//;
 	return if ($key =~ m/\W/);
 
-<<<<<<< HEAD
-	my @x = ($GIT, 'repo-config');
-=======
 	my @x = (git_cmd(), 'repo-config');
->>>>>>> a44465cc
 	if (defined $type) { push @x, $type; }
 	push @x, "--get";
 	push @x, "gitweb.$key";
@@ -798,11 +790,7 @@
 sub git_get_rev_name_tags {
 	my $hash = shift || return undef;
 
-<<<<<<< HEAD
-	open my $fd, "-|", $GIT, "name-rev", "--tags", $hash
-=======
 	open my $fd, "-|", git_cmd(), "name-rev", "--tags", $hash
->>>>>>> a44465cc
 		or return;
 	my $name_rev = <$fd>;
 	close $fd;
@@ -891,11 +879,7 @@
 		@commit_lines = @$commit_text;
 	} else {
 		$/ = "\0";
-<<<<<<< HEAD
-		open my $fd, "-|", $GIT, "rev-list", "--header", "--parents", "--max-count=1", $commit_id
-=======
 		open my $fd, "-|", git_cmd(), "rev-list", "--header", "--parents", "--max-count=1", $commit_id
->>>>>>> a44465cc
 			or return;
 		@commit_lines = split '\n', <$fd>;
 		close $fd or return;
@@ -1408,70 +1392,7 @@
 		print "<br/></div>\n";
 	} else {
 		print "<div class=\"page_path\">" . esc_html($name) . "<br/></div>\n";
-<<<<<<< HEAD
-	}
-}
-
-sub git_print_log {
-	my $log = shift;
-
-	# remove leading empty lines
-	while (defined $log->[0] && $log->[0] eq "") {
-		shift @$log;
-	}
-
-	# print log
-	my $signoff = 0;
-	my $empty = 0;
-	foreach my $line (@$log) {
-		# print only one empty line
-		# do not print empty line after signoff
-		if ($line eq "") {
-			next if ($empty || $signoff);
-			$empty = 1;
-		} else {
-			$empty = 0;
-		}
-		if ($line =~ m/^ *(signed[ \-]off[ \-]by[ :]|acked[ \-]by[ :]|cc[ :])/i) {
-			$signoff = 1;
-			print "<span class=\"signoff\">" . esc_html($line) . "</span><br/>\n";
-		} else {
-			$signoff = 0;
-			print format_log_line_html($line) . "<br/>\n";
-		}
-	}
-}
-
-sub git_print_simplified_log {
-	my $log = shift;
-	my $remove_title = shift;
-
-	shift @$log if $remove_title;
-	# remove leading empty lines
-	while (defined $log->[0] && $log->[0] eq "") {
-		shift @$log;
-	}
-
-	# simplify and print log
-	my $empty = 0;
-	foreach my $line (@$log) {
-		# remove signoff lines
-		if ($line =~ m/^ *(signed[ \-]off[ \-]by[ :]|acked[ \-]by[ :]|cc[ :])/i) {
-			next;
-		}
-		# print only one empty line
-		if ($line eq "") {
-			next if $empty;
-			$empty = 1;
-		} else {
-			$empty = 0;
-		}
-		print format_log_line_html($line) . "<br/>\n";
-=======
->>>>>>> a44465cc
-	}
-	# end with single empty line
-	print "<br/>\n" unless $empty;
+	}
 }
 
 # sub git_print_log (\@;%) {
@@ -1564,7 +1485,6 @@
 			$to_mode_oct = oct $diff{'to_mode'};
 			if (S_ISREG($to_mode_oct)) { # only for regular file
 				$to_mode_str = sprintf("%04o", $to_mode_oct & 0777); # permission bits
-<<<<<<< HEAD
 			}
 			$to_file_type = file_type($diff{'to_mode'});
 		}
@@ -1573,16 +1493,6 @@
 			if (S_ISREG($to_mode_oct)) { # only for regular file
 				$from_mode_str = sprintf("%04o", $from_mode_oct & 0777); # permission bits
 			}
-=======
-			}
-			$to_file_type = file_type($diff{'to_mode'});
-		}
-		if ($diff{'from_mode'} ne ('0' x 6)) {
-			$from_mode_oct = oct $diff{'from_mode'};
-			if (S_ISREG($to_mode_oct)) { # only for regular file
-				$from_mode_str = sprintf("%04o", $from_mode_oct & 0777); # permission bits
-			}
->>>>>>> a44465cc
 			$from_file_type = file_type($diff{'from_mode'});
 		}
 
@@ -1599,10 +1509,6 @@
 			      "<td class=\"link\">" .
 			      $cgi->a({-href => href(action=>"blob", hash=>$diff{'to_id'},
 			                             hash_base=>$hash, file_name=>$diff{'file'})},
-<<<<<<< HEAD
-			              "blob") .
-			      "</td>\n";
-=======
 			              "blob");
 			if ($action == "commitdiff") {
 				# link to patch
@@ -1611,7 +1517,6 @@
 				      $cgi->a({-href => "#patch$patchno"}, "patch");
 			}
 			print "</td>\n";
->>>>>>> a44465cc
 
 		} elsif ($diff{'status'} eq "D") { # deleted
 			my $mode_chng = "<span class=\"file_status deleted\">[deleted $from_file_type]</span>";
@@ -1625,10 +1530,6 @@
 			      $cgi->a({-href => href(action=>"blob", hash=>$diff{'from_id'},
 			                             hash_base=>$parent, file_name=>$diff{'file'})},
 			              "blob") .
-<<<<<<< HEAD
-			      " | " .
-			      $cgi->a({-href => href(action=>"history", hash_base=>$parent,
-=======
 			      " | ";
 			if ($action == "commitdiff") {
 				# link to patch
@@ -1637,7 +1538,6 @@
 				      $cgi->a({-href => "#patch$patchno"}, "patch");
 			}
 			print $cgi->a({-href => href(action=>"history", hash_base=>$parent,
->>>>>>> a44465cc
 			                             file_name=>$diff{'file'})},
 			              "history") .
 			      "</td>\n";
@@ -1673,18 +1573,6 @@
 			print "</td>\n" .
 			      "<td>$mode_chnge</td>\n" .
 			      "<td class=\"link\">" .
-<<<<<<< HEAD
-				$cgi->a({-href => href(action=>"blob", hash=>$diff{'to_id'},
-				                       hash_base=>$hash, file_name=>$diff{'file'})},
-				        "blob");
-			if ($diff{'to_id'} ne $diff{'from_id'}) { # modified
-				print " | " .
-					$cgi->a({-href => href(action=>"blobdiff",
-					                       hash=>$diff{'to_id'}, hash_parent=>$diff{'from_id'},
-					                       hash_base=>$hash, hash_parent_base=>$parent,
-					                       file_name=>$diff{'file'})},
-					        "diff");
-=======
 			      $cgi->a({-href => href(action=>"blob", hash=>$diff{'to_id'},
 			                             hash_base=>$hash, file_name=>$diff{'file'})},
 			              "blob");
@@ -1744,48 +1632,9 @@
 						                       file_name=>$diff{'to_file'}, file_parent=>$diff{'from_file'})},
 						        "diff");
 				}
->>>>>>> a44465cc
-			}
-			print " | " .
-				$cgi->a({-href => href(action=>"history",
-				                       hash_base=>$hash, file_name=>$diff{'file'})},
-				        "history");
+			}
 			print "</td>\n";
 
-<<<<<<< HEAD
-		} elsif ($diff{'status'} eq "R" || $diff{'status'} eq "C") { # renamed or copied
-			my %status_name = ('R' => 'moved', 'C' => 'copied');
-			my $nstatus = $status_name{$diff{'status'}};
-			my $mode_chng = "";
-			if ($diff{'from_mode'} != $diff{'to_mode'}) {
-				# mode also for directories, so we cannot use $to_mode_str
-				$mode_chng = sprintf(", mode: %04o", $to_mode_oct & 0777);
-			}
-			print "<td>" .
-			      $cgi->a({-href => href(action=>"blob", hash_base=>$hash,
-			                             hash=>$diff{'to_id'}, file_name=>$diff{'to_file'}),
-			              -class => "list"}, esc_html($diff{'to_file'})) . "</td>\n" .
-			      "<td><span class=\"file_status $nstatus\">[$nstatus from " .
-			      $cgi->a({-href => href(action=>"blob", hash_base=>$parent,
-			                             hash=>$diff{'from_id'}, file_name=>$diff{'from_file'}),
-			              -class => "list"}, esc_html($diff{'from_file'})) .
-			      " with " . (int $diff{'similarity'}) . "% similarity$mode_chng]</span></td>\n" .
-			      "<td class=\"link\">" .
-			      $cgi->a({-href => href(action=>"blob", hash_base=>$hash,
-			                             hash=>$diff{'to_id'}, file_name=>$diff{'to_file'})},
-			              "blob");
-			if ($diff{'to_id'} ne $diff{'from_id'}) {
-				print " | " .
-					$cgi->a({-href => href(action=>"blobdiff",
-					                       hash=>$diff{'to_id'}, hash_parent=>$diff{'from_id'},
-					                       hash_base=>$hash, hash_parent_base=>$parent,
-					                       file_name=>$diff{'to_file'}, file_parent=>$diff{'from_file'})},
-					        "diff");
-			}
-			print "</td>\n";
-
-=======
->>>>>>> a44465cc
 		} # we should not encounter Unmerged (U) or Unknown (X) status
 		print "</tr>\n";
 	}
@@ -1815,11 +1664,7 @@
 				# first patch in patchset
 				$patch_found = 1;
 			}
-<<<<<<< HEAD
-			print "<div class=\"patch\">\n";
-=======
 			print "<div class=\"patch\" id=\"patch". ($patch_idx+1) ."\">\n";
->>>>>>> a44465cc
 
 			if (ref($difftree->[$patch_idx]) eq "HASH") {
 				$diffinfo = $difftree->[$patch_idx];
@@ -2573,11 +2418,7 @@
 		}
 	}
 	my $have_blame = gitweb_check_feature('blame');
-<<<<<<< HEAD
-	open my $fd, "-|", $GIT, "cat-file", "blob", $hash
-=======
 	open my $fd, "-|", git_cmd(), "cat-file", "blob", $hash
->>>>>>> a44465cc
 		or die_error(undef, "Couldn't cat $file_name, $hash");
 	my $mimetype = blob_mimetype($fd, $file_name);
 	if ($mimetype !~ m/^text\//) {
@@ -2745,12 +2586,8 @@
 	                   -content_disposition => "inline; filename=\"$filename\"",
 	                   -status => '200 OK');
 
-<<<<<<< HEAD
-	open my $fd, "-|", "$GIT tar-tree $hash \'$project\' | $command" or
-=======
 	my $git_command = git_cmd_str();
 	open my $fd, "-|", "$git_command tar-tree $hash \'$project\' | $command" or
->>>>>>> a44465cc
 		die_error(undef, "Execute git-tar-tree failed.");
 	binmode STDOUT, ':raw';
 	print <$fd>;
@@ -2825,11 +2662,7 @@
 	if (!defined $parent) {
 		$parent = "--root";
 	}
-<<<<<<< HEAD
-	open my $fd, "-|", $GIT, "diff-tree", '-r', @diff_opts, $parent, $hash
-=======
 	open my $fd, "-|", git_cmd(), "diff-tree", '-r', @diff_opts, $parent, $hash
->>>>>>> a44465cc
 		or die_error(undef, "Open git-diff-tree failed");
 	my @difftree = map { chomp; $_ } <$fd>;
 	close $fd or die_error(undef, "Reading git-diff-tree failed");
@@ -2936,11 +2769,7 @@
 	if (defined $hash_base && defined $hash_parent_base) {
 		if (defined $file_name) {
 			# read raw output
-<<<<<<< HEAD
-			open $fd, "-|", $GIT, "diff-tree", '-r', @diff_opts, $hash_parent_base, $hash_base,
-=======
 			open $fd, "-|", git_cmd(), "diff-tree", '-r', @diff_opts, $hash_parent_base, $hash_base,
->>>>>>> a44465cc
 				"--", $file_name
 				or die_error(undef, "Open git-diff-tree failed");
 			@difftree = map { chomp; $_ } <$fd>;
@@ -2958,11 +2787,7 @@
 			# try to find filename from $hash
 
 			# read filtered raw output
-<<<<<<< HEAD
-			open $fd, "-|", $GIT, "diff-tree", '-r', @diff_opts, $hash_parent_base, $hash_base
-=======
 			open $fd, "-|", git_cmd(), "diff-tree", '-r', @diff_opts, $hash_parent_base, $hash_base
->>>>>>> a44465cc
 				or die_error(undef, "Open git-diff-tree failed");
 			@difftree =
 				# ':100644 100644 03b21826... 3b93d5e7... M	ls-files.c'
@@ -2996,11 +2821,7 @@
 		}
 
 		# open patch output
-<<<<<<< HEAD
-		open $fd, "-|", $GIT, "diff-tree", '-r', @diff_opts,
-=======
 		open $fd, "-|", git_cmd(), "diff-tree", '-r', @diff_opts,
->>>>>>> a44465cc
 			'-p', $hash_parent_base, $hash_base,
 			"--", $file_name
 			or die_error(undef, "Open git-diff-tree failed");
@@ -3036,11 +2857,7 @@
 		}
 
 		# open patch output
-<<<<<<< HEAD
-		open $fd, "-|", $GIT, "diff", '-p', @diff_opts, $hash_parent, $hash
-=======
 		open $fd, "-|", git_cmd(), "diff", '-p', @diff_opts, $hash_parent, $hash
->>>>>>> a44465cc
 			or die_error(undef, "Open git-diff failed");
 	} else  {
 		die_error('404 Not Found', "Missing one of the blob diff parameters")
@@ -3125,11 +2942,7 @@
 	my $fd;
 	my @difftree;
 	if ($format eq 'html') {
-<<<<<<< HEAD
-		open $fd, "-|", $GIT, "diff-tree", '-r', @diff_opts,
-=======
 		open $fd, "-|", git_cmd(), "diff-tree", '-r', @diff_opts,
->>>>>>> a44465cc
 			"--patch-with-raw", "--full-index", $hash_parent, $hash
 			or die_error(undef, "Open git-diff-tree failed");
 
@@ -3140,11 +2953,7 @@
 		}
 
 	} elsif ($format eq 'plain') {
-<<<<<<< HEAD
-		open $fd, "-|", $GIT, "diff-tree", '-r', @diff_opts,
-=======
 		open $fd, "-|", git_cmd(), "diff-tree", '-r', @diff_opts,
->>>>>>> a44465cc
 			'-p', $hash_parent, $hash
 			or die_error(undef, "Open git-diff-tree failed");
 
@@ -3170,10 +2979,7 @@
 		git_header_html(undef, $expires);
 		git_print_page_nav('commitdiff','', $hash,$co{'tree'},$hash, $formats_nav);
 		git_print_header_div('commit', esc_html($co{'title'}) . $ref, $hash);
-<<<<<<< HEAD
-=======
 		git_print_authorship(\%co);
->>>>>>> a44465cc
 		print "<div class=\"page_body\">\n";
 		print "<div class=\"log\">\n";
 		git_print_simplified_log($co{'comment'}, 1); # skip title
@@ -3206,13 +3012,8 @@
 
 	# write patch
 	if ($format eq 'html') {
-<<<<<<< HEAD
-		#git_difftree_body(\@difftree, $hash, $hash_parent);
-		#print "<br/>\n";
-=======
 		git_difftree_body(\@difftree, $hash, $hash_parent);
 		print "<br/>\n";
->>>>>>> a44465cc
 
 		git_patchset_body($fd, \@difftree, $hash, $hash_parent);
 		close $fd;
@@ -3466,11 +3267,7 @@
 			last;
 		}
 		my %cd = parse_date($co{'committer_epoch'});
-<<<<<<< HEAD
-		open $fd, "-|", $GIT, "diff-tree", '-r', @diff_opts,
-=======
 		open $fd, "-|", git_cmd(), "diff-tree", '-r', @diff_opts,
->>>>>>> a44465cc
 			$co{'parent'}, $co{'id'}
 			or next;
 		my @difftree = map { chomp; $_ } <$fd>;
