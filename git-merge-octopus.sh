#!/bin/sh
#
# Copyright (c) 2005 Junio C Hamano
#
# Resolve two or more trees.
#

LF='
'

die () {
    echo >&2 "$*"
    exit 1
}

# The first parameters up to -- are merge bases; the rest are heads.
bases= head= remotes= sep_seen=
for arg
do
	case ",$sep_seen,$head,$arg," in
	*,--,)
		sep_seen=yes
		;;
	,yes,,*)
		head=$arg
		;;
	,yes,*)
		remotes="$remotes$arg "
		;;
	*)
		bases="$bases$arg "
		;;
	esac
done

# Reject if this is not an Octopus -- resolve should be used instead.
case "$remotes" in
?*' '?*)
	;;
*)
	exit 2 ;;
esac

# MRC is the current "merge reference commit"
# MRT is the current "merge result tree"

MRC=$(git rev-parse --verify -q $head)
MRT=$(git write-tree)
NON_FF_MERGE=0
OCTOPUS_FAILURE=0
for SHA1 in $remotes
do
	case "$OCTOPUS_FAILURE" in
	1)
		# We allow only last one to have a hand-resolvable
		# conflicts.  Last round failed and we still had
		# a head to merge.
		echo "Automated merge did not work."
		echo "Should not be doing an Octopus."
		exit 2
	esac

	eval pretty_name=\${GITHEAD_$SHA1:-$SHA1}
	common=$(git merge-base --all $SHA1 $MRC) ||
		die "Unable to find common commit with $pretty_name"

	case "$LF$common$LF" in
	*"$LF$SHA1$LF"*)
		echo "Already up-to-date with $pretty_name"
		continue
		;;
	esac

	if test "$common,$NON_FF_MERGE" = "$MRC,0"
	then
		# The first head being merged was a fast-forward.
		# Advance MRC to the head being merged, and use that
		# tree as the intermediate result of the merge.
		# We still need to count this as part of the parent set.

<<<<<<< HEAD
		echo "Fast-forwarding to: $SHA1"
=======
		echo "Fast-forwarding to: $pretty_name"
>>>>>>> f08aa017
		git read-tree -u -m $head $SHA1 || exit
		MRC=$SHA1 MRT=$(git write-tree)
		continue
	fi

	NON_FF_MERGE=1

	echo "Trying simple merge with $pretty_name"
	git read-tree -u -m --aggressive  $common $MRT $SHA1 || exit 2
	next=$(git write-tree 2>/dev/null)
	if test $? -ne 0
	then
		echo "Simple merge did not work, trying automatic merge."
		git-merge-index -o git-merge-one-file -a ||
		OCTOPUS_FAILURE=1
		next=$(git write-tree 2>/dev/null)
	fi

	MRC="$MRC $SHA1"
	MRT=$next
done

exit "$OCTOPUS_FAILURE"<|MERGE_RESOLUTION|>--- conflicted
+++ resolved
@@ -78,11 +78,7 @@
 		# tree as the intermediate result of the merge.
 		# We still need to count this as part of the parent set.
 
-<<<<<<< HEAD
-		echo "Fast-forwarding to: $SHA1"
-=======
 		echo "Fast-forwarding to: $pretty_name"
->>>>>>> f08aa017
 		git read-tree -u -m $head $SHA1 || exit
 		MRC=$SHA1 MRT=$(git write-tree)
 		continue
