--- conflicted
+++ resolved
@@ -24,15 +24,15 @@
 static const char *force_path;
 
 static int filter_object(const char *path, unsigned mode,
-			 const unsigned char *sha1,
+			 const struct object_id *oid,
 			 char **buf, unsigned long *size)
 {
 	enum object_type type;
 
-	*buf = read_sha1_file(sha1, &type, size);
+	*buf = read_sha1_file(oid->hash, &type, size);
 	if (!*buf)
 		return error(_("cannot read object %s '%s'"),
-			sha1_to_hex(sha1), path);
+			     oid_to_hex(oid), path);
 	if ((type == OBJ_BLOB) && S_ISREG(mode)) {
 		struct strbuf strbuf = STRBUF_INIT;
 		if (convert_to_working_tree(path, *buf, *size, &strbuf)) {
@@ -98,7 +98,7 @@
 			    "<sha1:path>", obj_name);
 
 		if (filter_object(path, obj_context.mode,
-				  sha1, &buf, &size))
+				  &oid, &buf, &size))
 			return -1;
 		break;
 
@@ -107,12 +107,7 @@
 			die("git cat-file --textconv %s: <object> must be <sha1:path>",
 			    obj_name);
 
-<<<<<<< HEAD
-		if (textconv_object(obj_context.path, obj_context.mode, &oid, 1, &buf, &size))
-=======
-		if (textconv_object(path, obj_context.mode,
-				    sha1, 1, &buf, &size))
->>>>>>> 32145943
+		if (textconv_object(path, obj_context.mode, &oid, 1, &buf, &size))
 			break;
 
 	case 'p':
@@ -286,38 +281,33 @@
 	if (data->type == OBJ_BLOB) {
 		if (opt->buffer_output)
 			fflush(stdout);
-<<<<<<< HEAD
-		if (stream_blob_to_fd(1, oid, NULL, 0) < 0)
-			die("unable to stream %s to stdout", oid_to_hex(oid));
-=======
 		if (opt->cmdmode) {
 			char *contents;
 			unsigned long size;
 
 			if (!data->rest)
-				die("missing path for '%s'", sha1_to_hex(sha1));
+				die("missing path for '%s'", oid_to_hex(oid));
 
 			if (opt->cmdmode == 'w') {
-				if (filter_object(data->rest, 0100644, sha1,
+				if (filter_object(data->rest, 0100644, oid,
 						  &contents, &size))
 					die("could not convert '%s' %s",
-					    sha1_to_hex(sha1), data->rest);
+					    oid_to_hex(oid), data->rest);
 			} else if (opt->cmdmode == 'c') {
 				enum object_type type;
-				if (!textconv_object(data->rest, 0100644, sha1,
+				if (!textconv_object(data->rest, 0100644, oid,
 						     1, &contents, &size))
-					contents = read_sha1_file(sha1, &type,
+					contents = read_sha1_file(oid->hash, &type,
 								  &size);
 				if (!contents)
 					die("could not convert '%s' %s",
-					    sha1_to_hex(sha1), data->rest);
+					    oid_to_hex(oid), data->rest);
 			} else
 				die("BUG: invalid cmdmode: %c", opt->cmdmode);
 			batch_write(opt, contents, size);
 			free(contents);
-		} else if (stream_blob_to_fd(1, sha1, NULL, 0) < 0)
-			die("unable to stream %s to stdout", sha1_to_hex(sha1));
->>>>>>> 32145943
+		} else if (stream_blob_to_fd(1, oid, NULL, 0) < 0)
+			die("unable to stream %s to stdout", oid_to_hex(oid));
 	}
 	else {
 		enum object_type type;
@@ -520,13 +510,8 @@
 }
 
 static const char * const cat_file_usage[] = {
-<<<<<<< HEAD
-	N_("git cat-file (-t [--allow-unknown-type] | -s [--allow-unknown-type] | -e | -p | <type> | --textconv) <object>"),
-	N_("git cat-file (--batch | --batch-check) [--follow-symlinks]"),
-=======
-	N_("git cat-file (-t [--allow-unknown-type]|-s [--allow-unknown-type]|-e|-p|<type>|--textconv|--filters) [--path=<path>] <object>"),
-	N_("git cat-file (--batch | --batch-check) [--follow-symlinks] [--textconv|--filters]"),
->>>>>>> 32145943
+	N_("git cat-file (-t [--allow-unknown-type] | -s [--allow-unknown-type] | -e | -p | <type> | --textconv | --filters) [--path=<path>] <object>"),
+	N_("git cat-file (--batch | --batch-check) [--follow-symlinks] [--textconv | --filters]"),
 	NULL
 };
 
