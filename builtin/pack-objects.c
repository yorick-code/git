--- conflicted
+++ resolved
@@ -1119,15 +1119,11 @@
 {
 	struct object_entry *entry;
 
-<<<<<<< HEAD
-	entry = packlist_find(&to_pack, oid);
-=======
 	if (reuse_packfile_bitmap &&
 	    bitmap_walk_contains(bitmap_git, reuse_packfile_bitmap, oid))
 		return 1;
 
-	entry = packlist_find(&to_pack, oid, index_pos);
->>>>>>> 4f0bd8b9
+	entry = packlist_find(&to_pack, oid);
 	if (!entry)
 		return 0;
 
@@ -2681,7 +2677,7 @@
 
 static int obj_is_packed(const struct object_id *oid)
 {
-	return packlist_find(&to_pack, oid, NULL) ||
+	return packlist_find(&to_pack, oid) ||
 		(reuse_packfile_bitmap &&
 		 bitmap_walk_contains(bitmap_git, reuse_packfile_bitmap, oid));
 }
@@ -2697,11 +2693,7 @@
 	 * it was included via bitmaps, we would not have parsed it
 	 * previously).
 	 */
-<<<<<<< HEAD
-	if (packlist_find(&to_pack, oid))
-=======
 	if (obj_is_packed(oid))
->>>>>>> 4f0bd8b9
 		return;
 
 	tag = lookup_tag(the_repository, oid);
@@ -2725,11 +2717,7 @@
 
 	if (starts_with(path, "refs/tags/") && /* is a tag? */
 	    !peel_ref(path, &peeled)    && /* peelable? */
-<<<<<<< HEAD
-	    packlist_find(&to_pack, &peeled))      /* object packed? */
-=======
 	    obj_is_packed(&peeled)) /* object packed? */
->>>>>>> 4f0bd8b9
 		add_tag_chain(oid);
 	return 0;
 }
@@ -2842,17 +2830,10 @@
 		use_bitmap_index_default = git_config_bool(k, v);
 		return 0;
 	}
-<<<<<<< HEAD
-=======
 	if (!strcmp(k, "pack.allowpackreuse")) {
 		allow_pack_reuse = git_config_bool(k, v);
 		return 0;
 	}
-	if (!strcmp(k, "pack.usesparse")) {
-		sparse = git_config_bool(k, v);
-		return 0;
-	}
->>>>>>> 4f0bd8b9
 	if (!strcmp(k, "pack.threads")) {
 		delta_search_threads = git_config_int(k, v);
 		if (delta_search_threads < 0)
