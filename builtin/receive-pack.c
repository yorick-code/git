#include "builtin.h"
#include "pack.h"
#include "refs.h"
#include "pkt-line.h"
#include "sideband.h"
#include "run-command.h"
#include "exec_cmd.h"
#include "commit.h"
#include "object.h"
#include "remote.h"
#include "connect.h"
#include "transport.h"
#include "string-list.h"
#include "sha1-array.h"
#include "connected.h"
#include "argv-array.h"
#include "version.h"
<<<<<<< HEAD
#include "sigchain.h"
=======
#include "tag.h"
#include "gpg-interface.h"
>>>>>>> 6f5ef44e

static const char receive_pack_usage[] = "git receive-pack <git-dir>";

enum deny_action {
	DENY_UNCONFIGURED,
	DENY_IGNORE,
	DENY_WARN,
	DENY_REFUSE
};

static int deny_deletes;
static int deny_non_fast_forwards;
static enum deny_action deny_current_branch = DENY_UNCONFIGURED;
static enum deny_action deny_delete_current = DENY_UNCONFIGURED;
static int receive_fsck_objects = -1;
static int transfer_fsck_objects = -1;
static int receive_unpack_limit = -1;
static int transfer_unpack_limit = -1;
static int unpack_limit = 100;
static int report_status;
static int use_sideband;
static int quiet;
static int prefer_ofs_delta = 1;
static int auto_update_server_info;
static int auto_gc = 1;
static int fix_thin = 1;
static int stateless_rpc;
static const char *service_dir;
static const char *head_name;
static void *head_name_to_free;
static int sent_capabilities;
static int shallow_update;
static const char *alt_shallow_file;
static struct strbuf push_cert = STRBUF_INIT;
static unsigned char push_cert_sha1[20];
static struct signature_check sigcheck;
static const char *push_cert_nonce;
static const char *cert_nonce_seed;

static const char *NONCE_UNSOLICITED = "UNSOLICITED";
static const char *NONCE_BAD = "BAD";
static const char *NONCE_MISSING = "MISSING";
static const char *NONCE_OK = "OK";
static const char *NONCE_SLOP = "SLOP";
static const char *nonce_status;
static long nonce_stamp_slop;
static unsigned long nonce_stamp_slop_limit;

static enum deny_action parse_deny_action(const char *var, const char *value)
{
	if (value) {
		if (!strcasecmp(value, "ignore"))
			return DENY_IGNORE;
		if (!strcasecmp(value, "warn"))
			return DENY_WARN;
		if (!strcasecmp(value, "refuse"))
			return DENY_REFUSE;
	}
	if (git_config_bool(var, value))
		return DENY_REFUSE;
	return DENY_IGNORE;
}

static int receive_pack_config(const char *var, const char *value, void *cb)
{
	int status = parse_hide_refs_config(var, value, "receive");

	if (status)
		return status;

	if (strcmp(var, "receive.denydeletes") == 0) {
		deny_deletes = git_config_bool(var, value);
		return 0;
	}

	if (strcmp(var, "receive.denynonfastforwards") == 0) {
		deny_non_fast_forwards = git_config_bool(var, value);
		return 0;
	}

	if (strcmp(var, "receive.unpacklimit") == 0) {
		receive_unpack_limit = git_config_int(var, value);
		return 0;
	}

	if (strcmp(var, "transfer.unpacklimit") == 0) {
		transfer_unpack_limit = git_config_int(var, value);
		return 0;
	}

	if (strcmp(var, "receive.fsckobjects") == 0) {
		receive_fsck_objects = git_config_bool(var, value);
		return 0;
	}

	if (strcmp(var, "transfer.fsckobjects") == 0) {
		transfer_fsck_objects = git_config_bool(var, value);
		return 0;
	}

	if (!strcmp(var, "receive.denycurrentbranch")) {
		deny_current_branch = parse_deny_action(var, value);
		return 0;
	}

	if (strcmp(var, "receive.denydeletecurrent") == 0) {
		deny_delete_current = parse_deny_action(var, value);
		return 0;
	}

	if (strcmp(var, "repack.usedeltabaseoffset") == 0) {
		prefer_ofs_delta = git_config_bool(var, value);
		return 0;
	}

	if (strcmp(var, "receive.updateserverinfo") == 0) {
		auto_update_server_info = git_config_bool(var, value);
		return 0;
	}

	if (strcmp(var, "receive.autogc") == 0) {
		auto_gc = git_config_bool(var, value);
		return 0;
	}

	if (strcmp(var, "receive.shallowupdate") == 0) {
		shallow_update = git_config_bool(var, value);
		return 0;
	}

	if (strcmp(var, "receive.certnonceseed") == 0)
		return git_config_string(&cert_nonce_seed, var, value);

	if (strcmp(var, "receive.certnonceslop") == 0) {
		nonce_stamp_slop_limit = git_config_ulong(var, value);
		return 0;
	}

	return git_default_config(var, value, cb);
}

static void show_ref(const char *path, const unsigned char *sha1)
{
	if (ref_is_hidden(path))
		return;

	if (sent_capabilities) {
		packet_write(1, "%s %s\n", sha1_to_hex(sha1), path);
	} else {
		struct strbuf cap = STRBUF_INIT;

		strbuf_addstr(&cap,
			      "report-status delete-refs side-band-64k quiet");
		if (prefer_ofs_delta)
			strbuf_addstr(&cap, " ofs-delta");
		if (push_cert_nonce)
			strbuf_addf(&cap, " push-cert=%s", push_cert_nonce);
		strbuf_addf(&cap, " agent=%s", git_user_agent_sanitized());
		packet_write(1, "%s %s%c%s\n",
			     sha1_to_hex(sha1), path, 0, cap.buf);
		strbuf_release(&cap);
		sent_capabilities = 1;
	}
}

static int show_ref_cb(const char *path, const unsigned char *sha1, int flag, void *unused)
{
	path = strip_namespace(path);
	/*
	 * Advertise refs outside our current namespace as ".have"
	 * refs, so that the client can use them to minimize data
	 * transfer but will otherwise ignore them. This happens to
	 * cover ".have" that are thrown in by add_one_alternate_ref()
	 * to mark histories that are complete in our alternates as
	 * well.
	 */
	if (!path)
		path = ".have";
	show_ref(path, sha1);
	return 0;
}

static void show_one_alternate_sha1(const unsigned char sha1[20], void *unused)
{
	show_ref(".have", sha1);
}

static void collect_one_alternate_ref(const struct ref *ref, void *data)
{
	struct sha1_array *sa = data;
	sha1_array_append(sa, ref->old_sha1);
}

static void write_head_info(void)
{
	struct sha1_array sa = SHA1_ARRAY_INIT;
	for_each_alternate_ref(collect_one_alternate_ref, &sa);
	sha1_array_for_each_unique(&sa, show_one_alternate_sha1, NULL);
	sha1_array_clear(&sa);
	for_each_ref(show_ref_cb, NULL);
	if (!sent_capabilities)
		show_ref("capabilities^{}", null_sha1);

	advertise_shallow_grafts(1);

	/* EOF */
	packet_flush(1);
}

struct command {
	struct command *next;
	const char *error_string;
	unsigned int skip_update:1,
		     did_not_exist:1;
	int index;
	unsigned char old_sha1[20];
	unsigned char new_sha1[20];
	char ref_name[FLEX_ARRAY]; /* more */
};

static void rp_error(const char *err, ...) __attribute__((format (printf, 1, 2)));
static void rp_warning(const char *err, ...) __attribute__((format (printf, 1, 2)));

static void report_message(const char *prefix, const char *err, va_list params)
{
	int sz = strlen(prefix);
	char msg[4096];

	strncpy(msg, prefix, sz);
	sz += vsnprintf(msg + sz, sizeof(msg) - sz, err, params);
	if (sz > (sizeof(msg) - 1))
		sz = sizeof(msg) - 1;
	msg[sz++] = '\n';

	if (use_sideband)
		send_sideband(1, 2, msg, sz, use_sideband);
	else
		xwrite(2, msg, sz);
}

static void rp_warning(const char *err, ...)
{
	va_list params;
	va_start(params, err);
	report_message("warning: ", err, params);
	va_end(params);
}

static void rp_error(const char *err, ...)
{
	va_list params;
	va_start(params, err);
	report_message("error: ", err, params);
	va_end(params);
}

static int copy_to_sideband(int in, int out, void *arg)
{
	char data[128];
	while (1) {
		ssize_t sz = xread(in, data, sizeof(data));
		if (sz <= 0)
			break;
		send_sideband(1, 2, data, sz, use_sideband);
	}
	close(in);
	return 0;
}

#define HMAC_BLOCK_SIZE 64

static void hmac_sha1(unsigned char *out,
		      const char *key_in, size_t key_len,
		      const char *text, size_t text_len)
{
	unsigned char key[HMAC_BLOCK_SIZE];
	unsigned char k_ipad[HMAC_BLOCK_SIZE];
	unsigned char k_opad[HMAC_BLOCK_SIZE];
	int i;
	git_SHA_CTX ctx;

	/* RFC 2104 2. (1) */
	memset(key, '\0', HMAC_BLOCK_SIZE);
	if (HMAC_BLOCK_SIZE < key_len) {
		git_SHA1_Init(&ctx);
		git_SHA1_Update(&ctx, key_in, key_len);
		git_SHA1_Final(key, &ctx);
	} else {
		memcpy(key, key_in, key_len);
	}

	/* RFC 2104 2. (2) & (5) */
	for (i = 0; i < sizeof(key); i++) {
		k_ipad[i] = key[i] ^ 0x36;
		k_opad[i] = key[i] ^ 0x5c;
	}

	/* RFC 2104 2. (3) & (4) */
	git_SHA1_Init(&ctx);
	git_SHA1_Update(&ctx, k_ipad, sizeof(k_ipad));
	git_SHA1_Update(&ctx, text, text_len);
	git_SHA1_Final(out, &ctx);

	/* RFC 2104 2. (6) & (7) */
	git_SHA1_Init(&ctx);
	git_SHA1_Update(&ctx, k_opad, sizeof(k_opad));
	git_SHA1_Update(&ctx, out, 20);
	git_SHA1_Final(out, &ctx);
}

static char *prepare_push_cert_nonce(const char *path, unsigned long stamp)
{
	struct strbuf buf = STRBUF_INIT;
	unsigned char sha1[20];

	strbuf_addf(&buf, "%s:%lu", path, stamp);
	hmac_sha1(sha1, buf.buf, buf.len, cert_nonce_seed, strlen(cert_nonce_seed));;
	strbuf_release(&buf);

	/* RFC 2104 5. HMAC-SHA1-80 */
	strbuf_addf(&buf, "%lu-%.*s", stamp, 20, sha1_to_hex(sha1));
	return strbuf_detach(&buf, NULL);
}

/*
 * NEEDSWORK: reuse find_commit_header() from jk/commit-author-parsing
 * after dropping "_commit" from its name and possibly moving it out
 * of commit.c
 */
static char *find_header(const char *msg, size_t len, const char *key)
{
	int key_len = strlen(key);
	const char *line = msg;

	while (line && line < msg + len) {
		const char *eol = strchrnul(line, '\n');

		if ((msg + len <= eol) || line == eol)
			return NULL;
		if (line + key_len < eol &&
		    !memcmp(line, key, key_len) && line[key_len] == ' ') {
			int offset = key_len + 1;
			return xmemdupz(line + offset, (eol - line) - offset);
		}
		line = *eol ? eol + 1 : NULL;
	}
	return NULL;
}

static const char *check_nonce(const char *buf, size_t len)
{
	char *nonce = find_header(buf, len, "nonce");
	unsigned long stamp, ostamp;
	char *bohmac, *expect = NULL;
	const char *retval = NONCE_BAD;

	if (!nonce) {
		retval = NONCE_MISSING;
		goto leave;
	} else if (!push_cert_nonce) {
		retval = NONCE_UNSOLICITED;
		goto leave;
	} else if (!strcmp(push_cert_nonce, nonce)) {
		retval = NONCE_OK;
		goto leave;
	}

	if (!stateless_rpc) {
		/* returned nonce MUST match what we gave out earlier */
		retval = NONCE_BAD;
		goto leave;
	}

	/*
	 * In stateless mode, we may be receiving a nonce issued by
	 * another instance of the server that serving the same
	 * repository, and the timestamps may not match, but the
	 * nonce-seed and dir should match, so we can recompute and
	 * report the time slop.
	 *
	 * In addition, when a nonce issued by another instance has
	 * timestamp within receive.certnonceslop seconds, we pretend
	 * as if we issued that nonce when reporting to the hook.
	 */

	/* nonce is concat(<seconds-since-epoch>, "-", <hmac>) */
	if (*nonce <= '0' || '9' < *nonce) {
		retval = NONCE_BAD;
		goto leave;
	}
	stamp = strtoul(nonce, &bohmac, 10);
	if (bohmac == nonce || bohmac[0] != '-') {
		retval = NONCE_BAD;
		goto leave;
	}

	expect = prepare_push_cert_nonce(service_dir, stamp);
	if (strcmp(expect, nonce)) {
		/* Not what we would have signed earlier */
		retval = NONCE_BAD;
		goto leave;
	}

	/*
	 * By how many seconds is this nonce stale?  Negative value
	 * would mean it was issued by another server with its clock
	 * skewed in the future.
	 */
	ostamp = strtoul(push_cert_nonce, NULL, 10);
	nonce_stamp_slop = (long)ostamp - (long)stamp;

	if (nonce_stamp_slop_limit &&
	    abs(nonce_stamp_slop) <= nonce_stamp_slop_limit) {
		/*
		 * Pretend as if the received nonce (which passes the
		 * HMAC check, so it is not a forged by third-party)
		 * is what we issued.
		 */
		free((void *)push_cert_nonce);
		push_cert_nonce = xstrdup(nonce);
		retval = NONCE_OK;
	} else {
		retval = NONCE_SLOP;
	}

leave:
	free(nonce);
	free(expect);
	return retval;
}

static void prepare_push_cert_sha1(struct child_process *proc)
{
	static int already_done;
	struct argv_array env = ARGV_ARRAY_INIT;

	if (!push_cert.len)
		return;

	if (!already_done) {
		struct strbuf gpg_output = STRBUF_INIT;
		struct strbuf gpg_status = STRBUF_INIT;
		int bogs /* beginning_of_gpg_sig */;

		already_done = 1;
		if (write_sha1_file(push_cert.buf, push_cert.len, "blob", push_cert_sha1))
			hashclr(push_cert_sha1);

		memset(&sigcheck, '\0', sizeof(sigcheck));
		sigcheck.result = 'N';

		bogs = parse_signature(push_cert.buf, push_cert.len);
		if (verify_signed_buffer(push_cert.buf, bogs,
					 push_cert.buf + bogs, push_cert.len - bogs,
					 &gpg_output, &gpg_status) < 0) {
			; /* error running gpg */
		} else {
			sigcheck.payload = push_cert.buf;
			sigcheck.gpg_output = gpg_output.buf;
			sigcheck.gpg_status = gpg_status.buf;
			parse_gpg_output(&sigcheck);
		}

		strbuf_release(&gpg_output);
		strbuf_release(&gpg_status);
		nonce_status = check_nonce(push_cert.buf, bogs);
	}
	if (!is_null_sha1(push_cert_sha1)) {
		argv_array_pushf(&env, "GIT_PUSH_CERT=%s", sha1_to_hex(push_cert_sha1));
		argv_array_pushf(&env, "GIT_PUSH_CERT_SIGNER=%s",
				 sigcheck.signer ? sigcheck.signer : "");
		argv_array_pushf(&env, "GIT_PUSH_CERT_KEY=%s",
				 sigcheck.key ? sigcheck.key : "");
		argv_array_pushf(&env, "GIT_PUSH_CERT_STATUS=%c", sigcheck.result);
		if (push_cert_nonce) {
			argv_array_pushf(&env, "GIT_PUSH_CERT_NONCE=%s", push_cert_nonce);
			argv_array_pushf(&env, "GIT_PUSH_CERT_NONCE_STATUS=%s", nonce_status);
			if (nonce_status == NONCE_SLOP)
				argv_array_pushf(&env, "GIT_PUSH_CERT_NONCE_SLOP=%ld",
						 nonce_stamp_slop);
		}
		proc->env = env.argv;
	}
}

typedef int (*feed_fn)(void *, const char **, size_t *);
static int run_and_feed_hook(const char *hook_name, feed_fn feed, void *feed_state)
{
	struct child_process proc = CHILD_PROCESS_INIT;
	struct async muxer;
	const char *argv[2];
	int code;

	argv[0] = find_hook(hook_name);
	if (!argv[0])
		return 0;

	argv[1] = NULL;

	proc.argv = argv;
	proc.in = -1;
	proc.stdout_to_stderr = 1;

	prepare_push_cert_sha1(&proc);

	if (use_sideband) {
		memset(&muxer, 0, sizeof(muxer));
		muxer.proc = copy_to_sideband;
		muxer.in = -1;
		code = start_async(&muxer);
		if (code)
			return code;
		proc.err = muxer.in;
	}

	code = start_command(&proc);
	if (code) {
		if (use_sideband)
			finish_async(&muxer);
		return code;
	}

	sigchain_push(SIGPIPE, SIG_IGN);

	while (1) {
		const char *buf;
		size_t n;
		if (feed(feed_state, &buf, &n))
			break;
		if (write_in_full(proc.in, buf, n) != n)
			break;
	}
	close(proc.in);
	if (use_sideband)
		finish_async(&muxer);

	sigchain_pop(SIGPIPE);

	return finish_command(&proc);
}

struct receive_hook_feed_state {
	struct command *cmd;
	int skip_broken;
	struct strbuf buf;
};

static int feed_receive_hook(void *state_, const char **bufp, size_t *sizep)
{
	struct receive_hook_feed_state *state = state_;
	struct command *cmd = state->cmd;

	while (cmd &&
	       state->skip_broken && (cmd->error_string || cmd->did_not_exist))
		cmd = cmd->next;
	if (!cmd)
		return -1; /* EOF */
	strbuf_reset(&state->buf);
	strbuf_addf(&state->buf, "%s %s %s\n",
		    sha1_to_hex(cmd->old_sha1), sha1_to_hex(cmd->new_sha1),
		    cmd->ref_name);
	state->cmd = cmd->next;
	if (bufp) {
		*bufp = state->buf.buf;
		*sizep = state->buf.len;
	}
	return 0;
}

static int run_receive_hook(struct command *commands, const char *hook_name,
			    int skip_broken)
{
	struct receive_hook_feed_state state;
	int status;

	strbuf_init(&state.buf, 0);
	state.cmd = commands;
	state.skip_broken = skip_broken;
	if (feed_receive_hook(&state, NULL, NULL))
		return 0;
	state.cmd = commands;
	status = run_and_feed_hook(hook_name, feed_receive_hook, &state);
	strbuf_release(&state.buf);
	return status;
}

static int run_update_hook(struct command *cmd)
{
	const char *argv[5];
	struct child_process proc = CHILD_PROCESS_INIT;
	int code;

	argv[0] = find_hook("update");
	if (!argv[0])
		return 0;

	argv[1] = cmd->ref_name;
	argv[2] = sha1_to_hex(cmd->old_sha1);
	argv[3] = sha1_to_hex(cmd->new_sha1);
	argv[4] = NULL;

	proc.no_stdin = 1;
	proc.stdout_to_stderr = 1;
	proc.err = use_sideband ? -1 : 0;
	proc.argv = argv;

	code = start_command(&proc);
	if (code)
		return code;
	if (use_sideband)
		copy_to_sideband(proc.err, -1, NULL);
	return finish_command(&proc);
}

static int is_ref_checked_out(const char *ref)
{
	if (is_bare_repository())
		return 0;

	if (!head_name)
		return 0;
	return !strcmp(head_name, ref);
}

static char *refuse_unconfigured_deny_msg[] = {
	"By default, updating the current branch in a non-bare repository",
	"is denied, because it will make the index and work tree inconsistent",
	"with what you pushed, and will require 'git reset --hard' to match",
	"the work tree to HEAD.",
	"",
	"You can set 'receive.denyCurrentBranch' configuration variable to",
	"'ignore' or 'warn' in the remote repository to allow pushing into",
	"its current branch; however, this is not recommended unless you",
	"arranged to update its work tree to match what you pushed in some",
	"other way.",
	"",
	"To squelch this message and still keep the default behaviour, set",
	"'receive.denyCurrentBranch' configuration variable to 'refuse'."
};

static void refuse_unconfigured_deny(void)
{
	int i;
	for (i = 0; i < ARRAY_SIZE(refuse_unconfigured_deny_msg); i++)
		rp_error("%s", refuse_unconfigured_deny_msg[i]);
}

static char *refuse_unconfigured_deny_delete_current_msg[] = {
	"By default, deleting the current branch is denied, because the next",
	"'git clone' won't result in any file checked out, causing confusion.",
	"",
	"You can set 'receive.denyDeleteCurrent' configuration variable to",
	"'warn' or 'ignore' in the remote repository to allow deleting the",
	"current branch, with or without a warning message.",
	"",
	"To squelch this message, you can set it to 'refuse'."
};

static void refuse_unconfigured_deny_delete_current(void)
{
	int i;
	for (i = 0;
	     i < ARRAY_SIZE(refuse_unconfigured_deny_delete_current_msg);
	     i++)
		rp_error("%s", refuse_unconfigured_deny_delete_current_msg[i]);
}

static int command_singleton_iterator(void *cb_data, unsigned char sha1[20]);
static int update_shallow_ref(struct command *cmd, struct shallow_info *si)
{
	static struct lock_file shallow_lock;
	struct sha1_array extra = SHA1_ARRAY_INIT;
	const char *alt_file;
	uint32_t mask = 1 << (cmd->index % 32);
	int i;

	trace_printf_key(&trace_shallow,
			 "shallow: update_shallow_ref %s\n", cmd->ref_name);
	for (i = 0; i < si->shallow->nr; i++)
		if (si->used_shallow[i] &&
		    (si->used_shallow[i][cmd->index / 32] & mask) &&
		    !delayed_reachability_test(si, i))
			sha1_array_append(&extra, si->shallow->sha1[i]);

	setup_alternate_shallow(&shallow_lock, &alt_file, &extra);
	if (check_shallow_connected(command_singleton_iterator,
				    0, cmd, alt_file)) {
		rollback_lock_file(&shallow_lock);
		sha1_array_clear(&extra);
		return -1;
	}

	commit_lock_file(&shallow_lock);

	/*
	 * Make sure setup_alternate_shallow() for the next ref does
	 * not lose these new roots..
	 */
	for (i = 0; i < extra.nr; i++)
		register_shallow(extra.sha1[i]);

	si->shallow_ref[cmd->index] = 0;
	sha1_array_clear(&extra);
	return 0;
}

static const char *update(struct command *cmd, struct shallow_info *si)
{
	const char *name = cmd->ref_name;
	struct strbuf namespaced_name_buf = STRBUF_INIT;
	const char *namespaced_name;
	unsigned char *old_sha1 = cmd->old_sha1;
	unsigned char *new_sha1 = cmd->new_sha1;

	/* only refs/... are allowed */
	if (!starts_with(name, "refs/") || check_refname_format(name + 5, 0)) {
		rp_error("refusing to create funny ref '%s' remotely", name);
		return "funny refname";
	}

	strbuf_addf(&namespaced_name_buf, "%s%s", get_git_namespace(), name);
	namespaced_name = strbuf_detach(&namespaced_name_buf, NULL);

	if (is_ref_checked_out(namespaced_name)) {
		switch (deny_current_branch) {
		case DENY_IGNORE:
			break;
		case DENY_WARN:
			rp_warning("updating the current branch");
			break;
		case DENY_REFUSE:
		case DENY_UNCONFIGURED:
			rp_error("refusing to update checked out branch: %s", name);
			if (deny_current_branch == DENY_UNCONFIGURED)
				refuse_unconfigured_deny();
			return "branch is currently checked out";
		}
	}

	if (!is_null_sha1(new_sha1) && !has_sha1_file(new_sha1)) {
		error("unpack should have generated %s, "
		      "but I can't find it!", sha1_to_hex(new_sha1));
		return "bad pack";
	}

	if (!is_null_sha1(old_sha1) && is_null_sha1(new_sha1)) {
		if (deny_deletes && starts_with(name, "refs/heads/")) {
			rp_error("denying ref deletion for %s", name);
			return "deletion prohibited";
		}

		if (!strcmp(namespaced_name, head_name)) {
			switch (deny_delete_current) {
			case DENY_IGNORE:
				break;
			case DENY_WARN:
				rp_warning("deleting the current branch");
				break;
			case DENY_REFUSE:
			case DENY_UNCONFIGURED:
				if (deny_delete_current == DENY_UNCONFIGURED)
					refuse_unconfigured_deny_delete_current();
				rp_error("refusing to delete the current branch: %s", name);
				return "deletion of the current branch prohibited";
			}
		}
	}

	if (deny_non_fast_forwards && !is_null_sha1(new_sha1) &&
	    !is_null_sha1(old_sha1) &&
	    starts_with(name, "refs/heads/")) {
		struct object *old_object, *new_object;
		struct commit *old_commit, *new_commit;

		old_object = parse_object(old_sha1);
		new_object = parse_object(new_sha1);

		if (!old_object || !new_object ||
		    old_object->type != OBJ_COMMIT ||
		    new_object->type != OBJ_COMMIT) {
			error("bad sha1 objects for %s", name);
			return "bad ref";
		}
		old_commit = (struct commit *)old_object;
		new_commit = (struct commit *)new_object;
		if (!in_merge_bases(old_commit, new_commit)) {
			rp_error("denying non-fast-forward %s"
				 " (you should pull first)", name);
			return "non-fast-forward";
		}
	}
	if (run_update_hook(cmd)) {
		rp_error("hook declined to update %s", name);
		return "hook declined";
	}

	if (is_null_sha1(new_sha1)) {
		if (!parse_object(old_sha1)) {
			old_sha1 = NULL;
			if (ref_exists(name)) {
				rp_warning("Allowing deletion of corrupt ref.");
			} else {
				rp_warning("Deleting a non-existent ref.");
				cmd->did_not_exist = 1;
			}
		}
		if (delete_ref(namespaced_name, old_sha1, 0)) {
			rp_error("failed to delete %s", name);
			return "failed to delete";
		}
		return NULL; /* good */
	}
	else {
		struct strbuf err = STRBUF_INIT;
		struct ref_transaction *transaction;

		if (shallow_update && si->shallow_ref[cmd->index] &&
		    update_shallow_ref(cmd, si))
			return "shallow error";

		transaction = ref_transaction_begin(&err);
		if (!transaction ||
		    ref_transaction_update(transaction, namespaced_name,
					   new_sha1, old_sha1, 0, 1, &err) ||
		    ref_transaction_commit(transaction, "push", &err)) {
			ref_transaction_free(transaction);

			rp_error("%s", err.buf);
			strbuf_release(&err);
			return "failed to update ref";
		}

		ref_transaction_free(transaction);
		strbuf_release(&err);
		return NULL; /* good */
	}
}

static void run_update_post_hook(struct command *commands)
{
	struct command *cmd;
	int argc;
	const char **argv;
	struct child_process proc = CHILD_PROCESS_INIT;
	char *hook;

	hook = find_hook("post-update");
	for (argc = 0, cmd = commands; cmd; cmd = cmd->next) {
		if (cmd->error_string || cmd->did_not_exist)
			continue;
		argc++;
	}
	if (!argc || !hook)
		return;

	argv = xmalloc(sizeof(*argv) * (2 + argc));
	argv[0] = hook;

	for (argc = 1, cmd = commands; cmd; cmd = cmd->next) {
		if (cmd->error_string || cmd->did_not_exist)
			continue;
		argv[argc] = xstrdup(cmd->ref_name);
		argc++;
	}
	argv[argc] = NULL;

	proc.no_stdin = 1;
	proc.stdout_to_stderr = 1;
	proc.err = use_sideband ? -1 : 0;
	proc.argv = argv;

	if (!start_command(&proc)) {
		if (use_sideband)
			copy_to_sideband(proc.err, -1, NULL);
		finish_command(&proc);
	}
}

static void check_aliased_update(struct command *cmd, struct string_list *list)
{
	struct strbuf buf = STRBUF_INIT;
	const char *dst_name;
	struct string_list_item *item;
	struct command *dst_cmd;
	unsigned char sha1[20];
	char cmd_oldh[41], cmd_newh[41], dst_oldh[41], dst_newh[41];
	int flag;

	strbuf_addf(&buf, "%s%s", get_git_namespace(), cmd->ref_name);
	dst_name = resolve_ref_unsafe(buf.buf, sha1, 0, &flag);
	strbuf_release(&buf);

	if (!(flag & REF_ISSYMREF))
		return;

	dst_name = strip_namespace(dst_name);
	if (!dst_name) {
		rp_error("refusing update to broken symref '%s'", cmd->ref_name);
		cmd->skip_update = 1;
		cmd->error_string = "broken symref";
		return;
	}

	if ((item = string_list_lookup(list, dst_name)) == NULL)
		return;

	cmd->skip_update = 1;

	dst_cmd = (struct command *) item->util;

	if (!hashcmp(cmd->old_sha1, dst_cmd->old_sha1) &&
	    !hashcmp(cmd->new_sha1, dst_cmd->new_sha1))
		return;

	dst_cmd->skip_update = 1;

	strcpy(cmd_oldh, find_unique_abbrev(cmd->old_sha1, DEFAULT_ABBREV));
	strcpy(cmd_newh, find_unique_abbrev(cmd->new_sha1, DEFAULT_ABBREV));
	strcpy(dst_oldh, find_unique_abbrev(dst_cmd->old_sha1, DEFAULT_ABBREV));
	strcpy(dst_newh, find_unique_abbrev(dst_cmd->new_sha1, DEFAULT_ABBREV));
	rp_error("refusing inconsistent update between symref '%s' (%s..%s) and"
		 " its target '%s' (%s..%s)",
		 cmd->ref_name, cmd_oldh, cmd_newh,
		 dst_cmd->ref_name, dst_oldh, dst_newh);

	cmd->error_string = dst_cmd->error_string =
		"inconsistent aliased update";
}

static void check_aliased_updates(struct command *commands)
{
	struct command *cmd;
	struct string_list ref_list = STRING_LIST_INIT_NODUP;

	for (cmd = commands; cmd; cmd = cmd->next) {
		struct string_list_item *item =
			string_list_append(&ref_list, cmd->ref_name);
		item->util = (void *)cmd;
	}
	sort_string_list(&ref_list);

	for (cmd = commands; cmd; cmd = cmd->next) {
		if (!cmd->error_string)
			check_aliased_update(cmd, &ref_list);
	}

	string_list_clear(&ref_list, 0);
}

static int command_singleton_iterator(void *cb_data, unsigned char sha1[20])
{
	struct command **cmd_list = cb_data;
	struct command *cmd = *cmd_list;

	if (!cmd || is_null_sha1(cmd->new_sha1))
		return -1; /* end of list */
	*cmd_list = NULL; /* this returns only one */
	hashcpy(sha1, cmd->new_sha1);
	return 0;
}

static void set_connectivity_errors(struct command *commands,
				    struct shallow_info *si)
{
	struct command *cmd;

	for (cmd = commands; cmd; cmd = cmd->next) {
		struct command *singleton = cmd;
		if (shallow_update && si->shallow_ref[cmd->index])
			/* to be checked in update_shallow_ref() */
			continue;
		if (!check_everything_connected(command_singleton_iterator,
						0, &singleton))
			continue;
		cmd->error_string = "missing necessary objects";
	}
}

struct iterate_data {
	struct command *cmds;
	struct shallow_info *si;
};

static int iterate_receive_command_list(void *cb_data, unsigned char sha1[20])
{
	struct iterate_data *data = cb_data;
	struct command **cmd_list = &data->cmds;
	struct command *cmd = *cmd_list;

	for (; cmd; cmd = cmd->next) {
		if (shallow_update && data->si->shallow_ref[cmd->index])
			/* to be checked in update_shallow_ref() */
			continue;
		if (!is_null_sha1(cmd->new_sha1) && !cmd->skip_update) {
			hashcpy(sha1, cmd->new_sha1);
			*cmd_list = cmd->next;
			return 0;
		}
	}
	*cmd_list = NULL;
	return -1; /* end of list */
}

static void reject_updates_to_hidden(struct command *commands)
{
	struct command *cmd;

	for (cmd = commands; cmd; cmd = cmd->next) {
		if (cmd->error_string || !ref_is_hidden(cmd->ref_name))
			continue;
		if (is_null_sha1(cmd->new_sha1))
			cmd->error_string = "deny deleting a hidden ref";
		else
			cmd->error_string = "deny updating a hidden ref";
	}
}

static void execute_commands(struct command *commands,
			     const char *unpacker_error,
			     struct shallow_info *si)
{
	int checked_connectivity;
	struct command *cmd;
	unsigned char sha1[20];
	struct iterate_data data;

	if (unpacker_error) {
		for (cmd = commands; cmd; cmd = cmd->next)
			cmd->error_string = "unpacker error";
		return;
	}

	data.cmds = commands;
	data.si = si;
	if (check_everything_connected(iterate_receive_command_list, 0, &data))
		set_connectivity_errors(commands, si);

	reject_updates_to_hidden(commands);

	if (run_receive_hook(commands, "pre-receive", 0)) {
		for (cmd = commands; cmd; cmd = cmd->next) {
			if (!cmd->error_string)
				cmd->error_string = "pre-receive hook declined";
		}
		return;
	}

	check_aliased_updates(commands);

	free(head_name_to_free);
	head_name = head_name_to_free = resolve_refdup("HEAD", sha1, 0, NULL);

	checked_connectivity = 1;
	for (cmd = commands; cmd; cmd = cmd->next) {
		if (cmd->error_string)
			continue;

		if (cmd->skip_update)
			continue;

		cmd->error_string = update(cmd, si);
		if (shallow_update && !cmd->error_string &&
		    si->shallow_ref[cmd->index]) {
			error("BUG: connectivity check has not been run on ref %s",
			      cmd->ref_name);
			checked_connectivity = 0;
		}
	}

	if (shallow_update && !checked_connectivity)
		error("BUG: run 'git fsck' for safety.\n"
		      "If there are errors, try to remove "
		      "the reported refs above");
}

static struct command **queue_command(struct command **tail,
				      const char *line,
				      int linelen)
{
	unsigned char old_sha1[20], new_sha1[20];
	struct command *cmd;
	const char *refname;
	int reflen;

	if (linelen < 83 ||
	    line[40] != ' ' ||
	    line[81] != ' ' ||
	    get_sha1_hex(line, old_sha1) ||
	    get_sha1_hex(line + 41, new_sha1))
		die("protocol error: expected old/new/ref, got '%s'", line);

	refname = line + 82;
	reflen = linelen - 82;
	cmd = xcalloc(1, sizeof(struct command) + reflen + 1);
	hashcpy(cmd->old_sha1, old_sha1);
	hashcpy(cmd->new_sha1, new_sha1);
	memcpy(cmd->ref_name, refname, reflen);
	cmd->ref_name[reflen] = '\0';
	*tail = cmd;
	return &cmd->next;
}

static void queue_commands_from_cert(struct command **tail,
				     struct strbuf *push_cert)
{
	const char *boc, *eoc;

	if (*tail)
		die("protocol error: got both push certificate and unsigned commands");

	boc = strstr(push_cert->buf, "\n\n");
	if (!boc)
		die("malformed push certificate %.*s", 100, push_cert->buf);
	else
		boc += 2;
	eoc = push_cert->buf + parse_signature(push_cert->buf, push_cert->len);

	while (boc < eoc) {
		const char *eol = memchr(boc, '\n', eoc - boc);
		tail = queue_command(tail, boc, eol ? eol - boc : eoc - eol);
		boc = eol ? eol + 1 : eoc;
	}
}

static struct command *read_head_info(struct sha1_array *shallow)
{
	struct command *commands = NULL;
	struct command **p = &commands;
	for (;;) {
		char *line;
		int len, linelen;

		line = packet_read_line(0, &len);
		if (!line)
			break;

		if (len == 48 && starts_with(line, "shallow ")) {
			unsigned char sha1[20];
			if (get_sha1_hex(line + 8, sha1))
				die("protocol error: expected shallow sha, got '%s'",
				    line + 8);
			sha1_array_append(shallow, sha1);
			continue;
		}

		linelen = strlen(line);
		if (linelen < len) {
			const char *feature_list = line + linelen + 1;
			if (parse_feature_request(feature_list, "report-status"))
				report_status = 1;
			if (parse_feature_request(feature_list, "side-band-64k"))
				use_sideband = LARGE_PACKET_MAX;
			if (parse_feature_request(feature_list, "quiet"))
				quiet = 1;
		}

		if (!strcmp(line, "push-cert")) {
			int true_flush = 0;
			char certbuf[1024];

			for (;;) {
				len = packet_read(0, NULL, NULL,
						  certbuf, sizeof(certbuf), 0);
				if (!len) {
					true_flush = 1;
					break;
				}
				if (!strcmp(certbuf, "push-cert-end\n"))
					break; /* end of cert */
				strbuf_addstr(&push_cert, certbuf);
			}

			if (true_flush)
				break;
			continue;
		}

		p = queue_command(p, line, linelen);
	}

	if (push_cert.len)
		queue_commands_from_cert(p, &push_cert);

	return commands;
}

static const char *parse_pack_header(struct pack_header *hdr)
{
	switch (read_pack_header(0, hdr)) {
	case PH_ERROR_EOF:
		return "eof before pack header was fully read";

	case PH_ERROR_PACK_SIGNATURE:
		return "protocol error (pack signature mismatch detected)";

	case PH_ERROR_PROTOCOL:
		return "protocol error (pack version unsupported)";

	default:
		return "unknown error in parse_pack_header";

	case 0:
		return NULL;
	}
}

static const char *pack_lockfile;

static const char *unpack(int err_fd, struct shallow_info *si)
{
	struct pack_header hdr;
	struct argv_array av = ARGV_ARRAY_INIT;
	const char *hdr_err;
	int status;
	char hdr_arg[38];
	struct child_process child = CHILD_PROCESS_INIT;
	int fsck_objects = (receive_fsck_objects >= 0
			    ? receive_fsck_objects
			    : transfer_fsck_objects >= 0
			    ? transfer_fsck_objects
			    : 0);

	hdr_err = parse_pack_header(&hdr);
	if (hdr_err) {
		if (err_fd > 0)
			close(err_fd);
		return hdr_err;
	}
	snprintf(hdr_arg, sizeof(hdr_arg),
			"--pack_header=%"PRIu32",%"PRIu32,
			ntohl(hdr.hdr_version), ntohl(hdr.hdr_entries));

	if (si->nr_ours || si->nr_theirs) {
		alt_shallow_file = setup_temporary_shallow(si->shallow);
		argv_array_pushl(&av, "--shallow-file", alt_shallow_file, NULL);
	}

	if (ntohl(hdr.hdr_entries) < unpack_limit) {
		argv_array_pushl(&av, "unpack-objects", hdr_arg, NULL);
		if (quiet)
			argv_array_push(&av, "-q");
		if (fsck_objects)
			argv_array_push(&av, "--strict");
		child.argv = av.argv;
		child.no_stdout = 1;
		child.err = err_fd;
		child.git_cmd = 1;
		status = run_command(&child);
		if (status)
			return "unpack-objects abnormal exit";
	} else {
		int s;
		char keep_arg[256];

		s = sprintf(keep_arg, "--keep=receive-pack %"PRIuMAX" on ", (uintmax_t) getpid());
		if (gethostname(keep_arg + s, sizeof(keep_arg) - s))
			strcpy(keep_arg + s, "localhost");

		argv_array_pushl(&av, "index-pack",
				 "--stdin", hdr_arg, keep_arg, NULL);
		if (fsck_objects)
			argv_array_push(&av, "--strict");
		if (fix_thin)
			argv_array_push(&av, "--fix-thin");
		child.argv = av.argv;
		child.out = -1;
		child.err = err_fd;
		child.git_cmd = 1;
		status = start_command(&child);
		if (status)
			return "index-pack fork failed";
		pack_lockfile = index_pack_lockfile(child.out);
		close(child.out);
		status = finish_command(&child);
		if (status)
			return "index-pack abnormal exit";
		reprepare_packed_git();
	}
	return NULL;
}

static const char *unpack_with_sideband(struct shallow_info *si)
{
	struct async muxer;
	const char *ret;

	if (!use_sideband)
		return unpack(0, si);

	memset(&muxer, 0, sizeof(muxer));
	muxer.proc = copy_to_sideband;
	muxer.in = -1;
	if (start_async(&muxer))
		return NULL;

	ret = unpack(muxer.in, si);

	finish_async(&muxer);
	return ret;
}

static void prepare_shallow_update(struct command *commands,
				   struct shallow_info *si)
{
	int i, j, k, bitmap_size = (si->ref->nr + 31) / 32;

	si->used_shallow = xmalloc(sizeof(*si->used_shallow) *
				   si->shallow->nr);
	assign_shallow_commits_to_refs(si, si->used_shallow, NULL);

	si->need_reachability_test =
		xcalloc(si->shallow->nr, sizeof(*si->need_reachability_test));
	si->reachable =
		xcalloc(si->shallow->nr, sizeof(*si->reachable));
	si->shallow_ref = xcalloc(si->ref->nr, sizeof(*si->shallow_ref));

	for (i = 0; i < si->nr_ours; i++)
		si->need_reachability_test[si->ours[i]] = 1;

	for (i = 0; i < si->shallow->nr; i++) {
		if (!si->used_shallow[i])
			continue;
		for (j = 0; j < bitmap_size; j++) {
			if (!si->used_shallow[i][j])
				continue;
			si->need_reachability_test[i]++;
			for (k = 0; k < 32; k++)
				if (si->used_shallow[i][j] & (1 << k))
					si->shallow_ref[j * 32 + k]++;
		}

		/*
		 * true for those associated with some refs and belong
		 * in "ours" list aka "step 7 not done yet"
		 */
		si->need_reachability_test[i] =
			si->need_reachability_test[i] > 1;
	}

	/*
	 * keep hooks happy by forcing a temporary shallow file via
	 * env variable because we can't add --shallow-file to every
	 * command. check_everything_connected() will be done with
	 * true .git/shallow though.
	 */
	setenv(GIT_SHALLOW_FILE_ENVIRONMENT, alt_shallow_file, 1);
}

static void update_shallow_info(struct command *commands,
				struct shallow_info *si,
				struct sha1_array *ref)
{
	struct command *cmd;
	int *ref_status;
	remove_nonexistent_theirs_shallow(si);
	if (!si->nr_ours && !si->nr_theirs) {
		shallow_update = 0;
		return;
	}

	for (cmd = commands; cmd; cmd = cmd->next) {
		if (is_null_sha1(cmd->new_sha1))
			continue;
		sha1_array_append(ref, cmd->new_sha1);
		cmd->index = ref->nr - 1;
	}
	si->ref = ref;

	if (shallow_update) {
		prepare_shallow_update(commands, si);
		return;
	}

	ref_status = xmalloc(sizeof(*ref_status) * ref->nr);
	assign_shallow_commits_to_refs(si, NULL, ref_status);
	for (cmd = commands; cmd; cmd = cmd->next) {
		if (is_null_sha1(cmd->new_sha1))
			continue;
		if (ref_status[cmd->index]) {
			cmd->error_string = "shallow update not allowed";
			cmd->skip_update = 1;
		}
	}
	free(ref_status);
}

static void report(struct command *commands, const char *unpack_status)
{
	struct command *cmd;
	struct strbuf buf = STRBUF_INIT;

	packet_buf_write(&buf, "unpack %s\n",
			 unpack_status ? unpack_status : "ok");
	for (cmd = commands; cmd; cmd = cmd->next) {
		if (!cmd->error_string)
			packet_buf_write(&buf, "ok %s\n",
					 cmd->ref_name);
		else
			packet_buf_write(&buf, "ng %s %s\n",
					 cmd->ref_name, cmd->error_string);
	}
	packet_buf_flush(&buf);

	if (use_sideband)
		send_sideband(1, 1, buf.buf, buf.len, use_sideband);
	else
		write_or_die(1, buf.buf, buf.len);
	strbuf_release(&buf);
}

static int delete_only(struct command *commands)
{
	struct command *cmd;
	for (cmd = commands; cmd; cmd = cmd->next) {
		if (!is_null_sha1(cmd->new_sha1))
			return 0;
	}
	return 1;
}

int cmd_receive_pack(int argc, const char **argv, const char *prefix)
{
	int advertise_refs = 0;
	int i;
	struct command *commands;
	struct sha1_array shallow = SHA1_ARRAY_INIT;
	struct sha1_array ref = SHA1_ARRAY_INIT;
	struct shallow_info si;

	packet_trace_identity("receive-pack");

	argv++;
	for (i = 1; i < argc; i++) {
		const char *arg = *argv++;

		if (*arg == '-') {
			if (!strcmp(arg, "--quiet")) {
				quiet = 1;
				continue;
			}

			if (!strcmp(arg, "--advertise-refs")) {
				advertise_refs = 1;
				continue;
			}
			if (!strcmp(arg, "--stateless-rpc")) {
				stateless_rpc = 1;
				continue;
			}
			if (!strcmp(arg, "--reject-thin-pack-for-testing")) {
				fix_thin = 0;
				continue;
			}

			usage(receive_pack_usage);
		}
		if (service_dir)
			usage(receive_pack_usage);
		service_dir = arg;
	}
	if (!service_dir)
		usage(receive_pack_usage);

	setup_path();

	if (!enter_repo(service_dir, 0))
		die("'%s' does not appear to be a git repository", service_dir);

	git_config(receive_pack_config, NULL);
	if (cert_nonce_seed)
		push_cert_nonce = prepare_push_cert_nonce(service_dir, time(NULL));

	if (0 <= transfer_unpack_limit)
		unpack_limit = transfer_unpack_limit;
	else if (0 <= receive_unpack_limit)
		unpack_limit = receive_unpack_limit;

	if (advertise_refs || !stateless_rpc) {
		write_head_info();
	}
	if (advertise_refs)
		return 0;

	if ((commands = read_head_info(&shallow)) != NULL) {
		const char *unpack_status = NULL;

		prepare_shallow_info(&si, &shallow);
		if (!si.nr_ours && !si.nr_theirs)
			shallow_update = 0;
		if (!delete_only(commands)) {
			unpack_status = unpack_with_sideband(&si);
			update_shallow_info(commands, &si, &ref);
		}
		execute_commands(commands, unpack_status, &si);
		if (pack_lockfile)
			unlink_or_warn(pack_lockfile);
		if (report_status)
			report(commands, unpack_status);
		run_receive_hook(commands, "post-receive", 1);
		run_update_post_hook(commands);
		if (auto_gc) {
			const char *argv_gc_auto[] = {
				"gc", "--auto", "--quiet", NULL,
			};
			int opt = RUN_GIT_CMD | RUN_COMMAND_STDOUT_TO_STDERR;
			run_command_v_opt(argv_gc_auto, opt);
		}
		if (auto_update_server_info)
			update_server_info(0);
		clear_shallow_info(&si);
	}
	if (use_sideband)
		packet_flush(1);
	sha1_array_clear(&shallow);
	sha1_array_clear(&ref);
	free((void *)push_cert_nonce);
	return 0;
}<|MERGE_RESOLUTION|>--- conflicted
+++ resolved
@@ -15,12 +15,9 @@
 #include "connected.h"
 #include "argv-array.h"
 #include "version.h"
-<<<<<<< HEAD
-#include "sigchain.h"
-=======
 #include "tag.h"
 #include "gpg-interface.h"
->>>>>>> 6f5ef44e
+#include "sigchain.h"
 
 static const char receive_pack_usage[] = "git receive-pack <git-dir>";
 
