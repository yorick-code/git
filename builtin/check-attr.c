--- conflicted
+++ resolved
@@ -16,19 +16,11 @@
 static int nul_term_line;
 
 static const struct option check_attr_options[] = {
-<<<<<<< HEAD
-	OPT_BOOLEAN('a', "all", &all_attrs, N_("report all attributes set on file")),
-	OPT_BOOLEAN(0,  "cached", &cached_attrs, N_("use .gitattributes only from the index")),
-	OPT_BOOLEAN(0 , "stdin", &stdin_paths, N_("read file names from stdin")),
-	OPT_BOOLEAN('z', NULL, &nul_term_line,
-		    N_("terminate input and output records by a NUL character")),
-=======
 	OPT_BOOL('a', "all", &all_attrs, N_("report all attributes set on file")),
 	OPT_BOOL(0,  "cached", &cached_attrs, N_("use .gitattributes only from the index")),
 	OPT_BOOL(0 , "stdin", &stdin_paths, N_("read file names from stdin")),
-	OPT_BOOL('z', NULL, &null_term_line,
-		N_("input paths are terminated by a null character")),
->>>>>>> 84d83f64
+	OPT_BOOL('z', NULL, &nul_term_line,
+		 N_("terminate input and output records by a NUL character")),
 	OPT_END()
 };
 
