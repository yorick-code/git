--- conflicted
+++ resolved
@@ -552,7 +552,7 @@
 		if (!opts->quiet) {
 			if (old->path && advice_detached_head)
 				detach_advice(old->path, new->name);
-			describe_detached_head("HEAD is now at", new->commit);
+			describe_detached_head(_("HEAD is now at"), new->commit);
 		}
 	} else if (new->path) {	/* Switch branches. */
 		create_symref("HEAD", new->path, msg.buf);
@@ -684,7 +684,6 @@
 
 	init_revisions(&revs, NULL);
 	if (setup_revisions(args.argc - 1, args.argv, &revs, NULL) != 1)
-<<<<<<< HEAD
 		die(_("internal error: only -- alone should have been left"));
 	if (prepare_revision_walk(&revs))
 		die(_("internal error in revision walk"));
@@ -692,15 +691,6 @@
 		suggest_reattach(commit, &revs);
 	else
 		describe_detached_head(_("Previous HEAD position was"), commit);
-=======
-		die("internal error: only -- alone should have been left");
-	if (prepare_revision_walk(&revs))
-		die("internal error in revision walk");
-	if (!(commit->object.flags & UNINTERESTING))
-		suggest_reattach(commit, &revs);
-	else
-		describe_detached_head("Previous HEAD position was", commit);
->>>>>>> be919d50
 
 	clear_commit_marks(commit, -1);
 	for_each_ref(clear_commit_marks_from_one_ref, NULL);
@@ -853,11 +843,7 @@
 
 	if (get_sha1_mb(arg, rev)) {
 		if (has_dash_dash)          /* case (1) */
-<<<<<<< HEAD
 			die(_("invalid reference: %s"), arg);
-=======
-			die("invalid reference: %s", arg);
->>>>>>> be919d50
 		if (dwim_new_local_branch_ok &&
 		    !check_filename(NULL, arg) &&
 		    argc == 1) {
@@ -896,11 +882,7 @@
 	}
 
 	if (!*source_tree)                   /* case (1): want a tree */
-<<<<<<< HEAD
 		die(_("reference is not a tree: %s"), arg);
-=======
-		die("reference is not a tree: %s", arg);
->>>>>>> be919d50
 	if (!has_dash_dash) {/* case (3 -> 1) */
 		/*
 		 * Do not complain the most common case
@@ -976,16 +958,7 @@
 	if (patch_mode && (opts.track > 0 || opts.new_branch
 			   || opts.new_branch_log || opts.merge || opts.force
 			   || opts.force_detach))
-<<<<<<< HEAD
 		die (_("--patch is incompatible with all other options"));
-
-	if (opts.force_detach && (opts.new_branch || opts.new_orphan_branch))
-		die("--detach cannot be used with -b/-B/--orphan");
-	if (opts.force_detach && 0 < opts.track)
-		die("--detach cannot be used with -t");
-=======
-		die ("--patch is incompatible with all other options");
->>>>>>> be919d50
 
 	if (opts.force_detach && (opts.new_branch || opts.new_orphan_branch))
 		die("--detach cannot be used with -b/-B/--orphan");
