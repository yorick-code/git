/*
 * Builtin "git commit"
 *
 * Copyright (c) 2007 Kristian Høgsberg <krh@redhat.com>
 * Based on git-commit.sh by Junio C Hamano and Linus Torvalds
 */

#include "cache.h"
#include "cache-tree.h"
#include "color.h"
#include "dir.h"
#include "builtin.h"
#include "diff.h"
#include "diffcore.h"
#include "commit.h"
#include "revision.h"
#include "wt-status.h"
#include "run-command.h"
#include "refs.h"
#include "log-tree.h"
#include "strbuf.h"
#include "utf8.h"
#include "parse-options.h"
#include "string-list.h"
#include "rerere.h"
#include "unpack-trees.h"
#include "quote.h"
#include "submodule.h"

static const char * const builtin_commit_usage[] = {
	"git commit [options] [--] <filepattern>...",
	NULL
};

static const char * const builtin_status_usage[] = {
	"git status [options] [--] <filepattern>...",
	NULL
};

static const char implicit_ident_advice[] =
"Your name and email address were configured automatically based\n"
"on your username and hostname. Please check that they are accurate.\n"
"You can suppress this message by setting them explicitly:\n"
"\n"
"    git config --global user.name \"Your Name\"\n"
"    git config --global user.email you@example.com\n"
"\n"
"If the identity used for this commit is wrong, you can fix it with:\n"
"\n"
"    git commit --amend --author='Your Name <you@example.com>'\n";

static const char empty_amend_advice[] =
"You asked to amend the most recent commit, but doing so would make\n"
"it empty. You can repeat your command with --allow-empty, or you can\n"
"remove the commit entirely with \"git reset HEAD^\".\n";

static unsigned char head_sha1[20];

static char *use_message_buffer;
static const char commit_editmsg[] = "COMMIT_EDITMSG";
static struct lock_file index_lock; /* real index */
static struct lock_file false_lock; /* used only for partial commits */
static enum {
	COMMIT_AS_IS = 1,
	COMMIT_NORMAL,
	COMMIT_PARTIAL
} commit_style;

static const char *logfile, *force_author;
static const char *template_file;
static char *edit_message, *use_message;
<<<<<<< HEAD
static char *fixup_message, *squash_message;
static char *author_name, *author_email, *author_date;
=======
>>>>>>> 4c28e4ad
static int all, edit_flag, also, interactive, only, amend, signoff;
static int quiet, verbose, no_verify, allow_empty, dry_run, renew_authorship;
static int no_post_rewrite, allow_empty_message;
static char *untracked_files_arg, *force_date, *ignore_submodule_arg;
/*
 * The default commit message cleanup mode will remove the lines
 * beginning with # (shell comments) and leading and trailing
 * whitespaces (empty lines or containing only whitespaces)
 * if editor is used, and only the whitespaces if the message
 * is specified explicitly.
 */
static enum {
	CLEANUP_SPACE,
	CLEANUP_NONE,
	CLEANUP_ALL
} cleanup_mode;
static char *cleanup_arg;

static int use_editor = 1, initial_commit, in_merge, include_status = 1;
static int show_ignored_in_status;
static const char *only_include_assumed;
static struct strbuf message;

static int null_termination;
static enum {
	STATUS_FORMAT_LONG,
	STATUS_FORMAT_SHORT,
	STATUS_FORMAT_PORCELAIN
} status_format = STATUS_FORMAT_LONG;
static int status_show_branch;

static int opt_parse_m(const struct option *opt, const char *arg, int unset)
{
	struct strbuf *buf = opt->value;
	if (unset)
		strbuf_setlen(buf, 0);
	else {
		strbuf_addstr(buf, arg);
		strbuf_addstr(buf, "\n\n");
	}
	return 0;
}

static struct option builtin_commit_options[] = {
	OPT__QUIET(&quiet, "suppress summary after successful commit"),
	OPT__VERBOSE(&verbose, "show diff in commit message template"),

	OPT_GROUP("Commit message options"),
	OPT_FILENAME('F', "file", &logfile, "read log from file"),
	OPT_STRING(0, "author", &force_author, "AUTHOR", "override author for commit"),
	OPT_STRING(0, "date", &force_date, "DATE", "override date for commit"),
	OPT_CALLBACK('m', "message", &message, "MESSAGE", "specify commit message", opt_parse_m),
	OPT_STRING('c', "reedit-message", &edit_message, "COMMIT", "reuse and edit message from specified commit"),
	OPT_STRING('C', "reuse-message", &use_message, "COMMIT", "reuse message from specified commit"),
	OPT_STRING(0, "fixup", &fixup_message, "COMMIT", "use autosquash formatted message to fixup specified commit"),
	OPT_STRING(0, "squash", &squash_message, "COMMIT", "use autosquash formatted message to squash specified commit"),
	OPT_BOOLEAN(0, "reset-author", &renew_authorship, "the commit is authored by me now (used with -C-c/--amend)"),
	OPT_BOOLEAN('s', "signoff", &signoff, "add Signed-off-by:"),
	OPT_FILENAME('t', "template", &template_file, "use specified template file"),
	OPT_BOOLEAN('e', "edit", &edit_flag, "force edit of commit"),
	OPT_STRING(0, "cleanup", &cleanup_arg, "default", "how to strip spaces and #comments from message"),
	OPT_BOOLEAN(0, "status", &include_status, "include status in commit message template"),
	/* end commit message options */

	OPT_GROUP("Commit contents options"),
	OPT_BOOLEAN('a', "all", &all, "commit all changed files"),
	OPT_BOOLEAN('i', "include", &also, "add specified files to index for commit"),
	OPT_BOOLEAN(0, "interactive", &interactive, "interactively add files"),
	OPT_BOOLEAN('o', "only", &only, "commit only specified files"),
	OPT_BOOLEAN('n', "no-verify", &no_verify, "bypass pre-commit hook"),
	OPT_BOOLEAN(0, "dry-run", &dry_run, "show what would be committed"),
	OPT_SET_INT(0, "short", &status_format, "show status concisely",
		    STATUS_FORMAT_SHORT),
	OPT_BOOLEAN(0, "branch", &status_show_branch, "show branch information"),
	OPT_SET_INT(0, "porcelain", &status_format,
		    "show porcelain output format", STATUS_FORMAT_PORCELAIN),
	OPT_BOOLEAN('z', "null", &null_termination,
		    "terminate entries with NUL"),
	OPT_BOOLEAN(0, "amend", &amend, "amend previous commit"),
	OPT_BOOLEAN(0, "no-post-rewrite", &no_post_rewrite, "bypass post-rewrite hook"),
	{ OPTION_STRING, 'u', "untracked-files", &untracked_files_arg, "mode", "show untracked files, optional modes: all, normal, no (Default: all)", PARSE_OPT_OPTARG, NULL, (intptr_t)"all" },
	/* end commit contents options */

	{ OPTION_BOOLEAN, 0, "allow-empty", &allow_empty, NULL,
	  "ok to record an empty change",
	  PARSE_OPT_NOARG | PARSE_OPT_HIDDEN },
	{ OPTION_BOOLEAN, 0, "allow-empty-message", &allow_empty_message, NULL,
	  "ok to record a change with an empty message",
	  PARSE_OPT_NOARG | PARSE_OPT_HIDDEN },

	OPT_END()
};

static void rollback_index_files(void)
{
	switch (commit_style) {
	case COMMIT_AS_IS:
		break; /* nothing to do */
	case COMMIT_NORMAL:
		rollback_lock_file(&index_lock);
		break;
	case COMMIT_PARTIAL:
		rollback_lock_file(&index_lock);
		rollback_lock_file(&false_lock);
		break;
	}
}

static int commit_index_files(void)
{
	int err = 0;

	switch (commit_style) {
	case COMMIT_AS_IS:
		break; /* nothing to do */
	case COMMIT_NORMAL:
		err = commit_lock_file(&index_lock);
		break;
	case COMMIT_PARTIAL:
		err = commit_lock_file(&index_lock);
		rollback_lock_file(&false_lock);
		break;
	}

	return err;
}

/*
 * Take a union of paths in the index and the named tree (typically, "HEAD"),
 * and return the paths that match the given pattern in list.
 */
static int list_paths(struct string_list *list, const char *with_tree,
		      const char *prefix, const char **pattern)
{
	int i;
	char *m;

	for (i = 0; pattern[i]; i++)
		;
	m = xcalloc(1, i);

	if (with_tree)
		overlay_tree_on_cache(with_tree, prefix);

	for (i = 0; i < active_nr; i++) {
		struct cache_entry *ce = active_cache[i];
		struct string_list_item *item;

		if (ce->ce_flags & CE_UPDATE)
			continue;
		if (!match_pathspec(pattern, ce->name, ce_namelen(ce), 0, m))
			continue;
		item = string_list_insert(list, ce->name);
		if (ce_skip_worktree(ce))
			item->util = item; /* better a valid pointer than a fake one */
	}

	return report_path_error(m, pattern, prefix ? strlen(prefix) : 0);
}

static void add_remove_files(struct string_list *list)
{
	int i;
	for (i = 0; i < list->nr; i++) {
		struct stat st;
		struct string_list_item *p = &(list->items[i]);

		/* p->util is skip-worktree */
		if (p->util)
			continue;

		if (!lstat(p->string, &st)) {
			if (add_to_cache(p->string, &st, 0))
				die("updating files failed");
		} else
			remove_file_from_cache(p->string);
	}
}

static void create_base_index(void)
{
	struct tree *tree;
	struct unpack_trees_options opts;
	struct tree_desc t;

	if (initial_commit) {
		discard_cache();
		return;
	}

	memset(&opts, 0, sizeof(opts));
	opts.head_idx = 1;
	opts.index_only = 1;
	opts.merge = 1;
	opts.src_index = &the_index;
	opts.dst_index = &the_index;

	opts.fn = oneway_merge;
	tree = parse_tree_indirect(head_sha1);
	if (!tree)
		die("failed to unpack HEAD tree object");
	parse_tree(tree);
	init_tree_desc(&t, tree->buffer, tree->size);
	if (unpack_trees(1, &t, &opts))
		exit(128); /* We've already reported the error, finish dying */
}

static void refresh_cache_or_die(int refresh_flags)
{
	/*
	 * refresh_flags contains REFRESH_QUIET, so the only errors
	 * are for unmerged entries.
	 */
	if (refresh_cache(refresh_flags | REFRESH_IN_PORCELAIN))
		die_resolve_conflict("commit");
}

static char *prepare_index(int argc, const char **argv, const char *prefix, int is_status)
{
	int fd;
	struct string_list partial;
	const char **pathspec = NULL;
	int refresh_flags = REFRESH_QUIET;

	if (is_status)
		refresh_flags |= REFRESH_UNMERGED;
	if (interactive) {
		if (interactive_add(argc, argv, prefix) != 0)
			die("interactive add failed");
		if (read_cache_preload(NULL) < 0)
			die("index file corrupt");
		commit_style = COMMIT_AS_IS;
		return get_index_file();
	}

	if (*argv)
		pathspec = get_pathspec(prefix, argv);

	if (read_cache_preload(pathspec) < 0)
		die("index file corrupt");

	/*
	 * Non partial, non as-is commit.
	 *
	 * (1) get the real index;
	 * (2) update the_index as necessary;
	 * (3) write the_index out to the real index (still locked);
	 * (4) return the name of the locked index file.
	 *
	 * The caller should run hooks on the locked real index, and
	 * (A) if all goes well, commit the real index;
	 * (B) on failure, rollback the real index.
	 */
	if (all || (also && pathspec && *pathspec)) {
		fd = hold_locked_index(&index_lock, 1);
		add_files_to_cache(also ? prefix : NULL, pathspec, 0);
		refresh_cache_or_die(refresh_flags);
		if (write_cache(fd, active_cache, active_nr) ||
		    close_lock_file(&index_lock))
			die("unable to write new_index file");
		commit_style = COMMIT_NORMAL;
		return index_lock.filename;
	}

	/*
	 * As-is commit.
	 *
	 * (1) return the name of the real index file.
	 *
	 * The caller should run hooks on the real index,
	 * and create commit from the_index.
	 * We still need to refresh the index here.
	 */
	if (!pathspec || !*pathspec) {
		fd = hold_locked_index(&index_lock, 1);
		refresh_cache_or_die(refresh_flags);
		if (active_cache_changed) {
			if (write_cache(fd, active_cache, active_nr) ||
			    commit_locked_index(&index_lock))
				die("unable to write new_index file");
		} else {
			rollback_lock_file(&index_lock);
		}
		commit_style = COMMIT_AS_IS;
		return get_index_file();
	}

	/*
	 * A partial commit.
	 *
	 * (0) find the set of affected paths;
	 * (1) get lock on the real index file;
	 * (2) update the_index with the given paths;
	 * (3) write the_index out to the real index (still locked);
	 * (4) get lock on the false index file;
	 * (5) reset the_index from HEAD;
	 * (6) update the_index the same way as (2);
	 * (7) write the_index out to the false index file;
	 * (8) return the name of the false index file (still locked);
	 *
	 * The caller should run hooks on the locked false index, and
	 * create commit from it.  Then
	 * (A) if all goes well, commit the real index;
	 * (B) on failure, rollback the real index;
	 * In either case, rollback the false index.
	 */
	commit_style = COMMIT_PARTIAL;

	if (in_merge)
		die("cannot do a partial commit during a merge.");

	memset(&partial, 0, sizeof(partial));
	partial.strdup_strings = 1;
	if (list_paths(&partial, initial_commit ? NULL : "HEAD", prefix, pathspec))
		exit(1);

	discard_cache();
	if (read_cache() < 0)
		die("cannot read the index");

	fd = hold_locked_index(&index_lock, 1);
	add_remove_files(&partial);
	refresh_cache(REFRESH_QUIET);
	if (write_cache(fd, active_cache, active_nr) ||
	    close_lock_file(&index_lock))
		die("unable to write new_index file");

	fd = hold_lock_file_for_update(&false_lock,
				       git_path("next-index-%"PRIuMAX,
						(uintmax_t) getpid()),
				       LOCK_DIE_ON_ERROR);

	create_base_index();
	add_remove_files(&partial);
	refresh_cache(REFRESH_QUIET);

	if (write_cache(fd, active_cache, active_nr) ||
	    close_lock_file(&false_lock))
		die("unable to write temporary index file");

	discard_cache();
	read_cache_from(false_lock.filename);

	return false_lock.filename;
}

static int run_status(FILE *fp, const char *index_file, const char *prefix, int nowarn,
		      struct wt_status *s)
{
	unsigned char sha1[20];

	if (s->relative_paths)
		s->prefix = prefix;

	if (amend) {
		s->amend = 1;
		s->reference = "HEAD^1";
	}
	s->verbose = verbose;
	s->index_file = index_file;
	s->fp = fp;
	s->nowarn = nowarn;
	s->is_initial = get_sha1(s->reference, sha1) ? 1 : 0;

	wt_status_collect(s);

	switch (status_format) {
	case STATUS_FORMAT_SHORT:
		wt_shortstatus_print(s, null_termination, status_show_branch);
		break;
	case STATUS_FORMAT_PORCELAIN:
		wt_porcelain_print(s, null_termination);
		break;
	case STATUS_FORMAT_LONG:
		wt_status_print(s);
		break;
	}

	return s->commitable;
}

static int is_a_merge(const unsigned char *sha1)
{
	struct commit *commit = lookup_commit(sha1);
	if (!commit || parse_commit(commit))
		die("could not parse HEAD commit");
	return !!(commit->parents && commit->parents->next);
}

static const char sign_off_header[] = "Signed-off-by: ";

static void determine_author_info(struct strbuf *author_ident)
{
	char *name, *email, *date;

	name = getenv("GIT_AUTHOR_NAME");
	email = getenv("GIT_AUTHOR_EMAIL");
	date = getenv("GIT_AUTHOR_DATE");

	if (use_message && !renew_authorship) {
		const char *a, *lb, *rb, *eol;

		a = strstr(use_message_buffer, "\nauthor ");
		if (!a)
			die("invalid commit: %s", use_message);

		lb = strchrnul(a + strlen("\nauthor "), '<');
		rb = strchrnul(lb, '>');
		eol = strchrnul(rb, '\n');
		if (!*lb || !*rb || !*eol)
			die("invalid commit: %s", use_message);

		if (lb == a + strlen("\nauthor "))
			/* \nauthor <foo@example.com> */
			name = xcalloc(1, 1);
		else
			name = xmemdupz(a + strlen("\nauthor "),
					(lb - strlen(" ") -
					 (a + strlen("\nauthor "))));
		email = xmemdupz(lb + strlen("<"), rb - (lb + strlen("<")));
		date = xmemdupz(rb + strlen("> "), eol - (rb + strlen("> ")));
	}

	if (force_author) {
		const char *lb = strstr(force_author, " <");
		const char *rb = strchr(force_author, '>');

		if (!lb || !rb)
			die("malformed --author parameter");
		name = xstrndup(force_author, lb - force_author);
		email = xstrndup(lb + 2, rb - (lb + 2));
	}

	if (force_date)
		date = force_date;
	strbuf_addstr(author_ident, fmt_ident(name, email, date,
					      IDENT_ERROR_ON_NO_NAME));
}

static int ends_rfc2822_footer(struct strbuf *sb)
{
	int ch;
	int hit = 0;
	int i, j, k;
	int len = sb->len;
	int first = 1;
	const char *buf = sb->buf;

	for (i = len - 1; i > 0; i--) {
		if (hit && buf[i] == '\n')
			break;
		hit = (buf[i] == '\n');
	}

	while (i < len - 1 && buf[i] == '\n')
		i++;

	for (; i < len; i = k) {
		for (k = i; k < len && buf[k] != '\n'; k++)
			; /* do nothing */
		k++;

		if ((buf[k] == ' ' || buf[k] == '\t') && !first)
			continue;

		first = 0;

		for (j = 0; i + j < len; j++) {
			ch = buf[i + j];
			if (ch == ':')
				break;
			if (isalnum(ch) ||
			    (ch == '-'))
				continue;
			return 0;
		}
	}
	return 1;
}

static char *cut_ident_timestamp_part(char *string)
{
	char *ket = strrchr(string, '>');
	if (!ket || ket[1] != ' ')
		die("Malformed ident string: '%s'", string);
	*++ket = '\0';
	return ket;
}

static int prepare_to_commit(const char *index_file, const char *prefix,
			     struct wt_status *s,
			     struct strbuf *author_ident)
{
	struct stat statbuf;
	struct strbuf committer_ident = STRBUF_INIT;
	int commitable, saved_color_setting;
	struct strbuf sb = STRBUF_INIT;
	char *buffer;
	FILE *fp;
	const char *hook_arg1 = NULL;
	const char *hook_arg2 = NULL;
	int ident_shown = 0;

	if (!no_verify && run_hook(index_file, "pre-commit", NULL))
		return 0;

	if (squash_message) {
		/*
		 * Insert the proper subject line before other commit
		 * message options add their content.
		 */
		if (use_message && !strcmp(use_message, squash_message))
			strbuf_addstr(&sb, "squash! ");
		else {
			struct pretty_print_context ctx = {0};
			struct commit *c;
			c = lookup_commit_reference_by_name(squash_message);
			if (!c)
				die("could not lookup commit %s", squash_message);
			ctx.output_encoding = get_commit_output_encoding();
			format_commit_message(c, "squash! %s\n\n", &sb,
					      &ctx);
		}
	}

	if (message.len) {
		strbuf_addbuf(&sb, &message);
		hook_arg1 = "message";
	} else if (logfile && !strcmp(logfile, "-")) {
		if (isatty(0))
			fprintf(stderr, "(reading log message from standard input)\n");
		if (strbuf_read(&sb, 0, 0) < 0)
			die_errno("could not read log from standard input");
		hook_arg1 = "message";
	} else if (logfile) {
		if (strbuf_read_file(&sb, logfile, 0) < 0)
			die_errno("could not read log file '%s'",
				  logfile);
		hook_arg1 = "message";
	} else if (use_message) {
		buffer = strstr(use_message_buffer, "\n\n");
		if (!buffer || buffer[2] == '\0')
			die("commit has empty message");
		strbuf_add(&sb, buffer + 2, strlen(buffer + 2));
		hook_arg1 = "commit";
		hook_arg2 = use_message;
	} else if (fixup_message) {
		struct pretty_print_context ctx = {0};
		struct commit *commit;
		commit = lookup_commit_reference_by_name(fixup_message);
		if (!commit)
			die("could not lookup commit %s", fixup_message);
		ctx.output_encoding = get_commit_output_encoding();
		format_commit_message(commit, "fixup! %s\n\n",
				      &sb, &ctx);
		hook_arg1 = "message";
	} else if (!stat(git_path("MERGE_MSG"), &statbuf)) {
		if (strbuf_read_file(&sb, git_path("MERGE_MSG"), 0) < 0)
			die_errno("could not read MERGE_MSG");
		hook_arg1 = "merge";
	} else if (!stat(git_path("SQUASH_MSG"), &statbuf)) {
		if (strbuf_read_file(&sb, git_path("SQUASH_MSG"), 0) < 0)
			die_errno("could not read SQUASH_MSG");
		hook_arg1 = "squash";
	} else if (template_file && !stat(template_file, &statbuf)) {
		if (strbuf_read_file(&sb, template_file, 0) < 0)
			die_errno("could not read '%s'", template_file);
		hook_arg1 = "template";
	}

	/*
	 * This final case does not modify the template message,
	 * it just sets the argument to the prepare-commit-msg hook.
	 */
	else if (in_merge)
		hook_arg1 = "merge";

	if (squash_message) {
		/*
		 * If squash_commit was used for the commit subject,
		 * then we're possibly hijacking other commit log options.
		 * Reset the hook args to tell the real story.
		 */
		hook_arg1 = "message";
		hook_arg2 = "";
	}

	fp = fopen(git_path(commit_editmsg), "w");
	if (fp == NULL)
		die_errno("could not open '%s'", git_path(commit_editmsg));

	if (cleanup_mode != CLEANUP_NONE)
		stripspace(&sb, 0);

	if (signoff) {
		struct strbuf sob = STRBUF_INIT;
		int i;

		strbuf_addstr(&sob, sign_off_header);
		strbuf_addstr(&sob, fmt_name(getenv("GIT_COMMITTER_NAME"),
					     getenv("GIT_COMMITTER_EMAIL")));
		strbuf_addch(&sob, '\n');
		for (i = sb.len - 1; i > 0 && sb.buf[i - 1] != '\n'; i--)
			; /* do nothing */
		if (prefixcmp(sb.buf + i, sob.buf)) {
			if (!i || !ends_rfc2822_footer(&sb))
				strbuf_addch(&sb, '\n');
			strbuf_addbuf(&sb, &sob);
		}
		strbuf_release(&sob);
	}

	if (fwrite(sb.buf, 1, sb.len, fp) < sb.len)
		die_errno("could not write commit template");

	strbuf_release(&sb);

	/* This checks and barfs if author is badly specified */
	determine_author_info(author_ident);

	/* This checks if committer ident is explicitly given */
	strbuf_addstr(&committer_ident, git_committer_info(0));
	if (use_editor && include_status) {
		char *ai_tmp, *ci_tmp;
		if (in_merge)
			fprintf(fp,
				"#\n"
				"# It looks like you may be committing a MERGE.\n"
				"# If this is not correct, please remove the file\n"
				"#	%s\n"
				"# and try again.\n"
				"#\n",
				git_path("MERGE_HEAD"));

		fprintf(fp,
			"\n"
			"# Please enter the commit message for your changes.");
		if (cleanup_mode == CLEANUP_ALL)
			fprintf(fp,
				" Lines starting\n"
				"# with '#' will be ignored, and an empty"
				" message aborts the commit.\n");
		else /* CLEANUP_SPACE, that is. */
			fprintf(fp,
				" Lines starting\n"
				"# with '#' will be kept; you may remove them"
				" yourself if you want to.\n"
				"# An empty message aborts the commit.\n");
		if (only_include_assumed)
			fprintf(fp, "# %s\n", only_include_assumed);

		ai_tmp = cut_ident_timestamp_part(author_ident->buf);
		ci_tmp = cut_ident_timestamp_part(committer_ident.buf);
		if (strcmp(author_ident->buf, committer_ident.buf))
			fprintf(fp,
				"%s"
				"# Author:    %s\n",
				ident_shown++ ? "" : "#\n",
				author_ident->buf);

		if (!user_ident_sufficiently_given())
			fprintf(fp,
				"%s"
				"# Committer: %s\n",
				ident_shown++ ? "" : "#\n",
				committer_ident.buf);

		if (ident_shown)
			fprintf(fp, "#\n");

		saved_color_setting = s->use_color;
		s->use_color = 0;
		commitable = run_status(fp, index_file, prefix, 1, s);
		s->use_color = saved_color_setting;

		*ai_tmp = ' ';
		*ci_tmp = ' ';
	} else {
		unsigned char sha1[20];
		const char *parent = "HEAD";

		if (!active_nr && read_cache() < 0)
			die("Cannot read index");

		if (amend)
			parent = "HEAD^1";

		if (get_sha1(parent, sha1))
			commitable = !!active_nr;
		else
			commitable = index_differs_from(parent, 0);
	}
	strbuf_release(&committer_ident);

	fclose(fp);

	if (!commitable && !in_merge && !allow_empty &&
	    !(amend && is_a_merge(head_sha1))) {
		run_status(stdout, index_file, prefix, 0, s);
		if (amend)
			fputs(empty_amend_advice, stderr);
		return 0;
	}

	/*
	 * Re-read the index as pre-commit hook could have updated it,
	 * and write it out as a tree.  We must do this before we invoke
	 * the editor and after we invoke run_status above.
	 */
	discard_cache();
	read_cache_from(index_file);
	if (!active_cache_tree)
		active_cache_tree = cache_tree();
	if (cache_tree_update(active_cache_tree,
			      active_cache, active_nr, 0, 0) < 0) {
		error("Error building trees");
		return 0;
	}

	if (run_hook(index_file, "prepare-commit-msg",
		     git_path(commit_editmsg), hook_arg1, hook_arg2, NULL))
		return 0;

	if (use_editor) {
		char index[PATH_MAX];
		const char *env[2] = { NULL };
		env[0] =  index;
		snprintf(index, sizeof(index), "GIT_INDEX_FILE=%s", index_file);
		if (launch_editor(git_path(commit_editmsg), NULL, env)) {
			fprintf(stderr,
			"Please supply the message using either -m or -F option.\n");
			exit(1);
		}
	}

	if (!no_verify &&
	    run_hook(index_file, "commit-msg", git_path(commit_editmsg), NULL)) {
		return 0;
	}

	return 1;
}

/*
 * Find out if the message in the strbuf contains only whitespace and
 * Signed-off-by lines.
 */
static int message_is_empty(struct strbuf *sb)
{
	struct strbuf tmpl = STRBUF_INIT;
	const char *nl;
	int eol, i, start = 0;

	if (cleanup_mode == CLEANUP_NONE && sb->len)
		return 0;

	/* See if the template is just a prefix of the message. */
	if (template_file && strbuf_read_file(&tmpl, template_file, 0) > 0) {
		stripspace(&tmpl, cleanup_mode == CLEANUP_ALL);
		if (start + tmpl.len <= sb->len &&
		    memcmp(tmpl.buf, sb->buf + start, tmpl.len) == 0)
			start += tmpl.len;
	}
	strbuf_release(&tmpl);

	/* Check if the rest is just whitespace and Signed-of-by's. */
	for (i = start; i < sb->len; i++) {
		nl = memchr(sb->buf + i, '\n', sb->len - i);
		if (nl)
			eol = nl - sb->buf;
		else
			eol = sb->len;

		if (strlen(sign_off_header) <= eol - i &&
		    !prefixcmp(sb->buf + i, sign_off_header)) {
			i = eol;
			continue;
		}
		while (i < eol)
			if (!isspace(sb->buf[i++]))
				return 0;
	}

	return 1;
}

static const char *find_author_by_nickname(const char *name)
{
	struct rev_info revs;
	struct commit *commit;
	struct strbuf buf = STRBUF_INIT;
	const char *av[20];
	int ac = 0;

	init_revisions(&revs, NULL);
	strbuf_addf(&buf, "--author=%s", name);
	av[++ac] = "--all";
	av[++ac] = "-i";
	av[++ac] = buf.buf;
	av[++ac] = NULL;
	setup_revisions(ac, av, &revs, NULL);
	prepare_revision_walk(&revs);
	commit = get_revision(&revs);
	if (commit) {
		struct pretty_print_context ctx = {0};
		ctx.date_mode = DATE_NORMAL;
		strbuf_release(&buf);
		format_commit_message(commit, "%an <%ae>", &buf, &ctx);
		return strbuf_detach(&buf, NULL);
	}
	die("No existing author found with '%s'", name);
}


static void handle_untracked_files_arg(struct wt_status *s)
{
	if (!untracked_files_arg)
		; /* default already initialized */
	else if (!strcmp(untracked_files_arg, "no"))
		s->show_untracked_files = SHOW_NO_UNTRACKED_FILES;
	else if (!strcmp(untracked_files_arg, "normal"))
		s->show_untracked_files = SHOW_NORMAL_UNTRACKED_FILES;
	else if (!strcmp(untracked_files_arg, "all"))
		s->show_untracked_files = SHOW_ALL_UNTRACKED_FILES;
	else
		die("Invalid untracked files mode '%s'", untracked_files_arg);
}

static int parse_and_validate_options(int argc, const char *argv[],
				      const char * const usage[],
				      const char *prefix,
				      struct wt_status *s)
{
	int f = 0;

	argc = parse_options(argc, argv, prefix, builtin_commit_options, usage,
			     0);

	if (force_author && !strchr(force_author, '>'))
		force_author = find_author_by_nickname(force_author);

	if (force_author && renew_authorship)
		die("Using both --reset-author and --author does not make sense");

	if (logfile || message.len || use_message || fixup_message)
		use_editor = 0;
	if (edit_flag)
		use_editor = 1;
	if (!use_editor)
		setenv("GIT_EDITOR", ":", 1);

	if (get_sha1("HEAD", head_sha1))
		initial_commit = 1;

	/* Sanity check options */
	if (amend && initial_commit)
		die("You have nothing to amend.");
	if (amend && in_merge)
		die("You are in the middle of a merge -- cannot amend.");
	if (fixup_message && squash_message)
		die("Options --squash and --fixup cannot be used together");
	if (use_message)
		f++;
	if (edit_message)
		f++;
	if (fixup_message)
		f++;
	if (logfile)
		f++;
	if (f > 1)
		die("Only one of -c/-C/-F/--fixup can be used.");
	if (message.len && f > 0)
		die("Option -m cannot be combined with -c/-C/-F/--fixup.");
	if (edit_message)
		use_message = edit_message;
	if (amend && !use_message && !fixup_message)
		use_message = "HEAD";
	if (!use_message && renew_authorship)
		die("--reset-author can be used only with -C, -c or --amend.");
	if (use_message) {
		const char *out_enc;
		struct commit *commit;

		commit = lookup_commit_reference_by_name(use_message);
		if (!commit)
			die("could not lookup commit %s", use_message);
		out_enc = get_commit_output_encoding();
		use_message_buffer = logmsg_reencode(commit, out_enc);

		/*
		 * If we failed to reencode the buffer, just copy it
		 * byte for byte so the user can try to fix it up.
		 * This also handles the case where input and output
		 * encodings are identical.
		 */
		if (use_message_buffer == NULL)
			use_message_buffer = xstrdup(commit->buffer);
	}

	if (!!also + !!only + !!all + !!interactive > 1)
		die("Only one of --include/--only/--all/--interactive can be used.");
	if (argc == 0 && (also || (only && !amend)))
		die("No paths with --include/--only does not make sense.");
	if (argc == 0 && only && amend)
		only_include_assumed = "Clever... amending the last one with dirty index.";
	if (argc > 0 && !also && !only)
		only_include_assumed = "Explicit paths specified without -i nor -o; assuming --only paths...";
	if (!cleanup_arg || !strcmp(cleanup_arg, "default"))
		cleanup_mode = use_editor ? CLEANUP_ALL : CLEANUP_SPACE;
	else if (!strcmp(cleanup_arg, "verbatim"))
		cleanup_mode = CLEANUP_NONE;
	else if (!strcmp(cleanup_arg, "whitespace"))
		cleanup_mode = CLEANUP_SPACE;
	else if (!strcmp(cleanup_arg, "strip"))
		cleanup_mode = CLEANUP_ALL;
	else
		die("Invalid cleanup mode %s", cleanup_arg);

	handle_untracked_files_arg(s);

	if (all && argc > 0)
		die("Paths with -a does not make sense.");
	else if (interactive && argc > 0)
		die("Paths with --interactive does not make sense.");

	if (null_termination && status_format == STATUS_FORMAT_LONG)
		status_format = STATUS_FORMAT_PORCELAIN;
	if (status_format != STATUS_FORMAT_LONG)
		dry_run = 1;

	return argc;
}

static int dry_run_commit(int argc, const char **argv, const char *prefix,
			  struct wt_status *s)
{
	int commitable;
	const char *index_file;

	index_file = prepare_index(argc, argv, prefix, 1);
	commitable = run_status(stdout, index_file, prefix, 0, s);
	rollback_index_files();

	return commitable ? 0 : 1;
}

static int parse_status_slot(const char *var, int offset)
{
	if (!strcasecmp(var+offset, "header"))
		return WT_STATUS_HEADER;
	if (!strcasecmp(var+offset, "branch"))
		return WT_STATUS_ONBRANCH;
	if (!strcasecmp(var+offset, "updated")
		|| !strcasecmp(var+offset, "added"))
		return WT_STATUS_UPDATED;
	if (!strcasecmp(var+offset, "changed"))
		return WT_STATUS_CHANGED;
	if (!strcasecmp(var+offset, "untracked"))
		return WT_STATUS_UNTRACKED;
	if (!strcasecmp(var+offset, "nobranch"))
		return WT_STATUS_NOBRANCH;
	if (!strcasecmp(var+offset, "unmerged"))
		return WT_STATUS_UNMERGED;
	return -1;
}

static int git_status_config(const char *k, const char *v, void *cb)
{
	struct wt_status *s = cb;

	if (!strcmp(k, "status.submodulesummary")) {
		int is_bool;
		s->submodule_summary = git_config_bool_or_int(k, v, &is_bool);
		if (is_bool && s->submodule_summary)
			s->submodule_summary = -1;
		return 0;
	}
	if (!strcmp(k, "status.color") || !strcmp(k, "color.status")) {
		s->use_color = git_config_colorbool(k, v, -1);
		return 0;
	}
	if (!prefixcmp(k, "status.color.") || !prefixcmp(k, "color.status.")) {
		int slot = parse_status_slot(k, 13);
		if (slot < 0)
			return 0;
		if (!v)
			return config_error_nonbool(k);
		color_parse(v, k, s->color_palette[slot]);
		return 0;
	}
	if (!strcmp(k, "status.relativepaths")) {
		s->relative_paths = git_config_bool(k, v);
		return 0;
	}
	if (!strcmp(k, "status.showuntrackedfiles")) {
		if (!v)
			return config_error_nonbool(k);
		else if (!strcmp(v, "no"))
			s->show_untracked_files = SHOW_NO_UNTRACKED_FILES;
		else if (!strcmp(v, "normal"))
			s->show_untracked_files = SHOW_NORMAL_UNTRACKED_FILES;
		else if (!strcmp(v, "all"))
			s->show_untracked_files = SHOW_ALL_UNTRACKED_FILES;
		else
			return error("Invalid untracked files mode '%s'", v);
		return 0;
	}
	return git_diff_ui_config(k, v, NULL);
}

int cmd_status(int argc, const char **argv, const char *prefix)
{
	struct wt_status s;
	int fd;
	unsigned char sha1[20];
	static struct option builtin_status_options[] = {
		OPT__VERBOSE(&verbose, "be verbose"),
		OPT_SET_INT('s', "short", &status_format,
			    "show status concisely", STATUS_FORMAT_SHORT),
		OPT_BOOLEAN('b', "branch", &status_show_branch,
			    "show branch information"),
		OPT_SET_INT(0, "porcelain", &status_format,
			    "show porcelain output format",
			    STATUS_FORMAT_PORCELAIN),
		OPT_BOOLEAN('z', "null", &null_termination,
			    "terminate entries with NUL"),
		{ OPTION_STRING, 'u', "untracked-files", &untracked_files_arg,
		  "mode",
		  "show untracked files, optional modes: all, normal, no. (Default: all)",
		  PARSE_OPT_OPTARG, NULL, (intptr_t)"all" },
		OPT_BOOLEAN(0, "ignored", &show_ignored_in_status,
			    "show ignored files"),
		{ OPTION_STRING, 0, "ignore-submodules", &ignore_submodule_arg, "when",
		  "ignore changes to submodules, optional when: all, dirty, untracked. (Default: all)",
		  PARSE_OPT_OPTARG, NULL, (intptr_t)"all" },
		OPT_END(),
	};

	if (argc == 2 && !strcmp(argv[1], "-h"))
		usage_with_options(builtin_status_usage, builtin_status_options);

	if (null_termination && status_format == STATUS_FORMAT_LONG)
		status_format = STATUS_FORMAT_PORCELAIN;

	wt_status_prepare(&s);
	gitmodules_config();
	git_config(git_status_config, &s);
	in_merge = file_exists(git_path("MERGE_HEAD"));
	argc = parse_options(argc, argv, prefix,
			     builtin_status_options,
			     builtin_status_usage, 0);
	handle_untracked_files_arg(&s);
	if (show_ignored_in_status)
		s.show_ignored_files = 1;
	if (*argv)
		s.pathspec = get_pathspec(prefix, argv);

	read_cache_preload(s.pathspec);
	refresh_index(&the_index, REFRESH_QUIET|REFRESH_UNMERGED, s.pathspec, NULL, NULL);

	fd = hold_locked_index(&index_lock, 0);
	if (0 <= fd) {
		if (active_cache_changed &&
		    !write_cache(fd, active_cache, active_nr))
			commit_locked_index(&index_lock);
		else
			rollback_lock_file(&index_lock);
	}

	s.is_initial = get_sha1(s.reference, sha1) ? 1 : 0;
	s.in_merge = in_merge;
	s.ignore_submodule_arg = ignore_submodule_arg;
	wt_status_collect(&s);

	if (s.relative_paths)
		s.prefix = prefix;
	if (s.use_color == -1)
		s.use_color = git_use_color_default;
	if (diff_use_color_default == -1)
		diff_use_color_default = git_use_color_default;

	switch (status_format) {
	case STATUS_FORMAT_SHORT:
		wt_shortstatus_print(&s, null_termination, status_show_branch);
		break;
	case STATUS_FORMAT_PORCELAIN:
		wt_porcelain_print(&s, null_termination);
		break;
	case STATUS_FORMAT_LONG:
		s.verbose = verbose;
		s.ignore_submodule_arg = ignore_submodule_arg;
		wt_status_print(&s);
		break;
	}
	return 0;
}

static void print_summary(const char *prefix, const unsigned char *sha1)
{
	struct rev_info rev;
	struct commit *commit;
	struct strbuf format = STRBUF_INIT;
	unsigned char junk_sha1[20];
	const char *head = resolve_ref("HEAD", junk_sha1, 0, NULL);
	struct pretty_print_context pctx = {0};
	struct strbuf author_ident = STRBUF_INIT;
	struct strbuf committer_ident = STRBUF_INIT;

	commit = lookup_commit(sha1);
	if (!commit)
		die("couldn't look up newly created commit");
	if (!commit || parse_commit(commit))
		die("could not parse newly created commit");

	strbuf_addstr(&format, "format:%h] %s");

	format_commit_message(commit, "%an <%ae>", &author_ident, &pctx);
	format_commit_message(commit, "%cn <%ce>", &committer_ident, &pctx);
	if (strbuf_cmp(&author_ident, &committer_ident)) {
		strbuf_addstr(&format, "\n Author: ");
		strbuf_addbuf_percentquote(&format, &author_ident);
	}
	if (!user_ident_sufficiently_given()) {
		strbuf_addstr(&format, "\n Committer: ");
		strbuf_addbuf_percentquote(&format, &committer_ident);
		if (advice_implicit_identity) {
			strbuf_addch(&format, '\n');
			strbuf_addstr(&format, implicit_ident_advice);
		}
	}
	strbuf_release(&author_ident);
	strbuf_release(&committer_ident);

	init_revisions(&rev, prefix);
	setup_revisions(0, NULL, &rev, NULL);

	rev.diff = 1;
	rev.diffopt.output_format =
		DIFF_FORMAT_SHORTSTAT | DIFF_FORMAT_SUMMARY;

	rev.verbose_header = 1;
	rev.show_root_diff = 1;
	get_commit_format(format.buf, &rev);
	rev.always_show_header = 0;
	rev.diffopt.detect_rename = 1;
	rev.diffopt.rename_limit = 100;
	rev.diffopt.break_opt = 0;
	diff_setup_done(&rev.diffopt);

	printf("[%s%s ",
		!prefixcmp(head, "refs/heads/") ?
			head + 11 :
			!strcmp(head, "HEAD") ?
				"detached HEAD" :
				head,
		initial_commit ? " (root-commit)" : "");

	if (!log_tree_commit(&rev, commit)) {
		rev.always_show_header = 1;
		rev.use_terminator = 1;
		log_tree_commit(&rev, commit);
	}

	strbuf_release(&format);
}

static int git_commit_config(const char *k, const char *v, void *cb)
{
	struct wt_status *s = cb;

	if (!strcmp(k, "commit.template"))
		return git_config_pathname(&template_file, k, v);
	if (!strcmp(k, "commit.status")) {
		include_status = git_config_bool(k, v);
		return 0;
	}

	return git_status_config(k, v, s);
}

static const char post_rewrite_hook[] = "hooks/post-rewrite";

static int run_rewrite_hook(const unsigned char *oldsha1,
			    const unsigned char *newsha1)
{
	/* oldsha1 SP newsha1 LF NUL */
	static char buf[2*40 + 3];
	struct child_process proc;
	const char *argv[3];
	int code;
	size_t n;

	if (access(git_path(post_rewrite_hook), X_OK) < 0)
		return 0;

	argv[0] = git_path(post_rewrite_hook);
	argv[1] = "amend";
	argv[2] = NULL;

	memset(&proc, 0, sizeof(proc));
	proc.argv = argv;
	proc.in = -1;
	proc.stdout_to_stderr = 1;

	code = start_command(&proc);
	if (code)
		return code;
	n = snprintf(buf, sizeof(buf), "%s %s\n",
		     sha1_to_hex(oldsha1), sha1_to_hex(newsha1));
	write_in_full(proc.in, buf, n);
	close(proc.in);
	return finish_command(&proc);
}

int cmd_commit(int argc, const char **argv, const char *prefix)
{
	struct strbuf sb = STRBUF_INIT;
	struct strbuf author_ident = STRBUF_INIT;
	const char *index_file, *reflog_msg;
	char *nl, *p;
	unsigned char commit_sha1[20];
	struct ref_lock *ref_lock;
	struct commit_list *parents = NULL, **pptr = &parents;
	struct stat statbuf;
	int allow_fast_forward = 1;
	struct wt_status s;

	if (argc == 2 && !strcmp(argv[1], "-h"))
		usage_with_options(builtin_commit_usage, builtin_commit_options);

	wt_status_prepare(&s);
	git_config(git_commit_config, &s);
	in_merge = file_exists(git_path("MERGE_HEAD"));
	s.in_merge = in_merge;

	if (s.use_color == -1)
		s.use_color = git_use_color_default;
	argc = parse_and_validate_options(argc, argv, builtin_commit_usage,
					  prefix, &s);
	if (dry_run) {
		if (diff_use_color_default == -1)
			diff_use_color_default = git_use_color_default;
		return dry_run_commit(argc, argv, prefix, &s);
	}
	index_file = prepare_index(argc, argv, prefix, 0);

	/* Set up everything for writing the commit object.  This includes
	   running hooks, writing the trees, and interacting with the user.  */
	if (!prepare_to_commit(index_file, prefix, &s, &author_ident)) {
		rollback_index_files();
		return 1;
	}

	/* Determine parents */
	reflog_msg = getenv("GIT_REFLOG_ACTION");
	if (initial_commit) {
		if (!reflog_msg)
			reflog_msg = "commit (initial)";
	} else if (amend) {
		struct commit_list *c;
		struct commit *commit;

		if (!reflog_msg)
			reflog_msg = "commit (amend)";
		commit = lookup_commit(head_sha1);
		if (!commit || parse_commit(commit))
			die("could not parse HEAD commit");

		for (c = commit->parents; c; c = c->next)
			pptr = &commit_list_insert(c->item, pptr)->next;
	} else if (in_merge) {
		struct strbuf m = STRBUF_INIT;
		FILE *fp;

		if (!reflog_msg)
			reflog_msg = "commit (merge)";
		pptr = &commit_list_insert(lookup_commit(head_sha1), pptr)->next;
		fp = fopen(git_path("MERGE_HEAD"), "r");
		if (fp == NULL)
			die_errno("could not open '%s' for reading",
				  git_path("MERGE_HEAD"));
		while (strbuf_getline(&m, fp, '\n') != EOF) {
			unsigned char sha1[20];
			if (get_sha1_hex(m.buf, sha1) < 0)
				die("Corrupt MERGE_HEAD file (%s)", m.buf);
			pptr = &commit_list_insert(lookup_commit(sha1), pptr)->next;
		}
		fclose(fp);
		strbuf_release(&m);
		if (!stat(git_path("MERGE_MODE"), &statbuf)) {
			if (strbuf_read_file(&sb, git_path("MERGE_MODE"), 0) < 0)
				die_errno("could not read MERGE_MODE");
			if (!strcmp(sb.buf, "no-ff"))
				allow_fast_forward = 0;
		}
		if (allow_fast_forward)
			parents = reduce_heads(parents);
	} else {
		if (!reflog_msg)
			reflog_msg = "commit";
		pptr = &commit_list_insert(lookup_commit(head_sha1), pptr)->next;
	}

	/* Finally, get the commit message */
	strbuf_reset(&sb);
	if (strbuf_read_file(&sb, git_path(commit_editmsg), 0) < 0) {
		int saved_errno = errno;
		rollback_index_files();
		die("could not read commit message: %s", strerror(saved_errno));
	}

	/* Truncate the message just before the diff, if any. */
	if (verbose) {
		p = strstr(sb.buf, "\ndiff --git ");
		if (p != NULL)
			strbuf_setlen(&sb, p - sb.buf + 1);
	}

	if (cleanup_mode != CLEANUP_NONE)
		stripspace(&sb, cleanup_mode == CLEANUP_ALL);
	if (message_is_empty(&sb) && !allow_empty_message) {
		rollback_index_files();
		fprintf(stderr, "Aborting commit due to empty commit message.\n");
		exit(1);
	}

	if (commit_tree(sb.buf, active_cache_tree->sha1, parents, commit_sha1,
			author_ident.buf)) {
		rollback_index_files();
		die("failed to write commit object");
	}
	strbuf_release(&author_ident);

	ref_lock = lock_any_ref_for_update("HEAD",
					   initial_commit ? NULL : head_sha1,
					   0);

	nl = strchr(sb.buf, '\n');
	if (nl)
		strbuf_setlen(&sb, nl + 1 - sb.buf);
	else
		strbuf_addch(&sb, '\n');
	strbuf_insert(&sb, 0, reflog_msg, strlen(reflog_msg));
	strbuf_insert(&sb, strlen(reflog_msg), ": ", 2);

	if (!ref_lock) {
		rollback_index_files();
		die("cannot lock HEAD ref");
	}
	if (write_ref_sha1(ref_lock, commit_sha1, sb.buf) < 0) {
		rollback_index_files();
		die("cannot update HEAD ref");
	}

	unlink(git_path("MERGE_HEAD"));
	unlink(git_path("MERGE_MSG"));
	unlink(git_path("MERGE_MODE"));
	unlink(git_path("SQUASH_MSG"));

	if (commit_index_files())
		die ("Repository has been updated, but unable to write\n"
		     "new_index file. Check that disk is not full or quota is\n"
		     "not exceeded, and then \"git reset HEAD\" to recover.");

	rerere(0);
	run_hook(get_index_file(), "post-commit", NULL);
	if (amend && !no_post_rewrite) {
		struct notes_rewrite_cfg *cfg;
		cfg = init_copy_notes_for_rewrite("amend");
		if (cfg) {
			copy_note_for_rewrite(cfg, head_sha1, commit_sha1);
			finish_copy_notes_for_rewrite(cfg);
		}
		run_rewrite_hook(head_sha1, commit_sha1);
	}
	if (!quiet)
		print_summary(prefix, commit_sha1);

	return 0;
}<|MERGE_RESOLUTION|>--- conflicted
+++ resolved
@@ -69,11 +69,7 @@
 static const char *logfile, *force_author;
 static const char *template_file;
 static char *edit_message, *use_message;
-<<<<<<< HEAD
 static char *fixup_message, *squash_message;
-static char *author_name, *author_email, *author_date;
-=======
->>>>>>> 4c28e4ad
 static int all, edit_flag, also, interactive, only, amend, signoff;
 static int quiet, verbose, no_verify, allow_empty, dry_run, renew_authorship;
 static int no_post_rewrite, allow_empty_message;
