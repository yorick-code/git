/*
 * Builtin "git log" and related commands (show, whatchanged)
 *
 * (C) Copyright 2006 Linus Torvalds
 *		 2006 Junio Hamano
 */
#include "cache.h"
#include "color.h"
#include "commit.h"
#include "diff.h"
#include "revision.h"
#include "log-tree.h"
#include "builtin.h"
#include "tag.h"
#include "reflog-walk.h"
#include "patch-ids.h"
#include "run-command.h"
#include "shortlog.h"
#include "remote.h"
#include "string-list.h"
#include "parse-options.h"
#include "line.h"

/* Set a default date-time format for git log ("log.date" config variable) */
static const char *default_date_mode = NULL;

static int default_show_root = 1;
static int decoration_style;
static const char *fmt_patch_subject_prefix = "PATCH";
static const char *fmt_pretty;
static const char *dashdash = "--";

static char builtin_log_usage[] =
	"git log [<options>] [<since>..<until>] [[--] <path>...]\n"
	"git log [<options>] -L n,m <path>\n"
	"   or: git show [options] <object>...";

static const char *log_opt_usage[] = {
	builtin_log_usage,
	NULL
};

struct line_opt_callback_data {
	struct diff_line_range **range;
	struct parse_opt_ctx_t *ctx;
	struct rev_info *rev;
};

static int parse_decoration_style(const char *var, const char *value)
{
	switch (git_config_maybe_bool(var, value)) {
	case 1:
		return DECORATE_SHORT_REFS;
	case 0:
		return 0;
	default:
		break;
	}
	if (!strcmp(value, "full"))
		return DECORATE_FULL_REFS;
	else if (!strcmp(value, "short"))
		return DECORATE_SHORT_REFS;
	return -1;
}

static int log_line_range_callback(const struct option *option, const char *arg, int unset)
{
	struct line_opt_callback_data *data = option->value;
	struct diff_line_range *r = *data->range;
	struct parse_opt_ctx_t *ctx = data->ctx;

	if (!arg)
		return -1;

	if (r->nr == 0 && r->next == NULL)
		ctx->out[ctx->cpidx++] = dashdash;

	diff_line_range_append(r, arg);
	data->rev->line_level_traverse = 1;
	return 0;
}

static void cmd_log_init(int argc, const char **argv, const char *prefix,
			 struct rev_info *rev, struct setup_revision_opt *opt)
{
	int i;
	int decoration_given = 0;
	static int full_line_diff;
	struct userformat_want w;
	const char *path = NULL, *fullpath = NULL;
	static struct diff_line_range *range;
	struct diff_line_range *r = NULL;
	static struct parse_opt_ctx_t ctx;
	static struct line_opt_callback_data line_cb = {&range, &ctx, NULL};
	static const struct option options[] = {
		OPT_CALLBACK('L', NULL, &line_cb, "n,m",
			     "Process only line range n,m, counting from 1",
			     log_line_range_callback),
		OPT_BOOLEAN(0, "full-line-diff", &full_line_diff,
			    "Always print the interesting range even if the \
			    current commit does not change any line of it"),
		OPT_END()
	};

	line_cb.rev = rev;
	range = xmalloc(sizeof(*range));
	DIFF_LINE_RANGE_INIT(range);

	rev->abbrev = DEFAULT_ABBREV;
	rev->commit_format = CMIT_FMT_DEFAULT;
	if (fmt_pretty)
		get_commit_format(fmt_pretty, rev);
	rev->verbose_header = 1;
	DIFF_OPT_SET(&rev->diffopt, RECURSIVE);
	rev->show_root_diff = default_show_root;
	rev->subject_prefix = fmt_patch_subject_prefix;
	DIFF_OPT_SET(&rev->diffopt, ALLOW_TEXTCONV);

	if (default_date_mode)
		rev->date_mode = parse_date_format(default_date_mode);

	/*
	 * Check for -h before setup_revisions(), or "git log -h" will
	 * fail when run without a git directory.
	 */
	if (argc == 2 && !strcmp(argv[1], "-h"))
		usage(builtin_log_usage);

	parse_options_start(&ctx, argc, argv, prefix, PARSE_OPT_KEEP_DASHDASH |
			PARSE_OPT_KEEP_ARGV0 | PARSE_OPT_STOP_AT_NON_OPTION);
	for (;;) {
		switch (parse_options_step(&ctx, options, log_opt_usage)) {
		case PARSE_OPT_HELP:
			exit(129);
		case PARSE_OPT_DONE:
			goto parse_done;
		case PARSE_OPT_NON_OPTION:
			path = parse_options_current(&ctx);
			fullpath = prefix_path(prefix, prefix ? strlen(prefix) : 0, path);
			range->spec = alloc_filespec(fullpath);
			free((void *)fullpath);
			if (range->nr == 0) {
				if (range->next) {
					die("Path %s need a -L <range> option\n"
					"If you want follow the history of the whole file "
					"use 'git log -L 1,$ <path>'", range->spec->path);
				} else {
					parse_options_next(&ctx, 1);
					continue;
				}
			}
			r = xmalloc(sizeof(*r));
			DIFF_LINE_RANGE_INIT(r);
			r->next = range;
			range = r;
			parse_options_next(&ctx, 1);
			continue;
		case PARSE_OPT_UNKNOWN:
			parse_options_next(&ctx, 1);
			continue;
		}

		parse_revision_opt(rev, &ctx, options, log_opt_usage);
	}
parse_done:
	argc = parse_options_end(&ctx);

	/* die if '-L <range>' with no pathspec follow */
	if (range->nr > 0 && range->spec == NULL)
		die("Each -L should follow a path");
	/* clear up the last range */
	if (range->nr == 0) {
		struct diff_line_range *r = range->next;
		DIFF_LINE_RANGE_CLEAR(range);
		range = r;
	}

	argc = setup_revisions(argc, argv, rev, opt);

	memset(&w, 0, sizeof(w));
	userformat_find_requirements(NULL, &w);

	if (!rev->show_notes_given && (!rev->pretty_given || w.notes))
		rev->show_notes = 1;
	if (rev->show_notes)
		init_display_notes(&rev->notes_opt);

	if (rev->diffopt.pickaxe || rev->diffopt.filter)
		rev->always_show_header = 0;
	if (DIFF_OPT_TST(&rev->diffopt, FOLLOW_RENAMES)) {
		rev->always_show_header = 0;
		if (rev->diffopt.nr_paths != 1)
			usage("git logs can only follow renames on one pathname at a time");
	}
	for (i = 1; i < argc; i++) {
		const char *arg = argv[i];
		if (!strcmp(arg, "--decorate")) {
			decoration_style = DECORATE_SHORT_REFS;
			decoration_given = 1;
		} else if (!prefixcmp(arg, "--decorate=")) {
			const char *v = skip_prefix(arg, "--decorate=");
			decoration_style = parse_decoration_style(arg, v);
			if (decoration_style < 0)
				die("invalid --decorate option: %s", arg);
			decoration_given = 1;
		} else if (!strcmp(arg, "--no-decorate")) {
			decoration_style = 0;
		} else if (!strcmp(arg, "--source")) {
			rev->show_source = 1;
		} else if (!strcmp(arg, "-h")) {
			usage(builtin_log_usage);
		} else
			die("unrecognized argument: %s", arg);
	}

	/*
	 * defeat log.decorate configuration interacting with --pretty=raw
	 * from the command line.
	 */
	if (!decoration_given && rev->pretty_given
	    && rev->commit_format == CMIT_FMT_RAW)
		decoration_style = 0;

	if (decoration_style) {
		rev->show_decorations = 1;
		load_ref_decorations(decoration_style);
	}
<<<<<<< HEAD
	setup_pager();
=======

	/* Test whether line level history is asked for */
	if (range && range->nr > 0) {
		setup_line(rev, range);
		rev->full_line_diff = full_line_diff;
	}
>>>>>>> 6eed493d
}

/*
 * This gives a rough estimate for how many commits we
 * will print out in the list.
 */
static int estimate_commit_count(struct rev_info *rev, struct commit_list *list)
{
	int n = 0;

	while (list) {
		struct commit *commit = list->item;
		unsigned int flags = commit->object.flags;
		list = list->next;
		if (!(flags & (TREESAME | UNINTERESTING)))
			n++;
	}
	return n;
}

static void show_early_header(struct rev_info *rev, const char *stage, int nr)
{
	if (rev->shown_one) {
		rev->shown_one = 0;
		if (rev->commit_format != CMIT_FMT_ONELINE)
			putchar(rev->diffopt.line_termination);
	}
	printf("Final output: %d %s\n", nr, stage);
}

static struct itimerval early_output_timer;

static void log_show_early(struct rev_info *revs, struct commit_list *list)
{
	int i = revs->early_output;
	int show_header = 1;

	sort_in_topological_order(&list, revs->lifo);
	while (list && i) {
		struct commit *commit = list->item;
		switch (simplify_commit(revs, commit)) {
		case commit_show:
			if (show_header) {
				int n = estimate_commit_count(revs, list);
				show_early_header(revs, "incomplete", n);
				show_header = 0;
			}
			log_tree_commit(revs, commit);
			i--;
			break;
		case commit_ignore:
			break;
		case commit_error:
			return;
		}
		list = list->next;
	}

	/* Did we already get enough commits for the early output? */
	if (!i)
		return;

	/*
	 * ..if no, then repeat it twice a second until we
	 * do.
	 *
	 * NOTE! We don't use "it_interval", because if the
	 * reader isn't listening, we want our output to be
	 * throttled by the writing, and not have the timer
	 * trigger every second even if we're blocked on a
	 * reader!
	 */
	early_output_timer.it_value.tv_sec = 0;
	early_output_timer.it_value.tv_usec = 500000;
	setitimer(ITIMER_REAL, &early_output_timer, NULL);
}

static void early_output(int signal)
{
	show_early_output = log_show_early;
}

static void setup_early_output(struct rev_info *rev)
{
	struct sigaction sa;

	/*
	 * Set up the signal handler, minimally intrusively:
	 * we only set a single volatile integer word (not
	 * using sigatomic_t - trying to avoid unnecessary
	 * system dependencies and headers), and using
	 * SA_RESTART.
	 */
	memset(&sa, 0, sizeof(sa));
	sa.sa_handler = early_output;
	sigemptyset(&sa.sa_mask);
	sa.sa_flags = SA_RESTART;
	sigaction(SIGALRM, &sa, NULL);

	/*
	 * If we can get the whole output in less than a
	 * tenth of a second, don't even bother doing the
	 * early-output thing..
	 *
	 * This is a one-time-only trigger.
	 */
	early_output_timer.it_value.tv_sec = 0;
	early_output_timer.it_value.tv_usec = 100000;
	setitimer(ITIMER_REAL, &early_output_timer, NULL);
}

static void finish_early_output(struct rev_info *rev)
{
	int n = estimate_commit_count(rev, rev->commits);
	signal(SIGALRM, SIG_IGN);
	show_early_header(rev, "done", n);
}

static int cmd_log_walk(struct rev_info *rev)
{
	struct commit *commit;

	if (rev->early_output)
		setup_early_output(rev);

	if (prepare_revision_walk(rev))
		die("revision walk setup failed");

	if (rev->early_output)
		finish_early_output(rev);

	/*
	 * For --check and --exit-code, the exit code is based on CHECK_FAILED
	 * and HAS_CHANGES being accumulated in rev->diffopt, so be careful to
	 * retain that state information if replacing rev->diffopt in this loop
	 */
	while ((commit = get_revision(rev)) != NULL) {
		log_tree_commit(rev, commit);
		if (!rev->reflog_info) {
			/* we allow cycles in reflog ancestry */
			free(commit->buffer);
			commit->buffer = NULL;
		}
		free_commit_list(commit->parents);
		commit->parents = NULL;
	}
	if (rev->diffopt.output_format & DIFF_FORMAT_CHECKDIFF &&
	    DIFF_OPT_TST(&rev->diffopt, CHECK_FAILED)) {
		return 02;
	}
	return diff_result_code(&rev->diffopt, 0);
}

static int git_log_config(const char *var, const char *value, void *cb)
{
	if (!strcmp(var, "format.pretty"))
		return git_config_string(&fmt_pretty, var, value);
	if (!strcmp(var, "format.subjectprefix"))
		return git_config_string(&fmt_patch_subject_prefix, var, value);
	if (!strcmp(var, "log.date"))
		return git_config_string(&default_date_mode, var, value);
	if (!strcmp(var, "log.decorate")) {
		decoration_style = parse_decoration_style(var, value);
		if (decoration_style < 0)
			decoration_style = 0; /* maybe warn? */
		return 0;
	}
	if (!strcmp(var, "log.showroot")) {
		default_show_root = git_config_bool(var, value);
		return 0;
	}
	if (!prefixcmp(var, "color.decorate."))
		return parse_decorate_color_config(var, 15, value);

	return git_diff_ui_config(var, value, cb);
}

int cmd_whatchanged(int argc, const char **argv, const char *prefix)
{
	struct rev_info rev;
	struct setup_revision_opt opt;

	git_config(git_log_config, NULL);

	if (diff_use_color_default == -1)
		diff_use_color_default = git_use_color_default;

	init_revisions(&rev, prefix);
	rev.diff = 1;
	rev.simplify_history = 0;
	memset(&opt, 0, sizeof(opt));
	opt.def = "HEAD";
	cmd_log_init(argc, argv, prefix, &rev, &opt);
	if (!rev.diffopt.output_format)
		rev.diffopt.output_format = DIFF_FORMAT_RAW;
	return cmd_log_walk(&rev);
}

static void show_tagger(char *buf, int len, struct rev_info *rev)
{
	struct strbuf out = STRBUF_INIT;

	pp_user_info("Tagger", rev->commit_format, &out, buf, rev->date_mode,
		git_log_output_encoding ?
		git_log_output_encoding: git_commit_encoding);
	printf("%s", out.buf);
	strbuf_release(&out);
}

static int show_object(const unsigned char *sha1, int show_tag_object,
	struct rev_info *rev)
{
	unsigned long size;
	enum object_type type;
	char *buf = read_sha1_file(sha1, &type, &size);
	int offset = 0;

	if (!buf)
		return error("Could not read object %s", sha1_to_hex(sha1));

	if (show_tag_object)
		while (offset < size && buf[offset] != '\n') {
			int new_offset = offset + 1;
			while (new_offset < size && buf[new_offset++] != '\n')
				; /* do nothing */
			if (!prefixcmp(buf + offset, "tagger "))
				show_tagger(buf + offset + 7,
					    new_offset - offset - 7, rev);
			offset = new_offset;
		}

	if (offset < size)
		fwrite(buf + offset, size - offset, 1, stdout);
	free(buf);
	return 0;
}

static int show_tree_object(const unsigned char *sha1,
		const char *base, int baselen,
		const char *pathname, unsigned mode, int stage, void *context)
{
	printf("%s%s\n", pathname, S_ISDIR(mode) ? "/" : "");
	return 0;
}

static void show_rev_tweak_rev(struct rev_info *rev, struct setup_revision_opt *opt)
{
	if (rev->ignore_merges) {
		/* There was no "-m" on the command line */
		rev->ignore_merges = 0;
		if (!rev->first_parent_only && !rev->combine_merges) {
			/* No "--first-parent", "-c", nor "--cc" */
			rev->combine_merges = 1;
			rev->dense_combined_merges = 1;
		}
	}
	if (!rev->diffopt.output_format)
		rev->diffopt.output_format = DIFF_FORMAT_PATCH;
}

int cmd_show(int argc, const char **argv, const char *prefix)
{
	struct rev_info rev;
	struct object_array_entry *objects;
	struct setup_revision_opt opt;
	int i, count, ret = 0;

	git_config(git_log_config, NULL);

	if (diff_use_color_default == -1)
		diff_use_color_default = git_use_color_default;

	init_revisions(&rev, prefix);
	rev.diff = 1;
	rev.always_show_header = 1;
	rev.no_walk = 1;
	memset(&opt, 0, sizeof(opt));
	opt.def = "HEAD";
	opt.tweak = show_rev_tweak_rev;
	cmd_log_init(argc, argv, prefix, &rev, &opt);

	count = rev.pending.nr;
	objects = rev.pending.objects;
	for (i = 0; i < count && !ret; i++) {
		struct object *o = objects[i].item;
		const char *name = objects[i].name;
		switch (o->type) {
		case OBJ_BLOB:
			ret = show_object(o->sha1, 0, NULL);
			break;
		case OBJ_TAG: {
			struct tag *t = (struct tag *)o;

			if (rev.shown_one)
				putchar('\n');
			printf("%stag %s%s\n",
					diff_get_color_opt(&rev.diffopt, DIFF_COMMIT),
					t->tag,
					diff_get_color_opt(&rev.diffopt, DIFF_RESET));
			ret = show_object(o->sha1, 1, &rev);
			rev.shown_one = 1;
			if (ret)
				break;
			o = parse_object(t->tagged->sha1);
			if (!o)
				ret = error("Could not read object %s",
					    sha1_to_hex(t->tagged->sha1));
			objects[i].item = o;
			i--;
			break;
		}
		case OBJ_TREE:
			if (rev.shown_one)
				putchar('\n');
			printf("%stree %s%s\n\n",
					diff_get_color_opt(&rev.diffopt, DIFF_COMMIT),
					name,
					diff_get_color_opt(&rev.diffopt, DIFF_RESET));
			read_tree_recursive((struct tree *)o, "", 0, 0, NULL,
					show_tree_object, NULL);
			rev.shown_one = 1;
			break;
		case OBJ_COMMIT:
			rev.pending.nr = rev.pending.alloc = 0;
			rev.pending.objects = NULL;
			add_object_array(o, name, &rev.pending);
			ret = cmd_log_walk(&rev);
			break;
		default:
			ret = error("Unknown type: %d", o->type);
		}
	}
	free(objects);
	return ret;
}

/*
 * This is equivalent to "git log -g --abbrev-commit --pretty=oneline"
 */
int cmd_log_reflog(int argc, const char **argv, const char *prefix)
{
	struct rev_info rev;
	struct setup_revision_opt opt;

	git_config(git_log_config, NULL);

	if (diff_use_color_default == -1)
		diff_use_color_default = git_use_color_default;

	init_revisions(&rev, prefix);
	init_reflog_walk(&rev.reflog_info);
	rev.abbrev_commit = 1;
	rev.verbose_header = 1;
	memset(&opt, 0, sizeof(opt));
	opt.def = "HEAD";
	cmd_log_init(argc, argv, prefix, &rev, &opt);

	/*
	 * This means that we override whatever commit format the user gave
	 * on the cmd line.  Sad, but cmd_log_init() currently doesn't
	 * allow us to set a different default.
	 */
	rev.commit_format = CMIT_FMT_ONELINE;
	rev.use_terminator = 1;
	rev.always_show_header = 1;

	return cmd_log_walk(&rev);
}

int cmd_log(int argc, const char **argv, const char *prefix)
{
	struct rev_info rev;
	struct setup_revision_opt opt;

	git_config(git_log_config, NULL);

	if (diff_use_color_default == -1)
		diff_use_color_default = git_use_color_default;

	init_revisions(&rev, prefix);
	rev.always_show_header = 1;
	memset(&opt, 0, sizeof(opt));
	opt.def = "HEAD";
	cmd_log_init(argc, argv, prefix, &rev, &opt);
	if (rev.line_level_traverse)
		return cmd_line_log_walk(&rev);
	else
		return cmd_log_walk(&rev);
}

/* format-patch */

static const char *fmt_patch_suffix = ".patch";
static int numbered = 0;
static int auto_number = 1;

static char *default_attach = NULL;

static struct string_list extra_hdr;
static struct string_list extra_to;
static struct string_list extra_cc;

static void add_header(const char *value)
{
	struct string_list_item *item;
	int len = strlen(value);
	while (len && value[len - 1] == '\n')
		len--;

	if (!strncasecmp(value, "to: ", 4)) {
		item = string_list_append(&extra_to, value + 4);
		len -= 4;
	} else if (!strncasecmp(value, "cc: ", 4)) {
		item = string_list_append(&extra_cc, value + 4);
		len -= 4;
	} else {
		item = string_list_append(&extra_hdr, value);
	}

	item->string[len] = '\0';
}

#define THREAD_SHALLOW 1
#define THREAD_DEEP 2
static int thread;
static int do_signoff;
static const char *signature = git_version_string;

static int git_format_config(const char *var, const char *value, void *cb)
{
	if (!strcmp(var, "format.headers")) {
		if (!value)
			die("format.headers without value");
		add_header(value);
		return 0;
	}
	if (!strcmp(var, "format.suffix"))
		return git_config_string(&fmt_patch_suffix, var, value);
	if (!strcmp(var, "format.to")) {
		if (!value)
			return config_error_nonbool(var);
		string_list_append(&extra_to, value);
		return 0;
	}
	if (!strcmp(var, "format.cc")) {
		if (!value)
			return config_error_nonbool(var);
		string_list_append(&extra_cc, value);
		return 0;
	}
	if (!strcmp(var, "diff.color") || !strcmp(var, "color.diff")) {
		return 0;
	}
	if (!strcmp(var, "format.numbered")) {
		if (value && !strcasecmp(value, "auto")) {
			auto_number = 1;
			return 0;
		}
		numbered = git_config_bool(var, value);
		auto_number = auto_number && numbered;
		return 0;
	}
	if (!strcmp(var, "format.attach")) {
		if (value && *value)
			default_attach = xstrdup(value);
		else
			default_attach = xstrdup(git_version_string);
		return 0;
	}
	if (!strcmp(var, "format.thread")) {
		if (value && !strcasecmp(value, "deep")) {
			thread = THREAD_DEEP;
			return 0;
		}
		if (value && !strcasecmp(value, "shallow")) {
			thread = THREAD_SHALLOW;
			return 0;
		}
		thread = git_config_bool(var, value) && THREAD_SHALLOW;
		return 0;
	}
	if (!strcmp(var, "format.signoff")) {
		do_signoff = git_config_bool(var, value);
		return 0;
	}
	if (!strcmp(var, "format.signature"))
		return git_config_string(&signature, var, value);

	return git_log_config(var, value, cb);
}

static FILE *realstdout = NULL;
static const char *output_directory = NULL;
static int outdir_offset;

static int reopen_stdout(struct commit *commit, struct rev_info *rev)
{
	struct strbuf filename = STRBUF_INIT;
	int suffix_len = strlen(fmt_patch_suffix) + 1;

	if (output_directory) {
		strbuf_addstr(&filename, output_directory);
		if (filename.len >=
		    PATH_MAX - FORMAT_PATCH_NAME_MAX - suffix_len)
			return error("name of output directory is too long");
		if (filename.buf[filename.len - 1] != '/')
			strbuf_addch(&filename, '/');
	}

	get_patch_filename(commit, rev->nr, fmt_patch_suffix, &filename);

	if (!DIFF_OPT_TST(&rev->diffopt, QUICK))
		fprintf(realstdout, "%s\n", filename.buf + outdir_offset);

	if (freopen(filename.buf, "w", stdout) == NULL)
		return error("Cannot open patch file %s", filename.buf);

	strbuf_release(&filename);
	return 0;
}

static void get_patch_ids(struct rev_info *rev, struct patch_ids *ids, const char *prefix)
{
	struct rev_info check_rev;
	struct commit *commit;
	struct object *o1, *o2;
	unsigned flags1, flags2;

	if (rev->pending.nr != 2)
		die("Need exactly one range.");

	o1 = rev->pending.objects[0].item;
	flags1 = o1->flags;
	o2 = rev->pending.objects[1].item;
	flags2 = o2->flags;

	if ((flags1 & UNINTERESTING) == (flags2 & UNINTERESTING))
		die("Not a range.");

	init_patch_ids(ids);

	/* given a range a..b get all patch ids for b..a */
	init_revisions(&check_rev, prefix);
	o1->flags ^= UNINTERESTING;
	o2->flags ^= UNINTERESTING;
	add_pending_object(&check_rev, o1, "o1");
	add_pending_object(&check_rev, o2, "o2");
	if (prepare_revision_walk(&check_rev))
		die("revision walk setup failed");

	while ((commit = get_revision(&check_rev)) != NULL) {
		/* ignore merges */
		if (commit->parents && commit->parents->next)
			continue;

		add_commit_patch_id(commit, ids);
	}

	/* reset for next revision walk */
	clear_commit_marks((struct commit *)o1,
			SEEN | UNINTERESTING | SHOWN | ADDED);
	clear_commit_marks((struct commit *)o2,
			SEEN | UNINTERESTING | SHOWN | ADDED);
	o1->flags = flags1;
	o2->flags = flags2;
}

static void gen_message_id(struct rev_info *info, char *base)
{
	const char *committer = git_committer_info(IDENT_WARN_ON_NO_NAME);
	const char *email_start = strrchr(committer, '<');
	const char *email_end = strrchr(committer, '>');
	struct strbuf buf = STRBUF_INIT;
	if (!email_start || !email_end || email_start > email_end - 1)
		die("Could not extract email from committer identity.");
	strbuf_addf(&buf, "%s.%lu.git.%.*s", base,
		    (unsigned long) time(NULL),
		    (int)(email_end - email_start - 1), email_start + 1);
	info->message_id = strbuf_detach(&buf, NULL);
}

static void print_signature(void)
{
	if (signature && *signature)
		printf("-- \n%s\n\n", signature);
}

static void make_cover_letter(struct rev_info *rev, int use_stdout,
			      int numbered, int numbered_files,
			      struct commit *origin,
			      int nr, struct commit **list, struct commit *head)
{
	const char *committer;
	const char *subject_start = NULL;
	const char *body = "*** SUBJECT HERE ***\n\n*** BLURB HERE ***\n";
	const char *msg;
	const char *extra_headers = rev->extra_headers;
	struct shortlog log;
	struct strbuf sb = STRBUF_INIT;
	int i;
	const char *encoding = "UTF-8";
	struct diff_options opts;
	int need_8bit_cte = 0;
	struct commit *commit = NULL;

	if (rev->commit_format != CMIT_FMT_EMAIL)
		die("Cover letter needs email format");

	committer = git_committer_info(0);

	if (!numbered_files) {
		/*
		 * We fake a commit for the cover letter so we get the filename
		 * desired.
		 */
		commit = xcalloc(1, sizeof(*commit));
		commit->buffer = xmalloc(400);
		snprintf(commit->buffer, 400,
			"tree 0000000000000000000000000000000000000000\n"
			"parent %s\n"
			"author %s\n"
			"committer %s\n\n"
			"cover letter\n",
			sha1_to_hex(head->object.sha1), committer, committer);
	}

	if (!use_stdout && reopen_stdout(commit, rev))
		return;

	if (commit) {

		free(commit->buffer);
		free(commit);
	}

	log_write_email_headers(rev, head, &subject_start, &extra_headers,
				&need_8bit_cte);

	for (i = 0; !need_8bit_cte && i < nr; i++)
		if (has_non_ascii(list[i]->buffer))
			need_8bit_cte = 1;

	msg = body;
	pp_user_info(NULL, CMIT_FMT_EMAIL, &sb, committer, DATE_RFC2822,
		     encoding);
	pp_title_line(CMIT_FMT_EMAIL, &msg, &sb, subject_start, extra_headers,
		      encoding, need_8bit_cte);
	pp_remainder(CMIT_FMT_EMAIL, &msg, &sb, 0);
	printf("%s\n", sb.buf);

	strbuf_release(&sb);

	shortlog_init(&log);
	log.wrap_lines = 1;
	log.wrap = 72;
	log.in1 = 2;
	log.in2 = 4;
	for (i = 0; i < nr; i++)
		shortlog_add_commit(&log, list[i]);

	shortlog_output(&log);

	/*
	 * We can only do diffstat with a unique reference point
	 */
	if (!origin)
		return;

	memcpy(&opts, &rev->diffopt, sizeof(opts));
	opts.output_format = DIFF_FORMAT_SUMMARY | DIFF_FORMAT_DIFFSTAT;

	diff_setup_done(&opts);

	diff_tree_sha1(origin->tree->object.sha1,
		       head->tree->object.sha1,
		       "", &opts);
	diffcore_std(&opts);
	diff_flush(&opts);

	printf("\n");
	print_signature();
}

static const char *clean_message_id(const char *msg_id)
{
	char ch;
	const char *a, *z, *m;

	m = msg_id;
	while ((ch = *m) && (isspace(ch) || (ch == '<')))
		m++;
	a = m;
	z = NULL;
	while ((ch = *m)) {
		if (!isspace(ch) && (ch != '>'))
			z = m;
		m++;
	}
	if (!z)
		die("insane in-reply-to: %s", msg_id);
	if (++z == m)
		return a;
	return xmemdupz(a, z - a);
}

static const char *set_outdir(const char *prefix, const char *output_directory)
{
	if (output_directory && is_absolute_path(output_directory))
		return output_directory;

	if (!prefix || !*prefix) {
		if (output_directory)
			return output_directory;
		/* The user did not explicitly ask for "./" */
		outdir_offset = 2;
		return "./";
	}

	outdir_offset = strlen(prefix);
	if (!output_directory)
		return prefix;

	return xstrdup(prefix_filename(prefix, outdir_offset,
				       output_directory));
}

static const char * const builtin_format_patch_usage[] = {
	"git format-patch [options] [<since> | <revision range>]",
	NULL
};

static int keep_subject = 0;

static int keep_callback(const struct option *opt, const char *arg, int unset)
{
	((struct rev_info *)opt->value)->total = -1;
	keep_subject = 1;
	return 0;
}

static int subject_prefix = 0;

static int subject_prefix_callback(const struct option *opt, const char *arg,
			    int unset)
{
	subject_prefix = 1;
	((struct rev_info *)opt->value)->subject_prefix = arg;
	return 0;
}

static int numbered_cmdline_opt = 0;

static int numbered_callback(const struct option *opt, const char *arg,
			     int unset)
{
	*(int *)opt->value = numbered_cmdline_opt = unset ? 0 : 1;
	if (unset)
		auto_number =  0;
	return 0;
}

static int no_numbered_callback(const struct option *opt, const char *arg,
				int unset)
{
	return numbered_callback(opt, arg, 1);
}

static int output_directory_callback(const struct option *opt, const char *arg,
			      int unset)
{
	const char **dir = (const char **)opt->value;
	if (*dir)
		die("Two output directories?");
	*dir = arg;
	return 0;
}

static int thread_callback(const struct option *opt, const char *arg, int unset)
{
	int *thread = (int *)opt->value;
	if (unset)
		*thread = 0;
	else if (!arg || !strcmp(arg, "shallow"))
		*thread = THREAD_SHALLOW;
	else if (!strcmp(arg, "deep"))
		*thread = THREAD_DEEP;
	else
		return 1;
	return 0;
}

static int attach_callback(const struct option *opt, const char *arg, int unset)
{
	struct rev_info *rev = (struct rev_info *)opt->value;
	if (unset)
		rev->mime_boundary = NULL;
	else if (arg)
		rev->mime_boundary = arg;
	else
		rev->mime_boundary = git_version_string;
	rev->no_inline = unset ? 0 : 1;
	return 0;
}

static int inline_callback(const struct option *opt, const char *arg, int unset)
{
	struct rev_info *rev = (struct rev_info *)opt->value;
	if (unset)
		rev->mime_boundary = NULL;
	else if (arg)
		rev->mime_boundary = arg;
	else
		rev->mime_boundary = git_version_string;
	rev->no_inline = 0;
	return 0;
}

static int header_callback(const struct option *opt, const char *arg, int unset)
{
	if (unset) {
		string_list_clear(&extra_hdr, 0);
		string_list_clear(&extra_to, 0);
		string_list_clear(&extra_cc, 0);
	} else {
	    add_header(arg);
	}
	return 0;
}

static int to_callback(const struct option *opt, const char *arg, int unset)
{
	if (unset)
		string_list_clear(&extra_to, 0);
	else
		string_list_append(&extra_to, arg);
	return 0;
}

static int cc_callback(const struct option *opt, const char *arg, int unset)
{
	if (unset)
		string_list_clear(&extra_cc, 0);
	else
		string_list_append(&extra_cc, arg);
	return 0;
}

int cmd_format_patch(int argc, const char **argv, const char *prefix)
{
	struct commit *commit;
	struct commit **list = NULL;
	struct rev_info rev;
	struct setup_revision_opt s_r_opt;
	int nr = 0, total, i;
	int use_stdout = 0;
	int start_number = -1;
	int numbered_files = 0;		/* _just_ numbers */
	int ignore_if_in_upstream = 0;
	int cover_letter = 0;
	int boundary_count = 0;
	int no_binary_diff = 0;
	struct commit *origin = NULL, *head = NULL;
	const char *in_reply_to = NULL;
	struct patch_ids ids;
	char *add_signoff = NULL;
	struct strbuf buf = STRBUF_INIT;
	int use_patch_format = 0;
	const struct option builtin_format_patch_options[] = {
		{ OPTION_CALLBACK, 'n', "numbered", &numbered, NULL,
			    "use [PATCH n/m] even with a single patch",
			    PARSE_OPT_NOARG, numbered_callback },
		{ OPTION_CALLBACK, 'N', "no-numbered", &numbered, NULL,
			    "use [PATCH] even with multiple patches",
			    PARSE_OPT_NOARG, no_numbered_callback },
		OPT_BOOLEAN('s', "signoff", &do_signoff, "add Signed-off-by:"),
		OPT_BOOLEAN(0, "stdout", &use_stdout,
			    "print patches to standard out"),
		OPT_BOOLEAN(0, "cover-letter", &cover_letter,
			    "generate a cover letter"),
		OPT_BOOLEAN(0, "numbered-files", &numbered_files,
			    "use simple number sequence for output file names"),
		OPT_STRING(0, "suffix", &fmt_patch_suffix, "sfx",
			    "use <sfx> instead of '.patch'"),
		OPT_INTEGER(0, "start-number", &start_number,
			    "start numbering patches at <n> instead of 1"),
		{ OPTION_CALLBACK, 0, "subject-prefix", &rev, "prefix",
			    "Use [<prefix>] instead of [PATCH]",
			    PARSE_OPT_NONEG, subject_prefix_callback },
		{ OPTION_CALLBACK, 'o', "output-directory", &output_directory,
			    "dir", "store resulting files in <dir>",
			    PARSE_OPT_NONEG, output_directory_callback },
		{ OPTION_CALLBACK, 'k', "keep-subject", &rev, NULL,
			    "don't strip/add [PATCH]",
			    PARSE_OPT_NOARG | PARSE_OPT_NONEG, keep_callback },
		OPT_BOOLEAN(0, "no-binary", &no_binary_diff,
			    "don't output binary diffs"),
		OPT_BOOLEAN(0, "ignore-if-in-upstream", &ignore_if_in_upstream,
			    "don't include a patch matching a commit upstream"),
		{ OPTION_BOOLEAN, 'p', "no-stat", &use_patch_format, NULL,
		  "show patch format instead of default (patch + stat)",
		  PARSE_OPT_NONEG | PARSE_OPT_NOARG },
		OPT_GROUP("Messaging"),
		{ OPTION_CALLBACK, 0, "add-header", NULL, "header",
			    "add email header", 0, header_callback },
		{ OPTION_CALLBACK, 0, "to", NULL, "email", "add To: header",
			    0, to_callback },
		{ OPTION_CALLBACK, 0, "cc", NULL, "email", "add Cc: header",
			    0, cc_callback },
		OPT_STRING(0, "in-reply-to", &in_reply_to, "message-id",
			    "make first mail a reply to <message-id>"),
		{ OPTION_CALLBACK, 0, "attach", &rev, "boundary",
			    "attach the patch", PARSE_OPT_OPTARG,
			    attach_callback },
		{ OPTION_CALLBACK, 0, "inline", &rev, "boundary",
			    "inline the patch",
			    PARSE_OPT_OPTARG | PARSE_OPT_NONEG,
			    inline_callback },
		{ OPTION_CALLBACK, 0, "thread", &thread, "style",
			    "enable message threading, styles: shallow, deep",
			    PARSE_OPT_OPTARG, thread_callback },
		OPT_STRING(0, "signature", &signature, "signature",
			    "add a signature"),
		OPT_END()
	};

	extra_hdr.strdup_strings = 1;
	extra_to.strdup_strings = 1;
	extra_cc.strdup_strings = 1;
	git_config(git_format_config, NULL);
	init_revisions(&rev, prefix);
	rev.commit_format = CMIT_FMT_EMAIL;
	rev.verbose_header = 1;
	rev.diff = 1;
	rev.combine_merges = 0;
	rev.ignore_merges = 1;
	DIFF_OPT_SET(&rev.diffopt, RECURSIVE);
	rev.subject_prefix = fmt_patch_subject_prefix;
	memset(&s_r_opt, 0, sizeof(s_r_opt));
	s_r_opt.def = "HEAD";

	if (default_attach) {
		rev.mime_boundary = default_attach;
		rev.no_inline = 1;
	}

	/*
	 * Parse the arguments before setup_revisions(), or something
	 * like "git format-patch -o a123 HEAD^.." may fail; a123 is
	 * possibly a valid SHA1.
	 */
	argc = parse_options(argc, argv, prefix, builtin_format_patch_options,
			     builtin_format_patch_usage,
			     PARSE_OPT_KEEP_ARGV0 | PARSE_OPT_KEEP_UNKNOWN |
			     PARSE_OPT_KEEP_DASHDASH);

	if (do_signoff) {
		const char *committer;
		const char *endpos;
		committer = git_committer_info(IDENT_ERROR_ON_NO_NAME);
		endpos = strchr(committer, '>');
		if (!endpos)
			die("bogus committer info %s", committer);
		add_signoff = xmemdupz(committer, endpos - committer + 1);
	}

	for (i = 0; i < extra_hdr.nr; i++) {
		strbuf_addstr(&buf, extra_hdr.items[i].string);
		strbuf_addch(&buf, '\n');
	}

	if (extra_to.nr)
		strbuf_addstr(&buf, "To: ");
	for (i = 0; i < extra_to.nr; i++) {
		if (i)
			strbuf_addstr(&buf, "    ");
		strbuf_addstr(&buf, extra_to.items[i].string);
		if (i + 1 < extra_to.nr)
			strbuf_addch(&buf, ',');
		strbuf_addch(&buf, '\n');
	}

	if (extra_cc.nr)
		strbuf_addstr(&buf, "Cc: ");
	for (i = 0; i < extra_cc.nr; i++) {
		if (i)
			strbuf_addstr(&buf, "    ");
		strbuf_addstr(&buf, extra_cc.items[i].string);
		if (i + 1 < extra_cc.nr)
			strbuf_addch(&buf, ',');
		strbuf_addch(&buf, '\n');
	}

	rev.extra_headers = strbuf_detach(&buf, NULL);

	if (start_number < 0)
		start_number = 1;

	/*
	 * If numbered is set solely due to format.numbered in config,
	 * and it would conflict with --keep-subject (-k) from the
	 * command line, reset "numbered".
	 */
	if (numbered && keep_subject && !numbered_cmdline_opt)
		numbered = 0;

	if (numbered && keep_subject)
		die ("-n and -k are mutually exclusive.");
	if (keep_subject && subject_prefix)
		die ("--subject-prefix and -k are mutually exclusive.");

	argc = setup_revisions(argc, argv, &rev, &s_r_opt);
	if (argc > 1)
		die ("unrecognized argument: %s", argv[1]);

	if (rev.diffopt.output_format & DIFF_FORMAT_NAME)
		die("--name-only does not make sense");
	if (rev.diffopt.output_format & DIFF_FORMAT_NAME_STATUS)
		die("--name-status does not make sense");
	if (rev.diffopt.output_format & DIFF_FORMAT_CHECKDIFF)
		die("--check does not make sense");

	if (!use_patch_format &&
		(!rev.diffopt.output_format ||
		 rev.diffopt.output_format == DIFF_FORMAT_PATCH))
		rev.diffopt.output_format = DIFF_FORMAT_DIFFSTAT | DIFF_FORMAT_SUMMARY;

	/* Always generate a patch */
	rev.diffopt.output_format |= DIFF_FORMAT_PATCH;

	if (!DIFF_OPT_TST(&rev.diffopt, TEXT) && !no_binary_diff)
		DIFF_OPT_SET(&rev.diffopt, BINARY);

	if (rev.show_notes)
		init_display_notes(&rev.notes_opt);

	if (!use_stdout)
		output_directory = set_outdir(prefix, output_directory);

	if (output_directory) {
		if (use_stdout)
			die("standard output, or directory, which one?");
		if (mkdir(output_directory, 0777) < 0 && errno != EEXIST)
			die_errno("Could not create directory '%s'",
				  output_directory);
	}

	if (rev.pending.nr == 1) {
		if (rev.max_count < 0 && !rev.show_root_diff) {
			/*
			 * This is traditional behaviour of "git format-patch
			 * origin" that prepares what the origin side still
			 * does not have.
			 */
			rev.pending.objects[0].item->flags |= UNINTERESTING;
			add_head_to_pending(&rev);
		}
		/*
		 * Otherwise, it is "format-patch -22 HEAD", and/or
		 * "format-patch --root HEAD".  The user wants
		 * get_revision() to do the usual traversal.
		 */
	}

	/*
	 * We cannot move this anywhere earlier because we do want to
	 * know if --root was given explicitly from the command line.
	 */
	rev.show_root_diff = 1;

	if (cover_letter) {
		/* remember the range */
		int i;
		for (i = 0; i < rev.pending.nr; i++) {
			struct object *o = rev.pending.objects[i].item;
			if (!(o->flags & UNINTERESTING))
				head = (struct commit *)o;
		}
		/* We can't generate a cover letter without any patches */
		if (!head)
			return 0;
	}

	if (ignore_if_in_upstream) {
		/* Don't say anything if head and upstream are the same. */
		if (rev.pending.nr == 2) {
			struct object_array_entry *o = rev.pending.objects;
			if (hashcmp(o[0].item->sha1, o[1].item->sha1) == 0)
				return 0;
		}
		get_patch_ids(&rev, &ids, prefix);
	}

	if (!use_stdout)
		realstdout = xfdopen(xdup(1), "w");

	if (prepare_revision_walk(&rev))
		die("revision walk setup failed");
	rev.boundary = 1;
	while ((commit = get_revision(&rev)) != NULL) {
		if (commit->object.flags & BOUNDARY) {
			boundary_count++;
			origin = (boundary_count == 1) ? commit : NULL;
			continue;
		}

		/* ignore merges */
		if (commit->parents && commit->parents->next)
			continue;

		if (ignore_if_in_upstream &&
				has_commit_patch_id(commit, &ids))
			continue;

		nr++;
		list = xrealloc(list, nr * sizeof(list[0]));
		list[nr - 1] = commit;
	}
	total = nr;
	if (!keep_subject && auto_number && total > 1)
		numbered = 1;
	if (numbered)
		rev.total = total + start_number - 1;
	if (in_reply_to || thread || cover_letter)
		rev.ref_message_ids = xcalloc(1, sizeof(struct string_list));
	if (in_reply_to) {
		const char *msgid = clean_message_id(in_reply_to);
		string_list_append(rev.ref_message_ids, msgid);
	}
	rev.numbered_files = numbered_files;
	rev.patch_suffix = fmt_patch_suffix;
	if (cover_letter) {
		if (thread)
			gen_message_id(&rev, "cover");
		make_cover_letter(&rev, use_stdout, numbered, numbered_files,
				  origin, nr, list, head);
		total++;
		start_number--;
	}
	rev.add_signoff = add_signoff;
	while (0 <= --nr) {
		int shown;
		commit = list[nr];
		rev.nr = total - nr + (start_number - 1);
		/* Make the second and subsequent mails replies to the first */
		if (thread) {
			/* Have we already had a message ID? */
			if (rev.message_id) {
				/*
				 * For deep threading: make every mail
				 * a reply to the previous one, no
				 * matter what other options are set.
				 *
				 * For shallow threading:
				 *
				 * Without --cover-letter and
				 * --in-reply-to, make every mail a
				 * reply to the one before.
				 *
				 * With --in-reply-to but no
				 * --cover-letter, make every mail a
				 * reply to the <reply-to>.
				 *
				 * With --cover-letter, make every
				 * mail but the cover letter a reply
				 * to the cover letter.  The cover
				 * letter is a reply to the
				 * --in-reply-to, if specified.
				 */
				if (thread == THREAD_SHALLOW
				    && rev.ref_message_ids->nr > 0
				    && (!cover_letter || rev.nr > 1))
					free(rev.message_id);
				else
					string_list_append(rev.ref_message_ids,
							   rev.message_id);
			}
			gen_message_id(&rev, sha1_to_hex(commit->object.sha1));
		}

		if (!use_stdout && reopen_stdout(numbered_files ? NULL : commit,
						 &rev))
			die("Failed to create output files");
		shown = log_tree_commit(&rev, commit);
		free(commit->buffer);
		commit->buffer = NULL;

		/* We put one extra blank line between formatted
		 * patches and this flag is used by log-tree code
		 * to see if it needs to emit a LF before showing
		 * the log; when using one file per patch, we do
		 * not want the extra blank line.
		 */
		if (!use_stdout)
			rev.shown_one = 0;
		if (shown) {
			if (rev.mime_boundary)
				printf("\n--%s%s--\n\n\n",
				       mime_boundary_leader,
				       rev.mime_boundary);
			else
				print_signature();
		}
		if (!use_stdout)
			fclose(stdout);
	}
	free(list);
	string_list_clear(&extra_to, 0);
	string_list_clear(&extra_cc, 0);
	string_list_clear(&extra_hdr, 0);
	if (ignore_if_in_upstream)
		free_patch_ids(&ids);
	return 0;
}

static int add_pending_commit(const char *arg, struct rev_info *revs, int flags)
{
	unsigned char sha1[20];
	if (get_sha1(arg, sha1) == 0) {
		struct commit *commit = lookup_commit_reference(sha1);
		if (commit) {
			commit->object.flags |= flags;
			add_pending_object(revs, &commit->object, arg);
			return 0;
		}
	}
	return -1;
}

static const char * const cherry_usage[] = {
	"git cherry [-v] [<upstream> [<head> [<limit>]]]",
	NULL
};

int cmd_cherry(int argc, const char **argv, const char *prefix)
{
	struct rev_info revs;
	struct patch_ids ids;
	struct commit *commit;
	struct commit_list *list = NULL;
	struct branch *current_branch;
	const char *upstream;
	const char *head = "HEAD";
	const char *limit = NULL;
	int verbose = 0, abbrev = 0;

	struct option options[] = {
		OPT__ABBREV(&abbrev),
		OPT__VERBOSE(&verbose),
		OPT_END()
	};

	argc = parse_options(argc, argv, prefix, options, cherry_usage, 0);

	switch (argc) {
	case 3:
		limit = argv[2];
		/* FALLTHROUGH */
	case 2:
		head = argv[1];
		/* FALLTHROUGH */
	case 1:
		upstream = argv[0];
		break;
	default:
		current_branch = branch_get(NULL);
		if (!current_branch || !current_branch->merge
					|| !current_branch->merge[0]
					|| !current_branch->merge[0]->dst) {
			fprintf(stderr, "Could not find a tracked"
					" remote branch, please"
					" specify <upstream> manually.\n");
			usage_with_options(cherry_usage, options);
		}

		upstream = current_branch->merge[0]->dst;
	}

	init_revisions(&revs, prefix);
	revs.diff = 1;
	revs.combine_merges = 0;
	revs.ignore_merges = 1;
	DIFF_OPT_SET(&revs.diffopt, RECURSIVE);

	if (add_pending_commit(head, &revs, 0))
		die("Unknown commit %s", head);
	if (add_pending_commit(upstream, &revs, UNINTERESTING))
		die("Unknown commit %s", upstream);

	/* Don't say anything if head and upstream are the same. */
	if (revs.pending.nr == 2) {
		struct object_array_entry *o = revs.pending.objects;
		if (hashcmp(o[0].item->sha1, o[1].item->sha1) == 0)
			return 0;
	}

	get_patch_ids(&revs, &ids, prefix);

	if (limit && add_pending_commit(limit, &revs, UNINTERESTING))
		die("Unknown commit %s", limit);

	/* reverse the list of commits */
	if (prepare_revision_walk(&revs))
		die("revision walk setup failed");
	while ((commit = get_revision(&revs)) != NULL) {
		/* ignore merges */
		if (commit->parents && commit->parents->next)
			continue;

		commit_list_insert(commit, &list);
	}

	while (list) {
		char sign = '+';

		commit = list->item;
		if (has_commit_patch_id(commit, &ids))
			sign = '-';

		if (verbose) {
			struct strbuf buf = STRBUF_INIT;
			struct pretty_print_context ctx = {0};
			pretty_print_commit(CMIT_FMT_ONELINE, commit,
					    &buf, &ctx);
			printf("%c %s %s\n", sign,
			       find_unique_abbrev(commit->object.sha1, abbrev),
			       buf.buf);
			strbuf_release(&buf);
		}
		else {
			printf("%c %s\n", sign,
			       find_unique_abbrev(commit->object.sha1, abbrev));
		}

		list = list->next;
	}

	free_patch_ids(&ids);
	return 0;
}<|MERGE_RESOLUTION|>--- conflicted
+++ resolved
@@ -225,16 +225,13 @@
 		rev->show_decorations = 1;
 		load_ref_decorations(decoration_style);
 	}
-<<<<<<< HEAD
-	setup_pager();
-=======
 
 	/* Test whether line level history is asked for */
 	if (range && range->nr > 0) {
 		setup_line(rev, range);
 		rev->full_line_diff = full_line_diff;
 	}
->>>>>>> 6eed493d
+	setup_pager();
 }
 
 /*
