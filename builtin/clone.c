--- conflicted
+++ resolved
@@ -951,15 +951,10 @@
 
 	struct argv_array ref_prefixes = ARGV_ARRAY_INIT;
 
-<<<<<<< HEAD
-=======
 	register_allowed_protocol_version(protocol_v2);
 	register_allowed_protocol_version(protocol_v1);
 	register_allowed_protocol_version(protocol_v0);
 
-	fetch_if_missing = 0;
-
->>>>>>> 6da1f1a9
 	packet_trace_identity("clone");
 	argc = parse_options(argc, argv, prefix, builtin_clone_options,
 			     builtin_clone_usage, 0);
