#ifdef __MINGW64_VERSION_MAJOR
#include <stdint.h>
#include <wchar.h>
typedef _sigset_t sigset_t;
#endif
#include <winsock2.h>
#include <ws2tcpip.h>

/* MinGW-w64 reports to have flockfile, but it does not actually have it. */
#ifdef __MINGW64_VERSION_MAJOR
#undef _POSIX_THREAD_SAFE_FUNCTIONS
#endif

extern int core_fscache;
extern int core_long_paths;

extern int mingw_core_config(const char *var, const char *value, void *cb);
#define platform_core_config mingw_core_config

/*
 * things that are not available in header files
 */

typedef int uid_t;
typedef int socklen_t;
#ifndef __MINGW64_VERSION_MAJOR
typedef int pid_t;
#define hstrerror strerror
#endif

#define S_IFLNK    0120000 /* Symbolic link */
#define S_ISLNK(x) (((x) & S_IFMT) == S_IFLNK)
#define S_ISSOCK(x) 0

#ifndef S_IRWXG
#define S_IRGRP 0
#define S_IWGRP 0
#define S_IXGRP 0
#define S_IRWXG (S_IRGRP | S_IWGRP | S_IXGRP)
#endif
#ifndef S_IRWXO
#define S_IROTH 0
#define S_IWOTH 0
#define S_IXOTH 0
#define S_IRWXO (S_IROTH | S_IWOTH | S_IXOTH)
#endif

#define S_ISUID 0004000
#define S_ISGID 0002000
#define S_ISVTX 0001000

#define WIFEXITED(x) 1
#define WIFSIGNALED(x) 0
#define WEXITSTATUS(x) ((x) & 0xff)
#define WTERMSIG(x) SIGTERM

#ifndef EWOULDBLOCK
#define EWOULDBLOCK EAGAIN
#endif
#ifndef ELOOP
#define ELOOP EMLINK
#endif
#define SHUT_WR SD_SEND

#define SIGHUP 1
#define SIGQUIT 3
#define SIGKILL 9
#define SIGPIPE 13
#define SIGALRM 14
#define SIGCHLD 17

#define F_GETFD 1
#define F_SETFD 2
#define FD_CLOEXEC 0x1

#if !defined O_CLOEXEC && defined O_NOINHERIT
#define O_CLOEXEC	O_NOINHERIT
#endif

#ifndef EAFNOSUPPORT
#define EAFNOSUPPORT WSAEAFNOSUPPORT
#endif
#ifndef ECONNABORTED
#define ECONNABORTED WSAECONNABORTED
#endif
#ifndef ENOTSOCK
#define ENOTSOCK WSAENOTSOCK
#endif

struct passwd {
	char *pw_name;
	char *pw_gecos;
	char *pw_dir;
};

typedef void (__cdecl *sig_handler_t)(int);
struct sigaction {
	sig_handler_t sa_handler;
	unsigned sa_flags;
};
#define SA_RESTART 0

struct itimerval {
	struct timeval it_value, it_interval;
};
#define ITIMER_REAL 0

struct utsname {
	char sysname[16];
	char nodename[1];
	char release[16];
	char version[16];
	char machine[1];
};

/*
 * sanitize preprocessor namespace polluted by Windows headers defining
 * macros which collide with git local versions
 */
#undef HELP_COMMAND /* from winuser.h */

/*
 * trivial stubs
 */

static inline int fchmod(int fildes, mode_t mode)
{ errno = ENOSYS; return -1; }
#ifndef __MINGW64_VERSION_MAJOR
static inline pid_t fork(void)
{ errno = ENOSYS; return -1; }
#endif
static inline unsigned int alarm(unsigned int seconds)
{ return 0; }
static inline int fsync(int fd)
{ return _commit(fd); }
static inline void sync(void)
{}
static inline uid_t getuid(void)
{ return 1; }
static inline struct passwd *getpwnam(const char *name)
{ return NULL; }
static inline int fcntl(int fd, int cmd, ...)
{
	if (cmd == F_GETFD || cmd == F_SETFD)
		return 0;
	errno = EINVAL;
	return -1;
}
/* bash cannot reliably detect negative return codes as failure */
#define exit(code) exit((code) & 0xff)
#define sigemptyset(x) (void)0
static inline int sigaddset(sigset_t *set, int signum)
{ return 0; }
#define SIG_BLOCK 0
#define SIG_UNBLOCK 0
static inline int sigprocmask(int how, const sigset_t *set, sigset_t *oldset)
{ return 0; }
static inline pid_t getppid(void)
{ return 1; }
static inline pid_t getpgid(pid_t pid)
{ return pid == 0 ? getpid() : pid; }
static inline pid_t tcgetpgrp(int fd)
{ return getpid(); }

/*
 * simple adaptors
 */

int mingw_mkdir(const char *path, int mode);
#define mkdir mingw_mkdir

#define WNOHANG 1
pid_t waitpid(pid_t pid, int *status, int options);

#define kill mingw_kill
int mingw_kill(pid_t pid, int sig);

#ifndef NO_OPENSSL
#include <openssl/ssl.h>
static inline int mingw_SSL_set_fd(SSL *ssl, int fd)
{
	return SSL_set_fd(ssl, _get_osfhandle(fd));
}
#define SSL_set_fd mingw_SSL_set_fd

static inline int mingw_SSL_set_rfd(SSL *ssl, int fd)
{
	return SSL_set_rfd(ssl, _get_osfhandle(fd));
}
#define SSL_set_rfd mingw_SSL_set_rfd

static inline int mingw_SSL_set_wfd(SSL *ssl, int fd)
{
	return SSL_set_wfd(ssl, _get_osfhandle(fd));
}
#define SSL_set_wfd mingw_SSL_set_wfd
#endif

/*
 * implementations of missing functions
 */

int pipe(int filedes[2]);
unsigned int sleep (unsigned int seconds);
int mkstemp(char *template);
int gettimeofday(struct timeval *tv, void *tz);
#ifndef __MINGW64_VERSION_MAJOR
struct tm *gmtime_r(const time_t *timep, struct tm *result);
struct tm *localtime_r(const time_t *timep, struct tm *result);
#endif
int getpagesize(void);	/* defined in MinGW's libgcc.a */
struct passwd *getpwuid(uid_t uid);
int setitimer(int type, struct itimerval *in, struct itimerval *out);
int sigaction(int sig, struct sigaction *in, struct sigaction *out);
int link(const char *oldpath, const char *newpath);
int uname(struct utsname *buf);
int symlink(const char *target, const char *link);
int readlink(const char *path, char *buf, size_t bufsiz);

/*
 * replacements of existing functions
 */

int mingw_unlink(const char *pathname);
#define unlink mingw_unlink

int mingw_rmdir(const char *path);
#define rmdir mingw_rmdir

int mingw_open (const char *filename, int oflags, ...);
#define open mingw_open

int mingw_fgetc(FILE *stream);
#define fgetc mingw_fgetc

FILE *mingw_fopen (const char *filename, const char *otype);
#define fopen mingw_fopen

FILE *mingw_freopen (const char *filename, const char *otype, FILE *stream);
#define freopen mingw_freopen

int mingw_fflush(FILE *stream);
#define fflush mingw_fflush

ssize_t mingw_write(int fd, const void *buf, size_t len);
#define write mingw_write

int mingw_access(const char *filename, int mode);
#undef access
#define access mingw_access

int mingw_chdir(const char *dirname);
#define chdir mingw_chdir

int mingw_chmod(const char *filename, int mode);
#define chmod mingw_chmod

char *mingw_mktemp(char *template);
#define mktemp mingw_mktemp

char *mingw_getcwd(char *pointer, int len);
#define getcwd mingw_getcwd

#ifdef NO_UNSETENV
<<<<<<< HEAD
#error "NO_UNSETENV is incompatible with the MinGW startup code!"
#endif

#if defined(_MSC_VER)
/*
 * We bind *env() routines (even the mingw_ ones) to private msc_ versions.
=======
#error "NO_UNSETENV is incompatible with the Windows-specific startup code!"
#endif

/*
 * We bind *env() routines (even the mingw_ ones) to private mingw_ versions.
>>>>>>> 98970ee8
 * These talk to the CRT using UNICODE/wchar_t, but maintain the original
 * narrow-char API.
 *
 * Note that the MSCRT maintains both ANSI (getenv()) and UNICODE (_wgetenv())
 * routines and stores both versions of each environment variable in parallel
 * (and secretly updates both when you set one or the other), but it uses CP_ACP
 * to do the conversion rather than CP_UTF8.
 *
<<<<<<< HEAD
 * Since everything in the git code base is UTF8, we define the msc_ routines
=======
 * Since everything in the git code base is UTF8, we define the mingw_ routines
>>>>>>> 98970ee8
 * to access the CRT using the UNICODE routines and manually convert them to
 * UTF8.  This also avoids round-trip problems.
 *
 * This also helps with our linkage, since "_wenviron" is publicly exported
 * from the CRT.  But to access "_environ" we would have to statically link
 * to the CRT (/MT).
 *
<<<<<<< HEAD
 * We also use "wmain(argc,argv,env)" and get the initial UNICODE setup for us.
 * This avoids the need for the msc_startup() to import and convert the
 * inherited environment.
 *
 * We require NO_SETENV (and let gitsetenv() call our msc_putenv).
 */
#define getenv       msc_getenv
#define putenv       msc_putenv
#define unsetenv     msc_putenv
#define mingw_getenv msc_getenv
#define mingw_putenv msc_putenv
char *msc_getenv(const char *name);
int   msc_putenv(const char *name);

#ifndef NO_SETENV
#error "NO_SETENV is required for MSC startup code!"
#endif

#else

=======
 * We require NO_SETENV (and let gitsetenv() call our mingw_putenv).
 */
#define getenv       mingw_getenv
#define putenv       mingw_putenv
#define unsetenv     mingw_putenv
>>>>>>> 98970ee8
char *mingw_getenv(const char *name);
int   mingw_putenv(const char *name);

#endif

int mingw_gethostname(char *host, int namelen);
#define gethostname mingw_gethostname

struct hostent *mingw_gethostbyname(const char *host);
#define gethostbyname mingw_gethostbyname

int mingw_socket(int domain, int type, int protocol);
#define socket mingw_socket

int mingw_connect(int sockfd, struct sockaddr *sa, size_t sz);
#define connect mingw_connect

int mingw_bind(int sockfd, struct sockaddr *sa, size_t sz);
#define bind mingw_bind

int mingw_setsockopt(int sockfd, int lvl, int optname, void *optval, int optlen);
#define setsockopt mingw_setsockopt

int mingw_shutdown(int sockfd, int how);
#define shutdown mingw_shutdown

int mingw_listen(int sockfd, int backlog);
#define listen mingw_listen

int mingw_accept(int sockfd, struct sockaddr *sa, socklen_t *sz);
#define accept mingw_accept

int mingw_rename(const char*, const char*);
#define rename mingw_rename

#if defined(USE_WIN32_MMAP) || defined(_MSC_VER)
int mingw_getpagesize(void);
#define getpagesize mingw_getpagesize
#endif

struct rlimit {
	unsigned int rlim_cur;
};
#define RLIMIT_NOFILE 0

static inline int getrlimit(int resource, struct rlimit *rlp)
{
	if (resource != RLIMIT_NOFILE) {
		errno = EINVAL;
		return -1;
	}

	rlp->rlim_cur = 2048;
	return 0;
}

/*
 * The unit of FILETIME is 100-nanoseconds since January 1, 1601, UTC.
 * Returns the 100-nanoseconds ("hekto nanoseconds") since the epoch.
 */
static inline long long filetime_to_hnsec(const FILETIME *ft)
{
	long long winTime = ((long long)ft->dwHighDateTime << 32) + ft->dwLowDateTime;
	/* Windows to Unix Epoch conversion */
	return winTime - 116444736000000000LL;
}

/*
 * Use mingw specific stat()/lstat()/fstat() implementations on Windows,
 * including our own struct stat with 64 bit st_size and nanosecond-precision
 * file times.
 */
#ifndef __MINGW64_VERSION_MAJOR
#define off_t off64_t
#define lseek _lseeki64
#ifndef _MSC_VER
struct timespec {
	time_t tv_sec;
	long tv_nsec;
};
<<<<<<< HEAD
=======
#endif
>>>>>>> 98970ee8
#endif
#endif

static inline void filetime_to_timespec(const FILETIME *ft, struct timespec *ts)
{
	long long hnsec = filetime_to_hnsec(ft);
	ts->tv_sec = (time_t)(hnsec / 10000000);
	ts->tv_nsec = (hnsec % 10000000) * 100;
}

struct mingw_stat {
    _dev_t st_dev;
    _ino_t st_ino;
    _mode_t st_mode;
    short st_nlink;
    short st_uid;
    short st_gid;
    _dev_t st_rdev;
    off64_t st_size;
    struct timespec st_atim;
    struct timespec st_mtim;
    struct timespec st_ctim;
};

#define st_atime st_atim.tv_sec
#define st_mtime st_mtim.tv_sec
#define st_ctime st_ctim.tv_sec

<<<<<<< HEAD
=======
static inline void filetime_to_timespec(const FILETIME *ft, struct timespec *ts)
{
	long long hnsec = filetime_to_hnsec(ft);
	ts->tv_sec = (time_t)(hnsec / 10000000);
	ts->tv_nsec = (hnsec % 10000000) * 100;
}

struct mingw_stat {
    _dev_t st_dev;
    _ino_t st_ino;
    _mode_t st_mode;
    short st_nlink;
    short st_uid;
    short st_gid;
    _dev_t st_rdev;
    off64_t st_size;
    struct timespec st_atim;
    struct timespec st_mtim;
    struct timespec st_ctim;
};

#define st_atime st_atim.tv_sec
#define st_mtime st_mtim.tv_sec
#define st_ctime st_ctim.tv_sec

>>>>>>> 98970ee8
#ifdef stat
#undef stat
#endif
#define stat mingw_stat
int mingw_lstat(const char *file_name, struct stat *buf);
int mingw_stat(const char *file_name, struct stat *buf);
int mingw_fstat(int fd, struct stat *buf);
#ifdef fstat
#undef fstat
#endif
#define fstat mingw_fstat
#ifdef lstat
#undef lstat
#endif
extern int (*lstat)(const char *file_name, struct stat *buf);


int mingw_utime(const char *file_name, const struct utimbuf *times);
#define utime mingw_utime
size_t mingw_strftime(char *s, size_t max,
		   const char *format, const struct tm *tm);
#define strftime mingw_strftime

pid_t mingw_spawnvpe(const char *cmd, const char **argv, char **env,
		     const char *dir,
		     int fhin, int fhout, int fherr);
int mingw_execvp(const char *cmd, char *const *argv);
#define execvp mingw_execvp
int mingw_execv(const char *cmd, char *const *argv);
#define execv mingw_execv

static inline unsigned int git_ntohl(unsigned int x)
{ return (unsigned int)ntohl(x); }
#define ntohl git_ntohl

sig_handler_t mingw_signal(int sig, sig_handler_t handler);
#define signal mingw_signal

int mingw_raise(int sig);
#define raise mingw_raise

/*
 * ANSI emulation wrappers
 */

int winansi_isatty(int fd);
#define isatty winansi_isatty

int winansi_dup2(int oldfd, int newfd);
#define dup2 winansi_dup2

void winansi_init(void);
HANDLE winansi_get_osfhandle(int fd);

/*
 * git specific compatibility
 */

#define has_dos_drive_prefix(path) \
	(isalpha(*(path)) && (path)[1] == ':' ? 2 : 0)
int mingw_skip_dos_drive_prefix(char **path);
#define skip_dos_drive_prefix mingw_skip_dos_drive_prefix
static inline int mingw_is_dir_sep(int c)
{
	return c == '/' || c == '\\';
}
#define is_dir_sep mingw_is_dir_sep
static inline char *mingw_find_last_dir_sep(const char *path)
{
	char *ret = NULL;
	for (; *path; ++path)
		if (is_dir_sep(*path))
			ret = (char *)path;
	return ret;
}
static inline void convert_slashes(char *path)
{
	for (; *path; path++)
		if (*path == '\\')
			*path = '/';
}
#define find_last_dir_sep mingw_find_last_dir_sep
int mingw_offset_1st_component(const char *path);
#define offset_1st_component mingw_offset_1st_component
#define PATH_SEP ';'
extern char *mingw_query_user_email(void);
#define query_user_email mingw_query_user_email
extern const char *program_data_config(void);
#define git_program_data_config program_data_config
#if !defined(__MINGW64_VERSION_MAJOR) && (!defined(_MSC_VER) || _MSC_VER < 1800)
#define PRIuMAX "I64u"
#define PRId64 "I64d"
#else
#include <inttypes.h>
#endif

/**
 * Max length of long paths (exceeding MAX_PATH). The actual maximum supported
 * by NTFS is 32,767 (* sizeof(wchar_t)), but we choose an arbitrary smaller
 * value to limit required stack memory.
 */
#define MAX_LONG_PATH 4096

/**
 * Handles paths that would exceed the MAX_PATH limit of Windows Unicode APIs.
 *
 * With expand == false, the function checks for over-long paths and fails
 * with ENAMETOOLONG. The path parameter is not modified, except if cwd + path
 * exceeds max_path, but the resulting absolute path doesn't (e.g. due to
 * eliminating '..' components). The path parameter must point to a buffer
 * of max_path wide characters.
 *
 * With expand == true, an over-long path is automatically converted in place
 * to an absolute path prefixed with '\\?\', and the new length is returned.
 * The path parameter must point to a buffer of MAX_LONG_PATH wide characters.
 *
 * Parameters:
 * path: path to check and / or convert
 * len: size of path on input (number of wide chars without \0)
 * max_path: max short path length to check (usually MAX_PATH = 260, but just
 * 248 for CreateDirectoryW)
 * expand: false to only check the length, true to expand the path to a
 * '\\?\'-prefixed absolute path
 *
 * Return:
 * length of the resulting path, or -1 on failure
 *
 * Errors:
 * ENAMETOOLONG if path is too long
 */
int handle_long_path(wchar_t *path, int len, int max_path, int expand);

/**
 * Converts UTF-8 encoded string to UTF-16LE.
 *
 * To support repositories with legacy-encoded file names, invalid UTF-8 bytes
 * 0xa0 - 0xff are converted to corresponding printable Unicode chars \u00a0 -
 * \u00ff, and invalid UTF-8 bytes 0x80 - 0x9f (which would make non-printable
 * Unicode) are converted to hex-code.
 *
 * Lead-bytes not followed by an appropriate number of trail-bytes, over-long
 * encodings and 4-byte encodings > \u10ffff are detected as invalid UTF-8.
 *
 * Maximum space requirement for the target buffer is two wide chars per UTF-8
 * char (((strlen(utf) * 2) + 1) [* sizeof(wchar_t)]).
 *
 * The maximum space is needed only if the entire input string consists of
 * invalid UTF-8 bytes in range 0x80-0x9f, as per the following table:
 *
 *               |                   | UTF-8 | UTF-16 |
 *   Code point  |  UTF-8 sequence   | bytes | words  | ratio
 * --------------+-------------------+-------+--------+-------
 * 000000-00007f | 0-7f              |   1   |   1    |  1
 * 000080-0007ff | c2-df + 80-bf     |   2   |   1    |  0.5
 * 000800-00ffff | e0-ef + 2 * 80-bf |   3   |   1    |  0.33
 * 010000-10ffff | f0-f4 + 3 * 80-bf |   4   |  2 (a) |  0.5
 * invalid       | 80-9f             |   1   |  2 (b) |  2
 * invalid       | a0-ff             |   1   |   1    |  1
 *
 * (a) encoded as UTF-16 surrogate pair
 * (b) encoded as two hex digits
 *
 * Note that, while the UTF-8 encoding scheme can be extended to 5-byte, 6-byte
 * or even indefinite-byte sequences, the largest valid code point \u10ffff
 * encodes as only 4 UTF-8 bytes.
 *
 * Parameters:
 * wcs: wide char target buffer
 * utf: string to convert
 * wcslen: size of target buffer (in wchar_t's)
 * utflen: size of string to convert, or -1 if 0-terminated
 *
 * Returns:
 * length of converted string (_wcslen(wcs)), or -1 on failure
 *
 * Errors:
 * EINVAL: one of the input parameters is invalid (e.g. NULL)
 * ERANGE: the output buffer is too small
 */
int xutftowcsn(wchar_t *wcs, const char *utf, size_t wcslen, int utflen);

/**
 * Simplified variant of xutftowcsn, assumes input string is \0-terminated.
 */
static inline int xutftowcs(wchar_t *wcs, const char *utf, size_t wcslen)
{
	return xutftowcsn(wcs, utf, wcslen, -1);
}

/**
 * Simplified file system specific wrapper of xutftowcsn and handle_long_path.
 * Converts ERANGE to ENAMETOOLONG. If expand is true, wcs must be at least
 * MAX_LONG_PATH wide chars (see handle_long_path).
 */
static inline int xutftowcs_path_ex(wchar_t *wcs, const char *utf,
		size_t wcslen, int utflen, int max_path, int expand)
{
	int result = xutftowcsn(wcs, utf, wcslen, utflen);
	if (result < 0 && errno == ERANGE)
		errno = ENAMETOOLONG;
	if (result >= 0)
		result = handle_long_path(wcs, result, max_path, expand);
	return result;
}

/**
 * Simplified file system specific variant of xutftowcsn, assumes output
 * buffer size is MAX_PATH wide chars and input string is \0-terminated,
 * fails with ENAMETOOLONG if input string is too long. Typically used for
 * Windows APIs that don't support long paths, e.g. SetCurrentDirectory,
 * LoadLibrary, CreateProcess...
 */
static inline int xutftowcs_path(wchar_t *wcs, const char *utf)
{
	return xutftowcs_path_ex(wcs, utf, MAX_PATH, -1, MAX_PATH, 0);
}

/**
 * Simplified file system specific variant of xutftowcsn for Windows APIs
 * that support long paths via '\\?\'-prefix, assumes output buffer size is
 * MAX_LONG_PATH wide chars, fails with ENAMETOOLONG if input string is too
 * long. The 'core.longpaths' git-config option controls whether the path
 * is only checked or expanded to a long path.
 */
static inline int xutftowcs_long_path(wchar_t *wcs, const char *utf)
{
	return xutftowcs_path_ex(wcs, utf, MAX_LONG_PATH, -1, MAX_PATH,
			core_long_paths);
}

/**
 * Converts UTF-16LE encoded string to UTF-8.
 *
 * Maximum space requirement for the target buffer is three UTF-8 chars per
 * wide char ((_wcslen(wcs) * 3) + 1).
 *
 * The maximum space is needed only if the entire input string consists of
 * UTF-16 words in range 0x0800-0xd7ff or 0xe000-0xffff (i.e. \u0800-\uffff
 * modulo surrogate pairs), as per the following table:
 *
 *               |                       | UTF-16 | UTF-8 |
 *   Code point  |  UTF-16 sequence      | words  | bytes | ratio
 * --------------+-----------------------+--------+-------+-------
 * 000000-00007f | 0000-007f             |   1    |   1   |  1
 * 000080-0007ff | 0080-07ff             |   1    |   2   |  2
 * 000800-00ffff | 0800-d7ff / e000-ffff |   1    |   3   |  3
 * 010000-10ffff | d800-dbff + dc00-dfff |   2    |   4   |  2
 *
 * Note that invalid code points > 10ffff cannot be represented in UTF-16.
 *
 * Parameters:
 * utf: target buffer
 * wcs: wide string to convert
 * utflen: size of target buffer
 *
 * Returns:
 * length of converted string, or -1 on failure
 *
 * Errors:
 * EINVAL: one of the input parameters is invalid (e.g. NULL)
 * ERANGE: the output buffer is too small
 */
int xwcstoutf(char *utf, const wchar_t *wcs, size_t utflen);

/*
 * A critical section used in the implementation of the spawn
 * functions (mingw_spawnv[p]e()) and waitpid(). Intialised in
 * the replacement main() macro below.
 */
extern CRITICAL_SECTION pinfo_cs;

/*
<<<<<<< HEAD
 * A replacement of main() that adds win32 specific initialization.
 *
 * Note that the end of these macros are unterminated so that the
 * brace group following the use of the macro is the body of the
 * function.
 */
#if defined(_MSC_VER)

int msc_startup(int argc, wchar_t **w_argv, wchar_t **w_env);
extern int msc_main(int argc, const char **argv);

#define main(c,v) dummy_decl_msc_main(void);				\
int wmain(int my_argc,									\
		  wchar_t **my_w_argv,							\
		  wchar_t **my_w_env)							\
{														\
	return msc_startup(my_argc, my_w_argv, my_w_env);	\
}														\
int msc_main(c, v)

#else

void mingw_startup(void);
#define main(c,v) dummy_decl_mingw_main(void); \
static int mingw_main(c,v); \
int main(int argc, const char **argv) \
{ \
	mingw_startup(); \
	return mingw_main(__argc, (void *)__argv); \
} \
static int mingw_main(c,v)
=======
 * Git, like most portable C applications, implements a main() function. On
 * Windows, this main() function would receive parameters encoded in the
 * current locale, but Git for Windows would prefer UTF-8 encoded  parameters.
 *
 * To make that happen, we still declare main() here, and then declare and
 * implement wmain() (which is the Unicode variant of main()) and compile with
 * -municode. This wmain() function reencodes the parameters from UTF-16 to
 * UTF-8 format, sets up a couple of other things as required on Windows, and
 * then hands off to the main() function.
 */
int wmain(int argc, const wchar_t **w_argv);
int main(int argc, const char **argv);
>>>>>>> 98970ee8

#endif

/*
 * For debugging: if a problem occurs, say, in a Git process that is spawned
 * from another Git process which in turn is spawned from yet another Git
 * process, it can be quite daunting to figure out what is going on.
 *
 * Call this function to open a new MinTTY (this assumes you are in Git for
 * Windows' SDK) with a GDB that attaches to the current process right away.
 */
extern void open_in_gdb(void);

/*
 * Used by Pthread API implementation for Windows
 */
extern int err_win_to_posix(DWORD winerr);

/*
 * Check current process is inside Windows Container.
 */
extern int is_inside_windows_container(void);<|MERGE_RESOLUTION|>--- conflicted
+++ resolved
@@ -262,20 +262,11 @@
 #define getcwd mingw_getcwd
 
 #ifdef NO_UNSETENV
-<<<<<<< HEAD
-#error "NO_UNSETENV is incompatible with the MinGW startup code!"
-#endif
-
-#if defined(_MSC_VER)
-/*
- * We bind *env() routines (even the mingw_ ones) to private msc_ versions.
-=======
 #error "NO_UNSETENV is incompatible with the Windows-specific startup code!"
 #endif
 
 /*
  * We bind *env() routines (even the mingw_ ones) to private mingw_ versions.
->>>>>>> 98970ee8
  * These talk to the CRT using UNICODE/wchar_t, but maintain the original
  * narrow-char API.
  *
@@ -284,11 +275,7 @@
  * (and secretly updates both when you set one or the other), but it uses CP_ACP
  * to do the conversion rather than CP_UTF8.
  *
-<<<<<<< HEAD
- * Since everything in the git code base is UTF8, we define the msc_ routines
-=======
  * Since everything in the git code base is UTF8, we define the mingw_ routines
->>>>>>> 98970ee8
  * to access the CRT using the UNICODE routines and manually convert them to
  * UTF8.  This also avoids round-trip problems.
  *
@@ -296,38 +283,13 @@
  * from the CRT.  But to access "_environ" we would have to statically link
  * to the CRT (/MT).
  *
-<<<<<<< HEAD
- * We also use "wmain(argc,argv,env)" and get the initial UNICODE setup for us.
- * This avoids the need for the msc_startup() to import and convert the
- * inherited environment.
- *
- * We require NO_SETENV (and let gitsetenv() call our msc_putenv).
- */
-#define getenv       msc_getenv
-#define putenv       msc_putenv
-#define unsetenv     msc_putenv
-#define mingw_getenv msc_getenv
-#define mingw_putenv msc_putenv
-char *msc_getenv(const char *name);
-int   msc_putenv(const char *name);
-
-#ifndef NO_SETENV
-#error "NO_SETENV is required for MSC startup code!"
-#endif
-
-#else
-
-=======
  * We require NO_SETENV (and let gitsetenv() call our mingw_putenv).
  */
 #define getenv       mingw_getenv
 #define putenv       mingw_putenv
 #define unsetenv     mingw_putenv
->>>>>>> 98970ee8
 char *mingw_getenv(const char *name);
 int   mingw_putenv(const char *name);
-
-#endif
 
 int mingw_gethostname(char *host, int namelen);
 #define gethostname mingw_gethostname
@@ -404,10 +366,6 @@
 	time_t tv_sec;
 	long tv_nsec;
 };
-<<<<<<< HEAD
-=======
-#endif
->>>>>>> 98970ee8
 #endif
 #endif
 
@@ -436,34 +394,6 @@
 #define st_mtime st_mtim.tv_sec
 #define st_ctime st_ctim.tv_sec
 
-<<<<<<< HEAD
-=======
-static inline void filetime_to_timespec(const FILETIME *ft, struct timespec *ts)
-{
-	long long hnsec = filetime_to_hnsec(ft);
-	ts->tv_sec = (time_t)(hnsec / 10000000);
-	ts->tv_nsec = (hnsec % 10000000) * 100;
-}
-
-struct mingw_stat {
-    _dev_t st_dev;
-    _ino_t st_ino;
-    _mode_t st_mode;
-    short st_nlink;
-    short st_uid;
-    short st_gid;
-    _dev_t st_rdev;
-    off64_t st_size;
-    struct timespec st_atim;
-    struct timespec st_mtim;
-    struct timespec st_ctim;
-};
-
-#define st_atime st_atim.tv_sec
-#define st_mtime st_mtim.tv_sec
-#define st_ctime st_ctim.tv_sec
-
->>>>>>> 98970ee8
 #ifdef stat
 #undef stat
 #endif
@@ -736,39 +666,6 @@
 extern CRITICAL_SECTION pinfo_cs;
 
 /*
-<<<<<<< HEAD
- * A replacement of main() that adds win32 specific initialization.
- *
- * Note that the end of these macros are unterminated so that the
- * brace group following the use of the macro is the body of the
- * function.
- */
-#if defined(_MSC_VER)
-
-int msc_startup(int argc, wchar_t **w_argv, wchar_t **w_env);
-extern int msc_main(int argc, const char **argv);
-
-#define main(c,v) dummy_decl_msc_main(void);				\
-int wmain(int my_argc,									\
-		  wchar_t **my_w_argv,							\
-		  wchar_t **my_w_env)							\
-{														\
-	return msc_startup(my_argc, my_w_argv, my_w_env);	\
-}														\
-int msc_main(c, v)
-
-#else
-
-void mingw_startup(void);
-#define main(c,v) dummy_decl_mingw_main(void); \
-static int mingw_main(c,v); \
-int main(int argc, const char **argv) \
-{ \
-	mingw_startup(); \
-	return mingw_main(__argc, (void *)__argv); \
-} \
-static int mingw_main(c,v)
-=======
  * Git, like most portable C applications, implements a main() function. On
  * Windows, this main() function would receive parameters encoded in the
  * current locale, but Git for Windows would prefer UTF-8 encoded  parameters.
@@ -781,9 +678,6 @@
  */
 int wmain(int argc, const wchar_t **w_argv);
 int main(int argc, const char **argv);
->>>>>>> 98970ee8
-
-#endif
 
 /*
  * For debugging: if a problem occurs, say, in a Git process that is spawned
