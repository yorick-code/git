#include "../../cache.h"
#include "../../hashmap.h"
#include "../win32.h"
#include "fscache.h"
#include "config.h"
#include "../../mem-pool.h"
#include "ntifs.h"

static volatile long initialized;
static DWORD dwTlsIndex;
CRITICAL_SECTION fscache_cs;

/*
 * Store one fscache per thread to avoid thread contention and locking.
 * This is ok because multi-threaded access is 1) uncommon and 2) always
 * splitting up the cache entries across multiple threads so there isn't
 * any overlap between threads anyway.
 */
struct fscache {
	volatile long enabled;
	struct hashmap map;
	struct mem_pool *mem_pool;
	unsigned int lstat_requests;
	unsigned int opendir_requests;
	unsigned int fscache_requests;
	unsigned int fscache_misses;
	/*
	 * 32k wide characters translates to 64kB, which is the maximum that
	 * Windows 8.1 and earlier can handle. On network drives, not only
	 * the client's Windows version matters, but also the server's,
	 * therefore we need to keep this to 64kB.
	 */
	WCHAR buffer[32 * 1024];
};
static struct trace_key trace_fscache = TRACE_KEY_INIT(FSCACHE);

/*
 * An entry in the file system cache. Used for both entire directory listings
 * and file entries.
 */
struct fsentry {
	struct hashmap_entry ent;
	mode_t st_mode;
	/* Length of name. */
	unsigned short len;
	/*
	 * Name of the entry. For directory listings: relative path of the
	 * directory, without trailing '/' (empty for cwd()). For file entries:
	 * name of the file. Typically points to the end of the structure if
	 * the fsentry is allocated on the heap (see fsentry_alloc), or to a
	 * local variable if on the stack (see fsentry_init).
	 */
	const char *name;
	/* Pointer to the directory listing, or NULL for the listing itself. */
	struct fsentry *list;
	/* Pointer to the next file entry of the list. */
	struct fsentry *next;

	union {
		/* Reference count of the directory listing. */
		volatile long refcnt;
		struct {
			/* More stat members (only used for file entries). */
			off64_t st_size;
			struct timespec st_atim;
			struct timespec st_mtim;
			struct timespec st_ctim;
		};
	};
};

/*
 * Compares the paths of two fsentry structures for equality.
 */
static int fsentry_cmp(void *unused_cmp_data,
		       const struct fsentry *fse1, const struct fsentry *fse2,
		       void *unused_keydata)
{
	int res;
	if (fse1 == fse2)
		return 0;

	/* compare the list parts first */
	if (fse1->list != fse2->list &&
	    (res = fsentry_cmp(NULL, fse1->list ? fse1->list : fse1,
			       fse2->list ? fse2->list	: fse2, NULL)))
		return res;

	/* if list parts are equal, compare len and name */
	if (fse1->len != fse2->len)
		return fse1->len - fse2->len;
	return strnicmp(fse1->name, fse2->name, fse1->len);
}

/*
 * Calculates the hash code of an fsentry structure's path.
 */
static unsigned int fsentry_hash(const struct fsentry *fse)
{
	unsigned int hash = fse->list ? fse->list->ent.hash : 0;
	return hash ^ memihash(fse->name, fse->len);
}

/*
 * Initialize an fsentry structure for use by fsentry_hash and fsentry_cmp.
 */
static void fsentry_init(struct fsentry *fse, struct fsentry *list,
		const char *name, size_t len)
{
	fse->list = list;
	fse->name = name;
	fse->len = len;
	hashmap_entry_init(fse, fsentry_hash(fse));
}

/*
 * Allocate an fsentry structure on the heap.
 */
static struct fsentry *fsentry_alloc(struct fscache *cache, struct fsentry *list, const char *name,
		size_t len)
{
	/* overallocate fsentry and copy the name to the end */
	struct fsentry *fse = mem_pool_alloc(cache->mem_pool, sizeof(struct fsentry) + len + 1);
	char *nm = ((char*) fse) + sizeof(struct fsentry);
	memcpy(nm, name, len);
	nm[len] = 0;
	/* init the rest of the structure */
	fsentry_init(fse, list, nm, len);
	fse->next = NULL;
	fse->refcnt = 1;
	return fse;
}

/*
 * Add a reference to an fsentry.
 */
inline static void fsentry_addref(struct fsentry *fse)
{
	if (fse->list)
		fse = fse->list;

	InterlockedIncrement(&(fse->refcnt));
}

/*
 * Release the reference to an fsentry.
 */
static void fsentry_release(struct fsentry *fse)
{
	if (fse->list)
		fse = fse->list;

	InterlockedDecrement(&(fse->refcnt));
}

static int xwcstoutfn(char *utf, int utflen, const wchar_t *wcs, int wcslen)
{
	if (!wcs || !utf || utflen < 1) {
		errno = EINVAL;
		return -1;
	}
	utflen = WideCharToMultiByte(CP_UTF8, 0, wcs, wcslen, utf, utflen, NULL, NULL);
	if (utflen)
		return utflen;
	errno = ERANGE;
	return -1;
}

/*
 * Allocate and initialize an fsentry from a FILE_FULL_DIR_INFORMATION structure.
 */
static struct fsentry *fseentry_create_entry(struct fscache *cache, struct fsentry *list,
		PFILE_FULL_DIR_INFORMATION fdata)
{
	char buf[MAX_PATH * 3];
	int len;
	struct fsentry *fse;

	len = xwcstoutfn(buf, ARRAY_SIZE(buf), fdata->FileName, fdata->FileNameLength / sizeof(wchar_t));

	fse = fsentry_alloc(cache, list, buf, len);

	/*
	 * On certain Windows versions, host directories mapped into
	 * Windows Containers ("Volumes", see https://docs.docker.com/storage/volumes/)
	 * look like symbolic links, but their targets are paths that
	 * are valid only in kernel mode.
	 *
	 * Let's work around this by detecting that situation and
	 * telling Git that these are *not* symbolic links.
	 */
<<<<<<< HEAD
	if (fdata->dwReserved0 == IO_REPARSE_TAG_SYMLINK &&
=======
	if (fdata->FileAttributes & FILE_ATTRIBUTE_REPARSE_POINT &&
	    fdata->EaSize == IO_REPARSE_TAG_SYMLINK &&
>>>>>>> 9728b43a
	    sizeof(buf) > (list ? list->len + 1 : 0) + fse->len + 1 &&
	    is_inside_windows_container()) {
		size_t off = 0;
		if (list) {
			memcpy(buf, list->name, list->len);
			buf[list->len] = '/';
			off = list->len + 1;
		}
		memcpy(buf + off, fse->name, fse->len);
		buf[off + fse->len] = '\0';
	}

<<<<<<< HEAD
	fse->st_mode = file_attr_to_st_mode(fdata->dwFileAttributes,
			fdata->dwReserved0, buf);
=======
	fse->st_mode = file_attr_to_st_mode(fdata->FileAttributes,
			fdata->EaSize, buf);
>>>>>>> 9728b43a
	fse->st_size = S_ISLNK(fse->st_mode) ? MAX_LONG_PATH :
			fdata->EndOfFile.LowPart | (((off_t)fdata->EndOfFile.HighPart) << 32);
	filetime_to_timespec((FILETIME *)&(fdata->LastAccessTime), &(fse->st_atim));
	filetime_to_timespec((FILETIME *)&(fdata->LastWriteTime), &(fse->st_mtim));
	filetime_to_timespec((FILETIME *)&(fdata->CreationTime), &(fse->st_ctim));

	return fse;
}

/*
 * Create an fsentry-based directory listing (similar to opendir / readdir).
 * Dir should not contain trailing '/'. Use an empty string for the current
 * directory (not "."!).
 */
static struct fsentry *fsentry_create_list(struct fscache *cache, const struct fsentry *dir,
					   int *dir_not_found)
{
	wchar_t pattern[MAX_LONG_PATH];
	NTSTATUS status;
	IO_STATUS_BLOCK iosb;
	PFILE_FULL_DIR_INFORMATION di;
	HANDLE h;
	int wlen;
	struct fsentry *list, **phead;
	DWORD err;

	*dir_not_found = 0;

	/* convert name to UTF-16 and check length */
	if ((wlen = xutftowcs_path_ex(pattern, dir->name, MAX_LONG_PATH,
			dir->len, MAX_PATH - 2, core_long_paths)) < 0)
		return NULL;

	/* handle CWD */
	if (!wlen) {
		wlen = GetCurrentDirectoryW(ARRAY_SIZE(pattern), pattern);
		if (!wlen || wlen >= ARRAY_SIZE(pattern)) {
			errno = wlen ? ENAMETOOLONG : err_win_to_posix(GetLastError());
			return NULL;
		}
	}

	h = CreateFileW(pattern, FILE_LIST_DIRECTORY,
		FILE_SHARE_READ | FILE_SHARE_WRITE | FILE_SHARE_DELETE,
		NULL, OPEN_EXISTING, FILE_FLAG_BACKUP_SEMANTICS, NULL);
	if (h == INVALID_HANDLE_VALUE) {
		err = GetLastError();
		*dir_not_found = 1; /* or empty directory */
		errno = (err == ERROR_DIRECTORY) ? ENOTDIR : err_win_to_posix(err);
		trace_printf_key(&trace_fscache, "fscache: error(%d) '%.*s'\n",
						 errno, dir->len, dir->name);
		return NULL;
	}

	/* allocate object to hold directory listing */
	list = fsentry_alloc(cache, NULL, dir->name, dir->len);
	list->st_mode = S_IFDIR;

	/* walk directory and build linked list of fsentry structures */
	phead = &list->next;
	status = NtQueryDirectoryFile(h, NULL, 0, 0, &iosb, cache->buffer,
		sizeof(cache->buffer), FileFullDirectoryInformation, FALSE, NULL, FALSE);
	if (!NT_SUCCESS(status)) {
		/*
		 * NtQueryDirectoryFile returns STATUS_INVALID_PARAMETER when
		 * asked to enumerate an invalid directory (ie it is a file
		 * instead of a directory).  Verify that is the actual cause
		 * of the error.
		*/
		if (status == STATUS_INVALID_PARAMETER) {
			DWORD attributes = GetFileAttributesW(pattern);
			if (!(attributes & FILE_ATTRIBUTE_DIRECTORY))
				status = ERROR_DIRECTORY;
		}
		goto Error;
	}
	di = (PFILE_FULL_DIR_INFORMATION)(cache->buffer);
	for (;;) {

		*phead = fseentry_create_entry(cache, list, di);
		phead = &(*phead)->next;

		/* If there is no offset in the entry, the buffer has been exhausted. */
		if (di->NextEntryOffset == 0) {
			status = NtQueryDirectoryFile(h, NULL, 0, 0, &iosb, cache->buffer,
				sizeof(cache->buffer), FileFullDirectoryInformation, FALSE, NULL, FALSE);
			if (!NT_SUCCESS(status)) {
				if (status == STATUS_NO_MORE_FILES)
					break;
				goto Error;
			}

			di = (PFILE_FULL_DIR_INFORMATION)(cache->buffer);
			continue;
		}

		/* Advance to the next entry. */
		di = (PFILE_FULL_DIR_INFORMATION)(((PUCHAR)di) + di->NextEntryOffset);
	}

	CloseHandle(h);
	return list;

Error:
	errno = (status == ERROR_DIRECTORY) ? ENOTDIR : err_win_to_posix(status);
	trace_printf_key(&trace_fscache, "fscache: error(%d) unable to query directory contents '%.*s'\n",
		errno, dir->len, dir->name);
	CloseHandle(h);
	fsentry_release(list);
	return NULL;
}

/*
 * Adds a directory listing to the cache.
 */
static void fscache_add(struct fscache *cache, struct fsentry *fse)
{
	if (fse->list)
		fse = fse->list;

	for (; fse; fse = fse->next)
		hashmap_add(&cache->map, fse);
}

/*
 * Clears the cache.
 */
static void fscache_clear(struct fscache *cache)
{
	mem_pool_discard(cache->mem_pool, 0);
	cache->mem_pool = NULL;
	mem_pool_init(&cache->mem_pool, 0);
	hashmap_free(&cache->map, 0);
	hashmap_init(&cache->map, (hashmap_cmp_fn)fsentry_cmp, NULL, 0);
	cache->lstat_requests = cache->opendir_requests = 0;
	cache->fscache_misses = cache->fscache_requests = 0;
}

/*
 * Checks if the cache is enabled for the given path.
 */
static int do_fscache_enabled(struct fscache *cache, const char *path)
{
	return cache->enabled > 0 && !is_absolute_path(path);
}

int fscache_enabled(const char *path)
{
	struct fscache *cache = fscache_getcache();

	return cache ? do_fscache_enabled(cache, path) : 0;
}

/*
 * Looks up or creates a cache entry for the specified key.
 */
static struct fsentry *fscache_get(struct fscache *cache, struct fsentry *key)
{
	struct fsentry *fse;
	int dir_not_found;

	cache->fscache_requests++;
	/* check if entry is in cache */
	fse = hashmap_get(&cache->map, key, NULL);
	if (fse) {
		if (fse->st_mode)
			fsentry_addref(fse);
		else
			fse = NULL; /* non-existing directory */
		return fse;
	}
	/* if looking for a file, check if directory listing is in cache */
	if (!fse && key->list) {
		fse = hashmap_get(&cache->map, key->list, NULL);
		if (fse) {
			/*
			 * dir entry without file entry, or dir does not
			 * exist -> file doesn't exist
			 */
			errno = ENOENT;
			return NULL;
		}
	}

	/* create the directory listing */
	fse = fsentry_create_list(cache, key->list ? key->list : key, &dir_not_found);

	/* leave on error (errno set by fsentry_create_list) */
	if (!fse) {
		if (dir_not_found && key->list) {
			/*
			 * Record that the directory does not exist (or is
			 * empty, which for all practical matters is the same
			 * thing as far as fscache is concerned).
			 */
			fse = fsentry_alloc(cache, key->list->list,
					    key->list->name, key->list->len);
			fse->st_mode = 0;
			hashmap_add(&cache->map, fse);
		}
		return NULL;
	}

	/* add directory listing to the cache */
	cache->fscache_misses++;
	fscache_add(cache, fse);

	/* lookup file entry if requested (fse already points to directory) */
	if (key->list)
		fse = hashmap_get(&cache->map, key, NULL);

	if (fse && !fse->st_mode)
		fse = NULL; /* non-existing directory */

	/* return entry or ENOENT */
	if (fse)
		fsentry_addref(fse);
	else
		errno = ENOENT;

	return fse;
}

/*
 * Enables the cache. Note that the cache is read-only, changes to
 * the working directory are NOT reflected in the cache while enabled.
 */
int fscache_enable(size_t initial_size)
{
	int fscache;
	struct fscache *cache;
	int result = 0;

	/* allow the cache to be disabled entirely */
	fscache = git_env_bool("GIT_TEST_FSCACHE", -1);
	if (fscache != -1)
		core_fscache = fscache;
	if (!core_fscache)
		return 0;

	/*
	 * refcount the global fscache initialization so that the
	 * opendir and lstat function pointers are redirected if
	 * any threads are using the fscache.
	 */
	EnterCriticalSection(&fscache_cs);
	if (!initialized) {
		if (!dwTlsIndex) {
			dwTlsIndex = TlsAlloc();
			if (dwTlsIndex == TLS_OUT_OF_INDEXES)
				return 0;
		}

		/* redirect opendir and lstat to the fscache implementations */
		opendir = fscache_opendir;
		lstat = fscache_lstat;
	}
	initialized++;
	LeaveCriticalSection(&fscache_cs);

	/* refcount the thread specific initialization */
	cache = fscache_getcache();
	if (cache) {
		cache->enabled++;
	} else {
		cache = (struct fscache *)xcalloc(1, sizeof(*cache));
		cache->enabled = 1;
		/*
		 * avoid having to rehash by leaving room for the parent dirs.
		 * '4' was determined empirically by testing several repos
		 */
		hashmap_init(&cache->map, (hashmap_cmp_fn)fsentry_cmp, NULL, initial_size * 4);
		mem_pool_init(&cache->mem_pool, 0);
		if (!TlsSetValue(dwTlsIndex, cache))
			BUG("TlsSetValue error");
	}

	trace_printf_key(&trace_fscache, "fscache: enable\n");
	return result;
}

/*
 * Disables the cache.
 */
void fscache_disable(void)
{
	struct fscache *cache;

	if (!core_fscache)
		return;

	/* update the thread specific fscache initialization */
	cache = fscache_getcache();
	if (!cache)
		BUG("fscache_disable() called on a thread where fscache has not been initialized");
	if (!cache->enabled)
		BUG("fscache_disable() called on an fscache that is already disabled");
	cache->enabled--;
	if (!cache->enabled) {
		TlsSetValue(dwTlsIndex, NULL);
		trace_printf_key(&trace_fscache, "fscache_disable: lstat %u, opendir %u, "
			"total requests/misses %u/%u\n",
			cache->lstat_requests, cache->opendir_requests,
			cache->fscache_requests, cache->fscache_misses);
		mem_pool_discard(cache->mem_pool, 0);
		hashmap_free(&cache->map, 0);
		free(cache);
	}

	/* update the global fscache initialization */
	EnterCriticalSection(&fscache_cs);
	initialized--;
	if (!initialized) {
		/* reset opendir and lstat to the original implementations */
		opendir = dirent_opendir;
		lstat = mingw_lstat;
	}
	LeaveCriticalSection(&fscache_cs);

	trace_printf_key(&trace_fscache, "fscache: disable\n");
	return;
}

/*
 * Flush cached stats result when fscache is enabled.
 */
void fscache_flush(void)
{
	struct fscache *cache = fscache_getcache();

	if (cache && cache->enabled) {
		fscache_clear(cache);
	}
}

/*
 * Lstat replacement, uses the cache if enabled, otherwise redirects to
 * mingw_lstat.
 */
int fscache_lstat(const char *filename, struct stat *st)
{
	int dirlen, base, len;
	struct fsentry key[2], *fse;
	struct fscache *cache = fscache_getcache();

	if (!cache || !do_fscache_enabled(cache, filename))
		return mingw_lstat(filename, st);

	cache->lstat_requests++;
	/* split filename into path + name */
	len = strlen(filename);
	if (len && is_dir_sep(filename[len - 1]))
		len--;
	base = len;
	while (base && !is_dir_sep(filename[base - 1]))
		base--;
	dirlen = base ? base - 1 : 0;

	/* lookup entry for path + name in cache */
	fsentry_init(key, NULL, filename, dirlen);
	fsentry_init(key + 1, key, filename + base, len - base);
	fse = fscache_get(cache, key + 1);
	if (!fse)
		return -1;

	/* copy stat data */
	st->st_ino = 0;
	st->st_gid = 0;
	st->st_uid = 0;
	st->st_dev = 0;
	st->st_rdev = 0;
	st->st_nlink = 1;
	st->st_mode = fse->st_mode;
	st->st_size = fse->st_size;
	st->st_atim = fse->st_atim;
	st->st_mtim = fse->st_mtim;
	st->st_ctim = fse->st_ctim;

	/* don't forget to release fsentry */
	fsentry_release(fse);
	return 0;
}

typedef struct fscache_DIR {
	struct DIR base_dir; /* extend base struct DIR */
	struct fsentry *pfsentry;
	struct dirent dirent;
} fscache_DIR;

/*
 * Readdir replacement.
 */
static struct dirent *fscache_readdir(DIR *base_dir)
{
	fscache_DIR *dir = (fscache_DIR*) base_dir;
	struct fsentry *next = dir->pfsentry->next;
	if (!next)
		return NULL;
	dir->pfsentry = next;
	dir->dirent.d_type = S_ISREG(next->st_mode) ? DT_REG :
			S_ISDIR(next->st_mode) ? DT_DIR : DT_LNK;
	dir->dirent.d_name = (char*) next->name;
	return &(dir->dirent);
}

/*
 * Closedir replacement.
 */
static int fscache_closedir(DIR *base_dir)
{
	fscache_DIR *dir = (fscache_DIR*) base_dir;
	fsentry_release(dir->pfsentry);
	free(dir);
	return 0;
}

/*
 * Opendir replacement, uses a directory listing from the cache if enabled,
 * otherwise calls original dirent implementation.
 */
DIR *fscache_opendir(const char *dirname)
{
	struct fsentry key, *list;
	fscache_DIR *dir;
	int len;
	struct fscache *cache = fscache_getcache();

	if (!cache || !do_fscache_enabled(cache, dirname))
		return dirent_opendir(dirname);

	cache->opendir_requests++;
	/* prepare name (strip trailing '/', replace '.') */
	len = strlen(dirname);
	if ((len == 1 && dirname[0] == '.') ||
	    (len && is_dir_sep(dirname[len - 1])))
		len--;

	/* get directory listing from cache */
	fsentry_init(&key, NULL, dirname, len);
	list = fscache_get(cache, &key);
	if (!list)
		return NULL;

	/* alloc and return DIR structure */
	dir = (fscache_DIR*) xmalloc(sizeof(fscache_DIR));
	dir->base_dir.preaddir = fscache_readdir;
	dir->base_dir.pclosedir = fscache_closedir;
	dir->pfsentry = list;
	return (DIR*) dir;
}

struct fscache *fscache_getcache(void)
{
	return (struct fscache *)TlsGetValue(dwTlsIndex);
}

void fscache_merge(struct fscache *dest)
{
	struct hashmap_iter iter;
	struct hashmap_entry *e;
	struct fscache *cache = fscache_getcache();

	/*
	 * Only do the merge if fscache was enabled and we have a dest
	 * cache to merge into.
	 */
	if (!dest) {
		fscache_enable(0);
		return;
	}
	if (!cache)
		BUG("fscache_merge() called on a thread where fscache has not been initialized");

	TlsSetValue(dwTlsIndex, NULL);
	trace_printf_key(&trace_fscache, "fscache_merge: lstat %u, opendir %u, "
		"total requests/misses %u/%u\n",
		cache->lstat_requests, cache->opendir_requests,
		cache->fscache_requests, cache->fscache_misses);

	/*
	 * This is only safe because the primary thread we're merging into
	 * isn't being used so the critical section only needs to prevent
	 * the the child threads from stomping on each other.
	 */
	EnterCriticalSection(&fscache_cs);

	hashmap_iter_init(&cache->map, &iter);
	while ((e = hashmap_iter_next(&iter)))
		hashmap_add(&dest->map, e);

	mem_pool_combine(dest->mem_pool, cache->mem_pool);

	dest->lstat_requests += cache->lstat_requests;
	dest->opendir_requests += cache->opendir_requests;
	dest->fscache_requests += cache->fscache_requests;
	dest->fscache_misses += cache->fscache_misses;
	initialized--;
	LeaveCriticalSection(&fscache_cs);

	free(cache);

}<|MERGE_RESOLUTION|>--- conflicted
+++ resolved
@@ -189,12 +189,8 @@
 	 * Let's work around this by detecting that situation and
 	 * telling Git that these are *not* symbolic links.
 	 */
-<<<<<<< HEAD
-	if (fdata->dwReserved0 == IO_REPARSE_TAG_SYMLINK &&
-=======
 	if (fdata->FileAttributes & FILE_ATTRIBUTE_REPARSE_POINT &&
 	    fdata->EaSize == IO_REPARSE_TAG_SYMLINK &&
->>>>>>> 9728b43a
 	    sizeof(buf) > (list ? list->len + 1 : 0) + fse->len + 1 &&
 	    is_inside_windows_container()) {
 		size_t off = 0;
@@ -207,13 +203,8 @@
 		buf[off + fse->len] = '\0';
 	}
 
-<<<<<<< HEAD
-	fse->st_mode = file_attr_to_st_mode(fdata->dwFileAttributes,
-			fdata->dwReserved0, buf);
-=======
 	fse->st_mode = file_attr_to_st_mode(fdata->FileAttributes,
 			fdata->EaSize, buf);
->>>>>>> 9728b43a
 	fse->st_size = S_ISLNK(fse->st_mode) ? MAX_LONG_PATH :
 			fdata->EndOfFile.LowPart | (((off_t)fdata->EndOfFile.HighPart) << 32);
 	filetime_to_timespec((FILETIME *)&(fdata->LastAccessTime), &(fse->st_atim));
