#include "../git-compat-util.h"
#include "win32.h"
#include <conio.h>
#include <wchar.h>
#include <winioctl.h>
#include "../strbuf.h"
#include "../run-command.h"
#include "../cache.h"
#include "win32/lazyload.h"
#include "../config.h"
#include "dir.h"
#include "../attr.h"
<<<<<<< HEAD
=======
#include "../string-list.h"
#include "win32/fscache.h"
>>>>>>> b9a626b9

#define HCAST(type, handle) ((type)(intptr_t)handle)

void open_in_gdb(void)
{
	static struct child_process cp = CHILD_PROCESS_INIT;
	extern char *_pgmptr;

	argv_array_pushl(&cp.args, "mintty", "gdb", NULL);
	argv_array_pushf(&cp.args, "--pid=%d", getpid());
	cp.clean_on_exit = 1;
	if (start_command(&cp) < 0)
		die_errno("Could not start gdb");
	sleep(1);
}

int err_win_to_posix(DWORD winerr)
{
	int error = ENOSYS;
	switch(winerr) {
	case ERROR_ACCESS_DENIED: error = EACCES; break;
	case ERROR_ACCOUNT_DISABLED: error = EACCES; break;
	case ERROR_ACCOUNT_RESTRICTION: error = EACCES; break;
	case ERROR_ALREADY_ASSIGNED: error = EBUSY; break;
	case ERROR_ALREADY_EXISTS: error = EEXIST; break;
	case ERROR_ARITHMETIC_OVERFLOW: error = ERANGE; break;
	case ERROR_BAD_COMMAND: error = EIO; break;
	case ERROR_BAD_DEVICE: error = ENODEV; break;
	case ERROR_BAD_DRIVER_LEVEL: error = ENXIO; break;
	case ERROR_BAD_EXE_FORMAT: error = ENOEXEC; break;
	case ERROR_BAD_FORMAT: error = ENOEXEC; break;
	case ERROR_BAD_LENGTH: error = EINVAL; break;
	case ERROR_BAD_PATHNAME: error = ENOENT; break;
	case ERROR_BAD_PIPE: error = EPIPE; break;
	case ERROR_BAD_UNIT: error = ENODEV; break;
	case ERROR_BAD_USERNAME: error = EINVAL; break;
	case ERROR_BROKEN_PIPE: error = EPIPE; break;
	case ERROR_BUFFER_OVERFLOW: error = ENAMETOOLONG; break;
	case ERROR_BUSY: error = EBUSY; break;
	case ERROR_BUSY_DRIVE: error = EBUSY; break;
	case ERROR_CALL_NOT_IMPLEMENTED: error = ENOSYS; break;
	case ERROR_CANNOT_MAKE: error = EACCES; break;
	case ERROR_CANTOPEN: error = EIO; break;
	case ERROR_CANTREAD: error = EIO; break;
	case ERROR_CANTWRITE: error = EIO; break;
	case ERROR_CRC: error = EIO; break;
	case ERROR_CURRENT_DIRECTORY: error = EACCES; break;
	case ERROR_DEVICE_IN_USE: error = EBUSY; break;
	case ERROR_DEV_NOT_EXIST: error = ENODEV; break;
	case ERROR_DIRECTORY: error = EINVAL; break;
	case ERROR_DIR_NOT_EMPTY: error = ENOTEMPTY; break;
	case ERROR_DISK_CHANGE: error = EIO; break;
	case ERROR_DISK_FULL: error = ENOSPC; break;
	case ERROR_DRIVE_LOCKED: error = EBUSY; break;
	case ERROR_ENVVAR_NOT_FOUND: error = EINVAL; break;
	case ERROR_EXE_MARKED_INVALID: error = ENOEXEC; break;
	case ERROR_FILENAME_EXCED_RANGE: error = ENAMETOOLONG; break;
	case ERROR_FILE_EXISTS: error = EEXIST; break;
	case ERROR_FILE_INVALID: error = ENODEV; break;
	case ERROR_FILE_NOT_FOUND: error = ENOENT; break;
	case ERROR_GEN_FAILURE: error = EIO; break;
	case ERROR_HANDLE_DISK_FULL: error = ENOSPC; break;
	case ERROR_INSUFFICIENT_BUFFER: error = ENOMEM; break;
	case ERROR_INVALID_ACCESS: error = EACCES; break;
	case ERROR_INVALID_ADDRESS: error = EFAULT; break;
	case ERROR_INVALID_BLOCK: error = EFAULT; break;
	case ERROR_INVALID_DATA: error = EINVAL; break;
	case ERROR_INVALID_DRIVE: error = ENODEV; break;
	case ERROR_INVALID_EXE_SIGNATURE: error = ENOEXEC; break;
	case ERROR_INVALID_FLAGS: error = EINVAL; break;
	case ERROR_INVALID_FUNCTION: error = ENOSYS; break;
	case ERROR_INVALID_HANDLE: error = EBADF; break;
	case ERROR_INVALID_LOGON_HOURS: error = EACCES; break;
	case ERROR_INVALID_NAME: error = EINVAL; break;
	case ERROR_INVALID_OWNER: error = EINVAL; break;
	case ERROR_INVALID_PARAMETER: error = EINVAL; break;
	case ERROR_INVALID_PASSWORD: error = EPERM; break;
	case ERROR_INVALID_PRIMARY_GROUP: error = EINVAL; break;
	case ERROR_INVALID_REPARSE_DATA: error = EINVAL; break;
	case ERROR_INVALID_SIGNAL_NUMBER: error = EINVAL; break;
	case ERROR_INVALID_TARGET_HANDLE: error = EIO; break;
	case ERROR_INVALID_WORKSTATION: error = EACCES; break;
	case ERROR_IO_DEVICE: error = EIO; break;
	case ERROR_IO_INCOMPLETE: error = EINTR; break;
	case ERROR_LOCKED: error = EBUSY; break;
	case ERROR_LOCK_VIOLATION: error = EACCES; break;
	case ERROR_LOGON_FAILURE: error = EACCES; break;
	case ERROR_MAPPED_ALIGNMENT: error = EINVAL; break;
	case ERROR_META_EXPANSION_TOO_LONG: error = E2BIG; break;
	case ERROR_MORE_DATA: error = EPIPE; break;
	case ERROR_NEGATIVE_SEEK: error = ESPIPE; break;
	case ERROR_NOACCESS: error = EFAULT; break;
	case ERROR_NONE_MAPPED: error = EINVAL; break;
	case ERROR_NOT_A_REPARSE_POINT: error = EINVAL; break;
	case ERROR_NOT_ENOUGH_MEMORY: error = ENOMEM; break;
	case ERROR_NOT_READY: error = EAGAIN; break;
	case ERROR_NOT_SAME_DEVICE: error = EXDEV; break;
	case ERROR_NO_DATA: error = EPIPE; break;
	case ERROR_NO_MORE_SEARCH_HANDLES: error = EIO; break;
	case ERROR_NO_PROC_SLOTS: error = EAGAIN; break;
	case ERROR_NO_SUCH_PRIVILEGE: error = EACCES; break;
	case ERROR_OPEN_FAILED: error = EIO; break;
	case ERROR_OPEN_FILES: error = EBUSY; break;
	case ERROR_OPERATION_ABORTED: error = EINTR; break;
	case ERROR_OUTOFMEMORY: error = ENOMEM; break;
	case ERROR_PASSWORD_EXPIRED: error = EACCES; break;
	case ERROR_PATH_BUSY: error = EBUSY; break;
	case ERROR_PATH_NOT_FOUND: error = ENOENT; break;
	case ERROR_PIPE_BUSY: error = EBUSY; break;
	case ERROR_PIPE_CONNECTED: error = EPIPE; break;
	case ERROR_PIPE_LISTENING: error = EPIPE; break;
	case ERROR_PIPE_NOT_CONNECTED: error = EPIPE; break;
	case ERROR_PRIVILEGE_NOT_HELD: error = EACCES; break;
	case ERROR_READ_FAULT: error = EIO; break;
	case ERROR_REPARSE_ATTRIBUTE_CONFLICT: error = EINVAL; break;
	case ERROR_REPARSE_TAG_INVALID: error = EINVAL; break;
	case ERROR_REPARSE_TAG_MISMATCH: error = EINVAL; break;
	case ERROR_SEEK: error = EIO; break;
	case ERROR_SEEK_ON_DEVICE: error = ESPIPE; break;
	case ERROR_SHARING_BUFFER_EXCEEDED: error = ENFILE; break;
	case ERROR_SHARING_VIOLATION: error = EACCES; break;
	case ERROR_STACK_OVERFLOW: error = ENOMEM; break;
	case ERROR_SWAPERROR: error = ENOENT; break;
	case ERROR_TOO_MANY_MODULES: error = EMFILE; break;
	case ERROR_TOO_MANY_OPEN_FILES: error = EMFILE; break;
	case ERROR_UNRECOGNIZED_MEDIA: error = ENXIO; break;
	case ERROR_UNRECOGNIZED_VOLUME: error = ENODEV; break;
	case ERROR_WAIT_NO_CHILDREN: error = ECHILD; break;
	case ERROR_WRITE_FAULT: error = EIO; break;
	case ERROR_WRITE_PROTECT: error = EROFS; break;
	}
	return error;
}

static inline int is_file_in_use_error(DWORD errcode)
{
	switch (errcode) {
	case ERROR_SHARING_VIOLATION:
	case ERROR_ACCESS_DENIED:
		return 1;
	}

	return 0;
}

static int read_yes_no_answer(void)
{
	char answer[1024];

	if (fgets(answer, sizeof(answer), stdin)) {
		size_t answer_len = strlen(answer);
		int got_full_line = 0, c;

		/* remove the newline */
		if (answer_len >= 2 && answer[answer_len-2] == '\r') {
			answer[answer_len-2] = '\0';
			got_full_line = 1;
		} else if (answer_len >= 1 && answer[answer_len-1] == '\n') {
			answer[answer_len-1] = '\0';
			got_full_line = 1;
		}
		/* flush the buffer in case we did not get the full line */
		if (!got_full_line)
			while ((c = getchar()) != EOF && c != '\n')
				;
	} else
		/* we could not read, return the
		 * default answer which is no */
		return 0;

	if (tolower(answer[0]) == 'y' && !answer[1])
		return 1;
	if (!strncasecmp(answer, "yes", sizeof(answer)))
		return 1;
	if (tolower(answer[0]) == 'n' && !answer[1])
		return 0;
	if (!strncasecmp(answer, "no", sizeof(answer)))
		return 0;

	/* did not find an answer we understand */
	return -1;
}

static int ask_yes_no_if_possible(const char *format, va_list args)
{
	char question[4096];
	const char *retry_hook[] = { NULL, NULL, NULL };

	vsnprintf(question, sizeof(question), format, args);

	if ((retry_hook[0] = mingw_getenv("GIT_ASK_YESNO"))) {
		retry_hook[1] = question;
		return !run_command_v_opt(retry_hook, 0);
	}

	if (!isatty(_fileno(stdin)) || !isatty(_fileno(stderr)))
		return 0;

	while (1) {
		int answer;
		fprintf(stderr, "%s (y/n) ", question);

		if ((answer = read_yes_no_answer()) >= 0)
			return answer;

		fprintf(stderr, "Sorry, I did not understand your answer. "
				"Please type 'y' or 'n'\n");
	}
}

static int retry_ask_yes_no(int *tries, const char *format, ...)
{
	static const int delay[] = { 0, 1, 10, 20, 40 };
	va_list args;
	int result, saved_errno = errno;

	if ((*tries) < ARRAY_SIZE(delay)) {
		/*
		 * We assume that some other process had the file open at the wrong
		 * moment and retry. In order to give the other process a higher
		 * chance to complete its operation, we give up our time slice now.
		 * If we have to retry again, we do sleep a bit.
		 */
		Sleep(delay[*tries]);
		(*tries)++;
		return 1;
	}

	va_start(args, format);
	result = ask_yes_no_if_possible(format, args);
	va_end(args);
	errno = saved_errno;
	return result;
}

/* Windows only */
enum hide_dotfiles_type {
	HIDE_DOTFILES_FALSE = 0,
	HIDE_DOTFILES_TRUE,
	HIDE_DOTFILES_DOTGITONLY
};

static enum hide_dotfiles_type hide_dotfiles = HIDE_DOTFILES_DOTGITONLY;
static char *unset_environment_variables;
int core_fscache;
int core_long_paths;

int mingw_core_config(const char *var, const char *value, void *cb)
{
	if (!strcmp(var, "core.hidedotfiles")) {
		if (value && !strcasecmp(value, "dotgitonly"))
			hide_dotfiles = HIDE_DOTFILES_DOTGITONLY;
		else
			hide_dotfiles = git_config_bool(var, value);
		return 0;
	}

	if (!strcmp(var, "core.fscache")) {
		core_fscache = git_config_bool(var, value);
		return 0;
	}

	if (!strcmp(var, "core.longpaths")) {
		core_long_paths = git_config_bool(var, value);
		return 0;
	}

	if (!strcmp(var, "core.unsetenvvars")) {
		free(unset_environment_variables);
		unset_environment_variables = xstrdup(value);
		return 0;
	}

	return 0;
}

static DWORD symlink_file_flags = 0, symlink_directory_flags = 1;

enum phantom_symlink_result {
	PHANTOM_SYMLINK_RETRY,
	PHANTOM_SYMLINK_DONE,
	PHANTOM_SYMLINK_DIRECTORY
};

static inline int is_wdir_sep(wchar_t wchar)
{
	return wchar == L'/' || wchar == L'\\';
}

static const wchar_t *make_relative_to(const wchar_t *path,
				       const wchar_t *relative_to, wchar_t *out,
				       size_t size)
{
	size_t i = wcslen(relative_to), len;

	/* Is `path` already absolute? */
	if (is_wdir_sep(path[0]) ||
	    (iswalpha(path[0]) && path[1] == L':' && is_wdir_sep(path[2])))
		return path;

	while (i > 0 && !is_wdir_sep(relative_to[i - 1]))
		i--;

	/* Is `relative_to` in the current directory? */
	if (!i)
		return path;

	len = wcslen(path);
	if (i + len + 1 > size) {
		error("Could not make '%S' relative to '%S' (too large)",
		      path, relative_to);
		return NULL;
	}

	memcpy(out, relative_to, i * sizeof(wchar_t));
	wcscpy(out + i, path);
	return out;
}

/*
 * Changes a file symlink to a directory symlink if the target exists and is a
 * directory.
 */
static enum phantom_symlink_result
process_phantom_symlink(const wchar_t *wtarget, const wchar_t *wlink)
{
	HANDLE hnd;
	BY_HANDLE_FILE_INFORMATION fdata;
	wchar_t relative[MAX_LONG_PATH];
	const wchar_t *rel;

	/* check that wlink is still a file symlink */
	if ((GetFileAttributesW(wlink)
			& (FILE_ATTRIBUTE_REPARSE_POINT | FILE_ATTRIBUTE_DIRECTORY))
			!= FILE_ATTRIBUTE_REPARSE_POINT)
		return PHANTOM_SYMLINK_DONE;

	/* make it relative, if necessary */
	rel = make_relative_to(wtarget, wlink, relative, ARRAY_SIZE(relative));
	if (!rel)
		return PHANTOM_SYMLINK_DONE;

	/* let Windows resolve the link by opening it */
	hnd = CreateFileW(rel, 0,
			FILE_SHARE_READ | FILE_SHARE_WRITE | FILE_SHARE_DELETE, NULL,
			OPEN_EXISTING, FILE_FLAG_BACKUP_SEMANTICS, NULL);
	if (hnd == INVALID_HANDLE_VALUE) {
		errno = err_win_to_posix(GetLastError());
		return PHANTOM_SYMLINK_RETRY;
	}

	if (!GetFileInformationByHandle(hnd, &fdata)) {
		errno = err_win_to_posix(GetLastError());
		CloseHandle(hnd);
		return PHANTOM_SYMLINK_RETRY;
	}
	CloseHandle(hnd);

	/* if target exists and is a file, we're done */
	if (!(fdata.dwFileAttributes & FILE_ATTRIBUTE_DIRECTORY))
		return PHANTOM_SYMLINK_DONE;

	/* otherwise recreate the symlink with directory flag */
	if (DeleteFileW(wlink) &&
	    CreateSymbolicLinkW(wlink, wtarget, symlink_directory_flags))
		return PHANTOM_SYMLINK_DIRECTORY;

	errno = err_win_to_posix(GetLastError());
	return PHANTOM_SYMLINK_RETRY;
}

/* keep track of newly created symlinks to non-existing targets */
struct phantom_symlink_info {
	struct phantom_symlink_info *next;
	wchar_t *wlink;
	wchar_t *wtarget;
};

static struct phantom_symlink_info *phantom_symlinks = NULL;
static CRITICAL_SECTION phantom_symlinks_cs;

static void process_phantom_symlinks(void)
{
	struct phantom_symlink_info *current, **psi;
	EnterCriticalSection(&phantom_symlinks_cs);
	/* process phantom symlinks list */
	psi = &phantom_symlinks;
	while ((current = *psi)) {
		enum phantom_symlink_result result = process_phantom_symlink(
				current->wtarget, current->wlink);
		if (result == PHANTOM_SYMLINK_RETRY) {
			psi = &current->next;
		} else {
			/* symlink was processed, remove from list */
			*psi = current->next;
			free(current);
			/* if symlink was a directory, start over */
			if (result == PHANTOM_SYMLINK_DIRECTORY)
				psi = &phantom_symlinks;
		}
	}
	LeaveCriticalSection(&phantom_symlinks_cs);
}

static int create_phantom_symlink(wchar_t *wtarget, wchar_t *wlink)
{
	int len;

	/* create file symlink */
	if (!CreateSymbolicLinkW(wlink, wtarget, symlink_file_flags)) {
		errno = err_win_to_posix(GetLastError());
		return -1;
	}

	/* convert to directory symlink if target exists */
	switch (process_phantom_symlink(wtarget, wlink)) {
	case PHANTOM_SYMLINK_RETRY: {
		/* if target doesn't exist, add to phantom symlinks list */
		wchar_t wfullpath[MAX_LONG_PATH];
		struct phantom_symlink_info *psi;

		/* convert to absolute path to be independent of cwd */
		len = GetFullPathNameW(wlink, MAX_LONG_PATH, wfullpath, NULL);
		if (!len || len >= MAX_LONG_PATH) {
			errno = err_win_to_posix(GetLastError());
			return -1;
		}

		/* over-allocate and fill phantom_symlink_info structure */
		psi = xmalloc(sizeof(struct phantom_symlink_info) +
			      sizeof(wchar_t) * (len + wcslen(wtarget) + 2));
		psi->wlink = (wchar_t *)(psi + 1);
		wcscpy(psi->wlink, wfullpath);
		psi->wtarget = psi->wlink + len + 1;
		wcscpy(psi->wtarget, wtarget);

		EnterCriticalSection(&phantom_symlinks_cs);
		psi->next = phantom_symlinks;
		phantom_symlinks = psi;
		LeaveCriticalSection(&phantom_symlinks_cs);
		break;
	}
	case PHANTOM_SYMLINK_DIRECTORY:
		/* if we created a dir symlink, process other phantom symlinks */
		process_phantom_symlinks();
		break;
	default:
		break;
	}
	return 0;
}

/* Normalizes NT paths as returned by some low-level APIs. */
static wchar_t *normalize_ntpath(wchar_t *wbuf)
{
	int i;
	/* fix absolute path prefixes */
	if (wbuf[0] == '\\') {
		/* strip NT namespace prefixes */
		if (!wcsncmp(wbuf, L"\\??\\", 4) ||
		    !wcsncmp(wbuf, L"\\\\?\\", 4))
			wbuf += 4;
		else if (!wcsnicmp(wbuf, L"\\DosDevices\\", 12))
			wbuf += 12;
		/* replace remaining '...UNC\' with '\\' */
		if (!wcsnicmp(wbuf, L"UNC\\", 4)) {
			wbuf += 2;
			*wbuf = '\\';
		}
	}
	/* convert backslashes to slashes */
	for (i = 0; wbuf[i]; i++)
		if (wbuf[i] == '\\')
			wbuf[i] = '/';
	return wbuf;
}

int mingw_unlink(const char *pathname)
{
	int tries = 0;
	wchar_t wpathname[MAX_LONG_PATH];
	if (xutftowcs_long_path(wpathname, pathname) < 0)
		return -1;

	do {
		/* read-only files cannot be removed */
		_wchmod(wpathname, 0666);
		if (!_wunlink(wpathname))
			return 0;
		if (!is_file_in_use_error(GetLastError()))
			break;
		/*
		 * _wunlink() / DeleteFileW() for directory symlinks fails with
		 * ERROR_ACCESS_DENIED (EACCES), so try _wrmdir() as well. This is the
		 * same error we get if a file is in use (already checked above).
		 */
		if (!_wrmdir(wpathname))
			return 0;
	} while (retry_ask_yes_no(&tries, "Unlink of file '%s' failed. "
			"Should I try again?", pathname));
	return -1;
}

static int is_dir_empty(const wchar_t *wpath)
{
	WIN32_FIND_DATAW findbuf;
	HANDLE handle;
	wchar_t wbuf[MAX_LONG_PATH + 2];
	wcscpy(wbuf, wpath);
	wcscat(wbuf, L"\\*");
	handle = FindFirstFileW(wbuf, &findbuf);
	if (handle == INVALID_HANDLE_VALUE)
		return GetLastError() == ERROR_NO_MORE_FILES;

	while (!wcscmp(findbuf.cFileName, L".") ||
			!wcscmp(findbuf.cFileName, L".."))
		if (!FindNextFileW(handle, &findbuf)) {
			DWORD err = GetLastError();
			FindClose(handle);
			return err == ERROR_NO_MORE_FILES;
		}
	FindClose(handle);
	return 0;
}

int mingw_rmdir(const char *pathname)
{
	int tries = 0;
	wchar_t wpathname[MAX_LONG_PATH];
	if (xutftowcs_long_path(wpathname, pathname) < 0)
		return -1;

	do {
		if (!_wrmdir(wpathname))
			return 0;
		if (!is_file_in_use_error(GetLastError()))
			errno = err_win_to_posix(GetLastError());
		if (errno != EACCES)
			break;
		if (!is_dir_empty(wpathname)) {
			errno = ENOTEMPTY;
			break;
		}
	} while (retry_ask_yes_no(&tries, "Deletion of directory '%s' failed. "
			"Should I try again?", pathname));
	return -1;
}

static inline int needs_hiding(const char *path)
{
	const char *basename;

	if (hide_dotfiles == HIDE_DOTFILES_FALSE)
		return 0;

	/* We cannot use basename(), as it would remove trailing slashes */
	win32_skip_dos_drive_prefix((char **)&path);
	if (!*path)
		return 0;

	for (basename = path; *path; path++)
		if (is_dir_sep(*path)) {
			do {
				path++;
			} while (is_dir_sep(*path));
			/* ignore trailing slashes */
			if (*path)
				basename = path;
		}

	if (hide_dotfiles == HIDE_DOTFILES_TRUE)
		return *basename == '.';

	assert(hide_dotfiles == HIDE_DOTFILES_DOTGITONLY);
	return !strncasecmp(".git", basename, 4) &&
		(!basename[4] || is_dir_sep(basename[4]));
}

static int set_hidden_flag(const wchar_t *path, int set)
{
	DWORD original = GetFileAttributesW(path), modified;
	if (set)
		modified = original | FILE_ATTRIBUTE_HIDDEN;
	else
		modified = original & ~FILE_ATTRIBUTE_HIDDEN;
	if (original == modified || SetFileAttributesW(path, modified))
		return 0;
	errno = err_win_to_posix(GetLastError());
	return -1;
}

int mingw_mkdir(const char *path, int mode)
{
	int ret;
	wchar_t wpath[MAX_LONG_PATH];
	/* CreateDirectoryW path limit is 248 (MAX_PATH - 8.3 file name) */
	if (xutftowcs_path_ex(wpath, path, MAX_LONG_PATH, -1, 248,
			core_long_paths) < 0)
		return -1;

	ret = _wmkdir(wpath);
	if (!ret)
		process_phantom_symlinks();
	if (!ret && needs_hiding(path))
		return set_hidden_flag(wpath, 1);
	return ret;
}

/*
 * Calling CreateFile() using FILE_APPEND_DATA and without FILE_WRITE_DATA
 * is documented in [1] as opening a writable file handle in append mode.
 * (It is believed that) this is atomic since it is maintained by the
 * kernel unlike the O_APPEND flag which is racily maintained by the CRT.
 *
 * [1] https://docs.microsoft.com/en-us/windows/desktop/fileio/file-access-rights-constants
 *
 * This trick does not appear to work for named pipes.  Instead it creates
 * a named pipe client handle that cannot be written to.  Callers should
 * just use the regular _wopen() for them.  (And since client handle gets
 * bound to a unique server handle, it isn't really an issue.)
 */
static int mingw_open_append(wchar_t const *wfilename, int oflags, ...)
{
	HANDLE handle;
	int fd;
	DWORD create = (oflags & O_CREAT) ? OPEN_ALWAYS : OPEN_EXISTING;

	/* only these flags are supported */
	if ((oflags & ~O_CREAT) != (O_WRONLY | O_APPEND))
		return errno = ENOSYS, -1;

	/*
	 * FILE_SHARE_WRITE is required to permit child processes
	 * to append to the file.
	 */
	handle = CreateFileW(wfilename, FILE_APPEND_DATA,
			FILE_SHARE_WRITE | FILE_SHARE_READ,
			NULL, create, FILE_ATTRIBUTE_NORMAL, NULL);
	if (handle == INVALID_HANDLE_VALUE)
		return errno = err_win_to_posix(GetLastError()), -1;

	/*
	 * No O_APPEND here, because the CRT uses it only to reset the
	 * file pointer to EOF before each write(); but that is not
	 * necessary (and may lead to races) for a file created with
	 * FILE_APPEND_DATA.
	 */
	fd = _open_osfhandle((intptr_t)handle, O_BINARY);
	if (fd < 0)
		CloseHandle(handle);
	return fd;
}

/*
 * Does the pathname map to the local named pipe filesystem?
 * That is, does it have a "//./pipe/" prefix?
 */
static int is_local_named_pipe_path(const char *filename)
{
	return (is_dir_sep(filename[0]) &&
		is_dir_sep(filename[1]) &&
		filename[2] == '.'  &&
		is_dir_sep(filename[3]) &&
		!strncasecmp(filename+4, "pipe", 4) &&
		is_dir_sep(filename[8]) &&
		filename[9]);
}

int mingw_open (const char *filename, int oflags, ...)
{
	typedef int (*open_fn_t)(wchar_t const *wfilename, int oflags, ...);
	va_list args;
	unsigned mode;
	int fd;
	wchar_t wfilename[MAX_LONG_PATH];
	open_fn_t open_fn;

	va_start(args, oflags);
	mode = va_arg(args, int);
	va_end(args);

	if (filename && !strcmp(filename, "/dev/null"))
		filename = "nul";

	if ((oflags & O_APPEND) && !is_local_named_pipe_path(filename))
		open_fn = mingw_open_append;
	else
		open_fn = _wopen;

	if (xutftowcs_long_path(wfilename, filename) < 0)
		return -1;
	fd = open_fn(wfilename, oflags, mode);

	if (fd < 0 && (oflags & O_ACCMODE) != O_RDONLY && errno == EACCES) {
		DWORD attrs = GetFileAttributesW(wfilename);
		if (attrs != INVALID_FILE_ATTRIBUTES && (attrs & FILE_ATTRIBUTE_DIRECTORY))
			errno = EISDIR;
	}
	if ((oflags & O_CREAT) && needs_hiding(filename)) {
		/*
		 * Internally, _wopen() uses the CreateFile() API which errors
		 * out with an ERROR_ACCESS_DENIED if CREATE_ALWAYS was
		 * specified and an already existing file's attributes do not
		 * match *exactly*. As there is no mode or flag we can set that
		 * would correspond to FILE_ATTRIBUTE_HIDDEN, let's just try
		 * again *without* the O_CREAT flag (that corresponds to the
		 * CREATE_ALWAYS flag of CreateFile()).
		 */
		if (fd < 0 && errno == EACCES)
			fd = open_fn(wfilename, oflags & ~O_CREAT, mode);
		if (fd >= 0 && set_hidden_flag(wfilename, 1))
			warning("could not mark '%s' as hidden.", filename);
	}
	return fd;
}

static BOOL WINAPI ctrl_ignore(DWORD type)
{
	return TRUE;
}

#undef fgetc
int mingw_fgetc(FILE *stream)
{
	int ch;
	if (!isatty(_fileno(stream)))
		return fgetc(stream);

	SetConsoleCtrlHandler(ctrl_ignore, TRUE);
	while (1) {
		ch = fgetc(stream);
		if (ch != EOF || GetLastError() != ERROR_OPERATION_ABORTED)
			break;

		/* Ctrl+C was pressed, simulate SIGINT and retry */
		mingw_raise(SIGINT);
	}
	SetConsoleCtrlHandler(ctrl_ignore, FALSE);
	return ch;
}

#undef fopen
FILE *mingw_fopen (const char *filename, const char *otype)
{
	int hide = needs_hiding(filename);
	FILE *file;
	wchar_t wfilename[MAX_LONG_PATH], wotype[4];
	if (filename && !strcmp(filename, "/dev/null"))
		filename = "nul";
	if (xutftowcs_long_path(wfilename, filename) < 0 ||
		xutftowcs(wotype, otype, ARRAY_SIZE(wotype)) < 0)
		return NULL;
	if (hide && !access(filename, F_OK) && set_hidden_flag(wfilename, 0)) {
		error("could not unhide %s", filename);
		return NULL;
	}
	file = _wfopen(wfilename, wotype);
	if (!file && GetLastError() == ERROR_INVALID_NAME)
		errno = ENOENT;
	if (file && hide && set_hidden_flag(wfilename, 1))
		warning("could not mark '%s' as hidden.", filename);
	return file;
}

FILE *mingw_freopen (const char *filename, const char *otype, FILE *stream)
{
	int hide = needs_hiding(filename);
	FILE *file;
	wchar_t wfilename[MAX_LONG_PATH], wotype[4];
	if (filename && !strcmp(filename, "/dev/null"))
		filename = "nul";
	if (xutftowcs_long_path(wfilename, filename) < 0 ||
		xutftowcs(wotype, otype, ARRAY_SIZE(wotype)) < 0)
		return NULL;
	if (hide && !access(filename, F_OK) && set_hidden_flag(wfilename, 0)) {
		error("could not unhide %s", filename);
		return NULL;
	}
	file = _wfreopen(wfilename, wotype, stream);
	if (file && hide && set_hidden_flag(wfilename, 1))
		warning("could not mark '%s' as hidden.", filename);
	return file;
}

#undef fflush
int mingw_fflush(FILE *stream)
{
	int ret = fflush(stream);

	/*
	 * write() is used behind the scenes of stdio output functions.
	 * Since git code does not check for errors after each stdio write
	 * operation, it can happen that write() is called by a later
	 * stdio function even if an earlier write() call failed. In the
	 * case of a pipe whose readable end was closed, only the first
	 * call to write() reports EPIPE on Windows. Subsequent write()
	 * calls report EINVAL. It is impossible to notice whether this
	 * fflush invocation triggered such a case, therefore, we have to
	 * catch all EINVAL errors whole-sale.
	 */
	if (ret && errno == EINVAL)
		errno = EPIPE;

	return ret;
}

#undef write
ssize_t mingw_write(int fd, const void *buf, size_t len)
{
	ssize_t result = write(fd, buf, len);

	if (result < 0 && errno == EINVAL && buf) {
		/* check if fd is a pipe */
		HANDLE h = (HANDLE) _get_osfhandle(fd);
		if (GetFileType(h) == FILE_TYPE_PIPE)
			errno = EPIPE;
		else
			errno = EINVAL;
	}

	return result;
}

int mingw_access(const char *filename, int mode)
{
	wchar_t wfilename[MAX_LONG_PATH];
	if (xutftowcs_long_path(wfilename, filename) < 0)
		return -1;
	/* X_OK is not supported by the MSVCRT version */
	return _waccess(wfilename, mode & ~X_OK);
}

/* cached length of current directory for handle_long_path */
static int current_directory_len = 0;

int mingw_chdir(const char *dirname)
{
	int result;
	wchar_t wdirname[MAX_LONG_PATH];
	if (xutftowcs_long_path(wdirname, dirname) < 0)
		return -1;

	if (has_symlinks) {
		HANDLE hnd = CreateFileW(wdirname, 0,
				FILE_SHARE_READ | FILE_SHARE_WRITE | FILE_SHARE_DELETE, NULL,
				OPEN_EXISTING, FILE_FLAG_BACKUP_SEMANTICS, NULL);
		if (hnd == INVALID_HANDLE_VALUE) {
			errno = err_win_to_posix(GetLastError());
			return -1;
		}
		if (!GetFinalPathNameByHandleW(hnd, wdirname, ARRAY_SIZE(wdirname), 0)) {
			errno = err_win_to_posix(GetLastError());
			CloseHandle(hnd);
			return -1;
		}
		CloseHandle(hnd);
	}

	result = _wchdir(normalize_ntpath(wdirname));
	current_directory_len = GetCurrentDirectoryW(0, NULL);
	return result;
}

int mingw_chmod(const char *filename, int mode)
{
	wchar_t wfilename[MAX_LONG_PATH];
	if (xutftowcs_long_path(wfilename, filename) < 0)
		return -1;
	return _wchmod(wfilename, mode);
}

/**
 * Verifies that safe_create_leading_directories() would succeed.
 */
static int has_valid_directory_prefix(wchar_t *wfilename)
{
	int n = wcslen(wfilename);

	while (n > 0) {
		wchar_t c = wfilename[--n];
		DWORD attributes;

		if (!is_dir_sep(c))
			continue;

		wfilename[n] = L'\0';
		attributes = GetFileAttributesW(wfilename);
		wfilename[n] = c;
		if (attributes == FILE_ATTRIBUTE_DIRECTORY ||
				attributes == FILE_ATTRIBUTE_DEVICE)
			return 1;
		if (attributes == INVALID_FILE_ATTRIBUTES)
			switch (GetLastError()) {
			case ERROR_PATH_NOT_FOUND:
				continue;
			case ERROR_FILE_NOT_FOUND:
				/* This implies parent directory exists. */
				return 1;
			}
		return 0;
	}
	return 1;
}

int mingw_lstat(const char *file_name, struct stat *buf)
{
	WIN32_FILE_ATTRIBUTE_DATA fdata;
	WIN32_FIND_DATAW findbuf = { 0 };
	wchar_t wfilename[MAX_LONG_PATH];
	int wlen = xutftowcs_long_path(wfilename, file_name);
	if (wlen < 0)
		return -1;

	/* strip trailing '/', or GetFileAttributes will fail */
	while (wlen && is_dir_sep(wfilename[wlen - 1]))
		wfilename[--wlen] = 0;
	if (!wlen) {
		errno = ENOENT;
		return -1;
	}

	if (GetFileAttributesExW(wfilename, GetFileExInfoStandard, &fdata)) {
		/* for reparse points, use FindFirstFile to get the reparse tag */
		if (fdata.dwFileAttributes & FILE_ATTRIBUTE_REPARSE_POINT) {
			HANDLE handle = FindFirstFileW(wfilename, &findbuf);
			if (handle == INVALID_HANDLE_VALUE)
				goto error;
			FindClose(handle);
		}
		buf->st_ino = 0;
		buf->st_gid = 0;
		buf->st_uid = 0;
		buf->st_nlink = 1;
		buf->st_mode = file_attr_to_st_mode(fdata.dwFileAttributes,
<<<<<<< HEAD
				findbuf.dwReserved0, file_name);
=======
				findbuf.dwReserved0);
>>>>>>> b9a626b9
		buf->st_size = S_ISLNK(buf->st_mode) ? MAX_LONG_PATH :
			fdata.nFileSizeLow | (((off_t) fdata.nFileSizeHigh) << 32);
		buf->st_dev = buf->st_rdev = 0; /* not used by Git */
		filetime_to_timespec(&(fdata.ftLastAccessTime), &(buf->st_atim));
		filetime_to_timespec(&(fdata.ftLastWriteTime), &(buf->st_mtim));
		filetime_to_timespec(&(fdata.ftCreationTime), &(buf->st_ctim));
		return 0;
	}
error:
	switch (GetLastError()) {
	case ERROR_ACCESS_DENIED:
	case ERROR_SHARING_VIOLATION:
	case ERROR_LOCK_VIOLATION:
	case ERROR_SHARING_BUFFER_EXCEEDED:
		errno = EACCES;
		break;
	case ERROR_BUFFER_OVERFLOW:
		errno = ENAMETOOLONG;
		break;
	case ERROR_NOT_ENOUGH_MEMORY:
		errno = ENOMEM;
		break;
	case ERROR_PATH_NOT_FOUND:
		if (!has_valid_directory_prefix(wfilename)) {
			errno = ENOTDIR;
			break;
		}
		/* fallthru */
	default:
		errno = ENOENT;
		break;
	}
	return -1;
}

int (*lstat)(const char *file_name, struct stat *buf) = mingw_lstat;

static int get_file_info_by_handle(HANDLE hnd, struct stat *buf)
{
	BY_HANDLE_FILE_INFORMATION fdata;

	if (!GetFileInformationByHandle(hnd, &fdata)) {
		errno = err_win_to_posix(GetLastError());
		return -1;
	}

	buf->st_ino = 0;
	buf->st_gid = 0;
	buf->st_uid = 0;
	buf->st_nlink = 1;
<<<<<<< HEAD
	buf->st_mode = file_attr_to_st_mode(fdata.dwFileAttributes, 0, NULL);
=======
	buf->st_mode = file_attr_to_st_mode(fdata.dwFileAttributes, 0);
>>>>>>> b9a626b9
	buf->st_size = fdata.nFileSizeLow |
		(((off_t)fdata.nFileSizeHigh)<<32);
	buf->st_dev = buf->st_rdev = 0; /* not used by Git */
	filetime_to_timespec(&(fdata.ftLastAccessTime), &(buf->st_atim));
	filetime_to_timespec(&(fdata.ftLastWriteTime), &(buf->st_mtim));
	filetime_to_timespec(&(fdata.ftCreationTime), &(buf->st_ctim));
	return 0;
}

int mingw_stat(const char *file_name, struct stat *buf)
{
	wchar_t wfile_name[MAX_LONG_PATH];
	HANDLE hnd;
	int result;

	/* open the file and let Windows resolve the links */
	if (xutftowcs_long_path(wfile_name, file_name) < 0)
		return -1;
	hnd = CreateFileW(wfile_name, 0,
			FILE_SHARE_READ | FILE_SHARE_WRITE | FILE_SHARE_DELETE, NULL,
			OPEN_EXISTING, FILE_FLAG_BACKUP_SEMANTICS, NULL);
	if (hnd == INVALID_HANDLE_VALUE) {
		errno = err_win_to_posix(GetLastError());
		return -1;
	}
	result = get_file_info_by_handle(hnd, buf);
	CloseHandle(hnd);
	return result;
}

int mingw_fstat(int fd, struct stat *buf)
{
	HANDLE fh = (HANDLE)_get_osfhandle(fd);
	DWORD avail, type = GetFileType(fh) & ~FILE_TYPE_REMOTE;

	switch (type) {
	case FILE_TYPE_DISK:
		return get_file_info_by_handle(fh, buf);

	case FILE_TYPE_CHAR:
	case FILE_TYPE_PIPE:
		/* initialize stat fields */
		memset(buf, 0, sizeof(*buf));
		buf->st_nlink = 1;

		if (type == FILE_TYPE_CHAR) {
			buf->st_mode = _S_IFCHR;
		} else {
			buf->st_mode = _S_IFIFO;
			if (PeekNamedPipe(fh, NULL, 0, NULL, &avail, NULL))
				buf->st_size = avail;
		}
		return 0;

	default:
		errno = EBADF;
		return -1;
	}
}

static inline void time_t_to_filetime(time_t t, FILETIME *ft)
{
	long long winTime = t * 10000000LL + 116444736000000000LL;
	ft->dwLowDateTime = winTime;
	ft->dwHighDateTime = winTime >> 32;
}

int mingw_utime (const char *file_name, const struct utimbuf *times)
{
	FILETIME mft, aft;
	int fh, rc;
	DWORD attrs;
	wchar_t wfilename[MAX_LONG_PATH];
	if (xutftowcs_long_path(wfilename, file_name) < 0)
		return -1;

	/* must have write permission */
	attrs = GetFileAttributesW(wfilename);
	if (attrs != INVALID_FILE_ATTRIBUTES &&
	    (attrs & FILE_ATTRIBUTE_READONLY)) {
		/* ignore errors here; open() will report them */
		SetFileAttributesW(wfilename, attrs & ~FILE_ATTRIBUTE_READONLY);
	}

	if ((fh = _wopen(wfilename, O_RDWR | O_BINARY)) < 0) {
		rc = -1;
		goto revert_attrs;
	}

	if (times) {
		time_t_to_filetime(times->modtime, &mft);
		time_t_to_filetime(times->actime, &aft);
	} else {
		GetSystemTimeAsFileTime(&mft);
		aft = mft;
	}
	if (!SetFileTime((HANDLE)_get_osfhandle(fh), NULL, &aft, &mft)) {
		errno = EINVAL;
		rc = -1;
	} else
		rc = 0;
	close(fh);

revert_attrs:
	if (attrs != INVALID_FILE_ATTRIBUTES &&
	    (attrs & FILE_ATTRIBUTE_READONLY)) {
		/* ignore errors again */
		SetFileAttributesW(wfilename, attrs);
	}
	return rc;
}

#undef strftime
size_t mingw_strftime(char *s, size_t max,
		      const char *format, const struct tm *tm)
{
	size_t ret = strftime(s, max, format, tm);

	if (!ret && errno == EINVAL)
		die("invalid strftime format: '%s'", format);
	return ret;
}

unsigned int sleep (unsigned int seconds)
{
	Sleep(seconds*1000);
	return 0;
}

char *mingw_mktemp(char *template)
{
	wchar_t wtemplate[MAX_PATH];
	int offset = 0;

	/* we need to return the path, thus no long paths here! */
	if (xutftowcs_path(wtemplate, template) < 0)
		return NULL;

	if (is_dir_sep(template[0]) && !is_dir_sep(template[1]) &&
	    iswalpha(wtemplate[0]) && wtemplate[1] == L':') {
		/* We have an absolute path missing the drive prefix */
		offset = 2;
	}
	if (!_wmktemp(wtemplate))
		return NULL;
	if (xwcstoutf(template, wtemplate + offset, strlen(template) + 1) < 0)
		return NULL;
	return template;
}

int mkstemp(char *template)
{
	char *filename = mktemp(template);
	if (filename == NULL)
		return -1;
	return open(filename, O_RDWR | O_CREAT, 0600);
}

int gettimeofday(struct timeval *tv, void *tz)
{
	FILETIME ft;
	long long hnsec;

	GetSystemTimeAsFileTime(&ft);
	hnsec = filetime_to_hnsec(&ft);
	tv->tv_sec = hnsec / 10000000;
	tv->tv_usec = (hnsec % 10000000) / 10;
	return 0;
}

int pipe(int filedes[2])
{
	HANDLE h[2];

	/* this creates non-inheritable handles */
	if (!CreatePipe(&h[0], &h[1], NULL, 8192)) {
		errno = err_win_to_posix(GetLastError());
		return -1;
	}
	filedes[0] = _open_osfhandle(HCAST(int, h[0]), O_NOINHERIT);
	if (filedes[0] < 0) {
		CloseHandle(h[0]);
		CloseHandle(h[1]);
		return -1;
	}
	filedes[1] = _open_osfhandle(HCAST(int, h[1]), O_NOINHERIT);
	if (filedes[1] < 0) {
		close(filedes[0]);
		CloseHandle(h[1]);
		return -1;
	}
	return 0;
}

struct tm *gmtime_r(const time_t *timep, struct tm *result)
{
	/* gmtime() in MSVCRT.DLL is thread-safe, but not reentrant */
	memcpy(result, gmtime(timep), sizeof(struct tm));
	return result;
}

struct tm *localtime_r(const time_t *timep, struct tm *result)
{
	/* localtime() in MSVCRT.DLL is thread-safe, but not reentrant */
	memcpy(result, localtime(timep), sizeof(struct tm));
	return result;
}

char *mingw_getcwd(char *pointer, int len)
{
	wchar_t cwd[MAX_PATH], wpointer[MAX_PATH];
	DWORD ret = GetCurrentDirectoryW(ARRAY_SIZE(cwd), cwd);

	if (!ret || ret >= ARRAY_SIZE(cwd)) {
		errno = ret ? ENAMETOOLONG : err_win_to_posix(GetLastError());
		return NULL;
	}
	ret = GetLongPathNameW(cwd, wpointer, ARRAY_SIZE(wpointer));
	if (!ret && GetLastError() == ERROR_ACCESS_DENIED) {
		HANDLE hnd = CreateFileW(cwd, 0,
			FILE_SHARE_READ | FILE_SHARE_WRITE | FILE_SHARE_DELETE, NULL,
			OPEN_EXISTING, FILE_FLAG_BACKUP_SEMANTICS, NULL);
		if (hnd == INVALID_HANDLE_VALUE)
			return NULL;
		ret = GetFinalPathNameByHandleW(hnd, wpointer, ARRAY_SIZE(wpointer), 0);
		CloseHandle(hnd);
		if (!ret || ret >= ARRAY_SIZE(wpointer))
			return NULL;
		if (xwcstoutf(pointer, normalize_ntpath(wpointer), len) < 0)
			return NULL;
		return pointer;
	}
	if (!ret || ret >= ARRAY_SIZE(wpointer))
		return NULL;
	if (xwcstoutf(pointer, wpointer, len) < 0)
		return NULL;
	convert_slashes(pointer);
	return pointer;
}

/*
 * See "Parsing C++ Command-Line Arguments" at Microsoft's Docs:
 * https://docs.microsoft.com/en-us/cpp/cpp/parsing-cpp-command-line-arguments
 */
static const char *quote_arg_msvc(const char *arg)
{
	/* count chars to quote */
	int len = 0, n = 0;
	int force_quotes = 0;
	char *q, *d;
	const char *p = arg;
	if (!*p) force_quotes = 1;
	while (*p) {
		if (isspace(*p) || *p == '*' || *p == '?' || *p == '{' || *p == '\'')
			force_quotes = 1;
		else if (*p == '"')
			n++;
		else if (*p == '\\') {
			int count = 0;
			while (*p == '\\') {
				count++;
				p++;
				len++;
			}
			if (*p == '"')
				n += count*2 + 1;
			continue;
		}
		len++;
		p++;
	}
	if (!force_quotes && n == 0)
		return arg;

	/* insert \ where necessary */
	d = q = xmalloc(st_add3(len, n, 3));
	*d++ = '"';
	while (*arg) {
		if (*arg == '"')
			*d++ = '\\';
		else if (*arg == '\\') {
			int count = 0;
			while (*arg == '\\') {
				count++;
				*d++ = *arg++;
			}
			if (*arg == '"') {
				while (count-- > 0)
					*d++ = '\\';
				*d++ = '\\';
			}
		}
		*d++ = *arg++;
	}
	*d++ = '"';
	*d++ = 0;
	return q;
}

#include "quote.h"

static const char *quote_arg_msys2(const char *arg)
{
	struct strbuf buf = STRBUF_INIT;
	const char *p2 = arg, *p;

	for (p = arg; *p; p++) {
		int ws = isspace(*p);
		if (!ws && *p != '\\' && *p != '"' && *p != '{')
			continue;
		if (!buf.len)
			strbuf_addch(&buf, '"');
		if (p != p2)
			strbuf_add(&buf, p2, p - p2);
		if (!ws && *p != '{')
			strbuf_addch(&buf, '\\');
		p2 = p;
	}

	if (p == arg)
		strbuf_addch(&buf, '"');
	else if (!buf.len)
		return arg;
	else
		strbuf_add(&buf, p2, p - p2),

	strbuf_addch(&buf, '"');
	return strbuf_detach(&buf, 0);
}

static const char *parse_interpreter(const char *cmd)
{
	static char buf[100];
	char *p, *opt;
	int n, fd;

	/* don't even try a .exe */
	n = strlen(cmd);
	if (n >= 4 && !strcasecmp(cmd+n-4, ".exe"))
		return NULL;

	fd = open(cmd, O_RDONLY);
	if (fd < 0)
		return NULL;
	n = read(fd, buf, sizeof(buf)-1);
	close(fd);
	if (n < 4)	/* at least '#!/x' and not error */
		return NULL;

	if (buf[0] != '#' || buf[1] != '!')
		return NULL;
	buf[n] = '\0';
	p = buf + strcspn(buf, "\r\n");
	if (!*p)
		return NULL;

	*p = '\0';
	if (!(p = strrchr(buf+2, '/')) && !(p = strrchr(buf+2, '\\')))
		return NULL;
	/* strip options */
	if ((opt = strchr(p+1, ' ')))
		*opt = '\0';
	return p+1;
}

/*
 * exe_only means that we only want to detect .exe files, but not scripts
 * (which do not have an extension)
 */
static char *lookup_prog(const char *dir, int dirlen, const char *cmd,
			 int isexe, int exe_only)
{
	char path[MAX_PATH];
	wchar_t wpath[MAX_PATH];
	snprintf(path, sizeof(path), "%.*s\\%s.exe", dirlen, dir, cmd);

	if (xutftowcs_path(wpath, path) < 0)
		return NULL;

	if (!isexe && _waccess(wpath, F_OK) == 0)
		return xstrdup(path);
	wpath[wcslen(wpath)-4] = '\0';
	if ((!exe_only || isexe) && _waccess(wpath, F_OK) == 0) {
		if (!(GetFileAttributesW(wpath) & FILE_ATTRIBUTE_DIRECTORY)) {
			path[strlen(path)-4] = '\0';
			return xstrdup(path);
		}
	}
	return NULL;
}

static char *path_lookup(const char *cmd, int exe_only);

static char *is_busybox_applet(const char *cmd)
{
	static struct string_list applets = STRING_LIST_INIT_DUP;
	static char *busybox_path;
	static int busybox_path_initialized;

	/* Avoid infinite loop */
	if (!strncasecmp(cmd, "busybox", 7) &&
	    (!cmd[7] || !strcasecmp(cmd + 7, ".exe")))
		return NULL;

	if (!busybox_path_initialized) {
		busybox_path = path_lookup("busybox.exe", 1);
		busybox_path_initialized = 1;
	}

	/* Assume that sh is compiled in... */
	if (!busybox_path || !strcasecmp(cmd, "sh"))
		return xstrdup_or_null(busybox_path);

	if (!applets.nr) {
		struct child_process cp = CHILD_PROCESS_INIT;
		struct strbuf buf = STRBUF_INIT;
		char *p;

		argv_array_pushl(&cp.args, busybox_path, "--help", NULL);

		if (capture_command(&cp, &buf, 2048)) {
			string_list_append(&applets, "");
			return NULL;
		}

		/* parse output */
		p = strstr(buf.buf, "Currently defined functions:\n");
		if (!p) {
			warning("Could not parse output of busybox --help");
			string_list_append(&applets, "");
			return NULL;
		}
		p = strchrnul(p, '\n');
		for (;;) {
			size_t len;

			p += strspn(p, "\n\t ,");
			len = strcspn(p, "\n\t ,");
			if (!len)
				break;
			p[len] = '\0';
			string_list_insert(&applets, p);
			p = p + len + 1;
		}
	}

	return string_list_has_string(&applets, cmd) ?
		xstrdup(busybox_path) : NULL;
}

/*
 * Determines the absolute path of cmd using the split path in path.
 * If cmd contains a slash or backslash, no lookup is performed.
 */
static char *path_lookup(const char *cmd, int exe_only)
{
	const char *path;
	char *prog = NULL;
	int len = strlen(cmd);
	int isexe = len >= 4 && !strcasecmp(cmd+len-4, ".exe");

	if (strchr(cmd, '/') || strchr(cmd, '\\'))
		return xstrdup(cmd);

	path = mingw_getenv("PATH");
	if (!path)
		return NULL;

	while (!prog) {
		const char *sep = strchrnul(path, ';');
		int dirlen = sep - path;
		if (dirlen)
			prog = lookup_prog(path, dirlen, cmd, isexe, exe_only);
		if (!*sep)
			break;
		path = sep + 1;
	}

	if (!prog && !isexe)
		prog = is_busybox_applet(cmd);

	return prog;
}

static const wchar_t *wcschrnul(const wchar_t *s, wchar_t c)
{
	while (*s && *s != c)
		s++;
	return s;
}

/* Compare only keys */
static int wenvcmp(const void *a, const void *b)
{
	wchar_t *p = *(wchar_t **)a, *q = *(wchar_t **)b;
	size_t p_len, q_len;

	/* Find the keys */
	p_len = wcschrnul(p, L'=') - p;
	q_len = wcschrnul(q, L'=') - q;

	/* If the length differs, include the shorter key's NUL */
	if (p_len < q_len)
		p_len++;
	else if (p_len > q_len)
		p_len = q_len + 1;

	return _wcsnicmp(p, q, p_len);
}

/* We need a stable sort to convert the environment between UTF-16 <-> UTF-8 */
#ifndef INTERNAL_QSORT
#include "qsort.c"
#endif

/*
 * Build an environment block combining the inherited environment
 * merged with the given list of settings.
 *
 * Values of the form "KEY=VALUE" in deltaenv override inherited values.
 * Values of the form "KEY" in deltaenv delete inherited values.
 *
 * Multiple entries in deltaenv for the same key are explicitly allowed.
 *
 * We return a contiguous block of UNICODE strings with a final trailing
 * zero word.
 */
static wchar_t *make_environment_block(char **deltaenv)
{
	wchar_t *wenv = GetEnvironmentStringsW(), *wdeltaenv, *result, *p;
	size_t wlen, s, delta_size, size;

	wchar_t **array = NULL;
	size_t alloc = 0, nr = 0, i;

	size = 1; /* for extra NUL at the end */

	/* If there is no deltaenv to apply, simply return a copy. */
	if (!deltaenv || !*deltaenv) {
		for (p = wenv; p && *p; ) {
			size_t s = wcslen(p) + 1;
			size += s;
			p += s;
		}

		ALLOC_ARRAY(result, size);
		memcpy(result, wenv, size * sizeof(*wenv));
		FreeEnvironmentStringsW(wenv);
		return result;
	}

	/*
	 * If there is a deltaenv, let's accumulate all keys into `array`,
	 * sort them using the stable git_qsort() and then copy, skipping
	 * duplicate keys
	 */
	for (p = wenv; p && *p; ) {
		ALLOC_GROW(array, nr + 1, alloc);
		s = wcslen(p) + 1;
		array[nr++] = p;
		p += s;
		size += s;
	}

	/* (over-)assess size needed for wchar version of deltaenv */
	for (delta_size = 0, i = 0; deltaenv[i]; i++)
		delta_size += strlen(deltaenv[i]) * 2 + 1;
	ALLOC_ARRAY(wdeltaenv, delta_size);

	/* convert the deltaenv, appending to array */
	for (i = 0, p = wdeltaenv; deltaenv[i]; i++) {
		ALLOC_GROW(array, nr + 1, alloc);
		wlen = xutftowcs(p, deltaenv[i], wdeltaenv + delta_size - p);
		array[nr++] = p;
		p += wlen + 1;
	}

	git_qsort(array, nr, sizeof(*array), wenvcmp);
	ALLOC_ARRAY(result, size + delta_size);

	for (p = result, i = 0; i < nr; i++) {
		/* Skip any duplicate keys; last one wins */
		while (i + 1 < nr && !wenvcmp(array + i, array + i + 1))
		       i++;

		/* Skip "to delete" entry */
		if (!wcschr(array[i], L'='))
			continue;

		size = wcslen(array[i]) + 1;
		memcpy(p, array[i], size * sizeof(*p));
		p += size;
	}
	*p = L'\0';

	free(array);
	free(wdeltaenv);
	FreeEnvironmentStringsW(wenv);
	return result;
}

static void do_unset_environment_variables(void)
{
	static int done;
	char *p = unset_environment_variables;

	if (done || !p)
		return;
	done = 1;

	for (;;) {
		char *comma = strchr(p, ',');

		if (comma)
			*comma = '\0';
		unsetenv(p);
		if (!comma)
			break;
		p = comma + 1;
	}
}

struct pinfo_t {
	struct pinfo_t *next;
	pid_t pid;
	HANDLE proc;
};
static struct pinfo_t *pinfo = NULL;
CRITICAL_SECTION pinfo_cs;

/* Used to match and chomp off path components */
static inline int match_last_path_component(const char *path, size_t *len,
					    const char *component)
{
	size_t component_len = strlen(component);
	if (*len < component_len + 1 ||
	    !is_dir_sep(path[*len - component_len - 1]) ||
	    fspathncmp(path + *len - component_len, component, component_len))
		return 0;
	*len -= component_len + 1;
	/* chomp off repeated dir separators */
	while (*len > 0 && is_dir_sep(path[*len - 1]))
		(*len)--;
	return 1;
}

static int is_msys2_sh(const char *cmd)
{
	if (cmd && !strcmp(cmd, "sh")) {
		static int ret = -1;
		char *p;

		if (ret >= 0)
			return ret;

		p = path_lookup(cmd, 0);
		if (!p)
			ret = 0;
		else {
			size_t len = strlen(p);

			ret = match_last_path_component(p, &len, "sh.exe") &&
				match_last_path_component(p, &len, "bin") &&
				match_last_path_component(p, &len, "usr");
			free(p);
		}
		return ret;
	}
	return 0;
}

static pid_t mingw_spawnve_fd(const char *cmd, const char **argv, char **deltaenv,
			      const char *dir, const char *prepend_cmd,
			      int fhin, int fhout, int fherr)
{
	static int restrict_handle_inheritance = 1;
	STARTUPINFOEXW si;
	PROCESS_INFORMATION pi;
	LPPROC_THREAD_ATTRIBUTE_LIST attr_list = NULL;
	HANDLE stdhandles[3];
	DWORD stdhandles_count = 0;
	SIZE_T size;
	struct strbuf args;
	wchar_t wcmd[MAX_PATH], wdir[MAX_PATH], *wargs, *wenvblk = NULL;
	unsigned flags = CREATE_UNICODE_ENVIRONMENT;
	BOOL ret;
	HANDLE cons;
	const char *(*quote_arg)(const char *arg) =
		is_msys2_sh(*argv) ? quote_arg_msys2 : quote_arg_msvc;
	const char *strace_env;

	do_unset_environment_variables();

	/* Determine whether or not we are associated to a console */
	cons = CreateFile("CONOUT$", GENERIC_WRITE,
			FILE_SHARE_WRITE, NULL, OPEN_EXISTING,
			FILE_ATTRIBUTE_NORMAL, NULL);
	if (cons == INVALID_HANDLE_VALUE) {
		/* There is no console associated with this process.
		 * Since the child is a console process, Windows
		 * would normally create a console window. But
		 * since we'll be redirecting std streams, we do
		 * not need the console.
		 * It is necessary to use DETACHED_PROCESS
		 * instead of CREATE_NO_WINDOW to make ssh
		 * recognize that it has no console.
		 */
		flags |= DETACHED_PROCESS;
	} else {
		/* There is already a console. If we specified
		 * DETACHED_PROCESS here, too, Windows would
		 * disassociate the child from the console.
		 * The same is true for CREATE_NO_WINDOW.
		 * Go figure!
		 */
		CloseHandle(cons);
	}
	memset(&si, 0, sizeof(si));
	si.StartupInfo.cb = sizeof(si);
	si.StartupInfo.hStdInput = winansi_get_osfhandle(fhin);
	si.StartupInfo.hStdOutput = winansi_get_osfhandle(fhout);
	si.StartupInfo.hStdError = winansi_get_osfhandle(fherr);

	/* The list of handles cannot contain duplicates */
	if (si.StartupInfo.hStdInput != INVALID_HANDLE_VALUE)
		stdhandles[stdhandles_count++] = si.StartupInfo.hStdInput;
	if (si.StartupInfo.hStdOutput != INVALID_HANDLE_VALUE &&
	    si.StartupInfo.hStdOutput != si.StartupInfo.hStdInput)
		stdhandles[stdhandles_count++] = si.StartupInfo.hStdOutput;
	if (si.StartupInfo.hStdError != INVALID_HANDLE_VALUE &&
	    si.StartupInfo.hStdError != si.StartupInfo.hStdInput &&
	    si.StartupInfo.hStdError != si.StartupInfo.hStdOutput)
		stdhandles[stdhandles_count++] = si.StartupInfo.hStdError;
	if (stdhandles_count)
		si.StartupInfo.dwFlags |= STARTF_USESTDHANDLES;

	/* executables and the current directory don't support long paths */
	if (*argv && !strcmp(cmd, *argv))
		wcmd[0] = L'\0';
	else if (xutftowcs_path(wcmd, cmd) < 0)
		return -1;
	if (dir && xutftowcs_path(wdir, dir) < 0)
		return -1;

	/* concatenate argv, quoting args as we go */
	strbuf_init(&args, 0);
	if (prepend_cmd) {
		char *quoted = (char *)quote_arg(prepend_cmd);
		strbuf_addstr(&args, quoted);
		if (quoted != prepend_cmd)
			free(quoted);
	}
	for (; *argv; argv++) {
		char *quoted = (char *)quote_arg(*argv);
		if (*args.buf)
			strbuf_addch(&args, ' ');
		strbuf_addstr(&args, quoted);
		if (quoted != *argv)
			free(quoted);
	}

	strace_env = getenv("GIT_STRACE_COMMANDS");
	if (strace_env) {
		char *p = path_lookup("strace.exe", 1);
		if (!p)
			return error("strace not found!");
		if (xutftowcs_path(wcmd, p) < 0) {
			free(p);
			return -1;
		}
		free(p);
		if (!strcmp("1", strace_env) ||
		    !strcasecmp("yes", strace_env) ||
		    !strcasecmp("true", strace_env))
			strbuf_insert(&args, 0, "strace ", 7);
		else {
			const char *quoted = quote_arg(strace_env);
			struct strbuf buf = STRBUF_INIT;
			strbuf_addf(&buf, "strace -o %s ", quoted);
			if (quoted != strace_env)
				free((char *)quoted);
			strbuf_insert(&args, 0, buf.buf, buf.len);
			strbuf_release(&buf);
		}
	}

	ALLOC_ARRAY(wargs, st_add(st_mult(2, args.len), 1));
	xutftowcs(wargs, args.buf, 2 * args.len + 1);
	strbuf_release(&args);

	wenvblk = make_environment_block(deltaenv);

	memset(&pi, 0, sizeof(pi));
<<<<<<< HEAD
	ret = CreateProcessW(*wcmd ? wcmd : NULL, wargs, NULL, NULL, TRUE,
		flags, wenvblk, dir ? wdir : NULL, &si, &pi);
=======
	if (restrict_handle_inheritance && stdhandles_count &&
	    (InitializeProcThreadAttributeList(NULL, 1, 0, &size) ||
	     GetLastError() == ERROR_INSUFFICIENT_BUFFER) &&
	    (attr_list = (LPPROC_THREAD_ATTRIBUTE_LIST)
			(HeapAlloc(GetProcessHeap(), 0, size))) &&
	    InitializeProcThreadAttributeList(attr_list, 1, 0, &size) &&
	    UpdateProcThreadAttribute(attr_list, 0,
				      PROC_THREAD_ATTRIBUTE_HANDLE_LIST,
				      stdhandles,
				      stdhandles_count * sizeof(HANDLE),
				      NULL, NULL)) {
		si.lpAttributeList = attr_list;
		flags |= EXTENDED_STARTUPINFO_PRESENT;
	}

	ret = CreateProcessW(*wcmd ? wcmd : NULL, wargs, NULL, NULL,
			     stdhandles_count ? TRUE : FALSE,
			     flags, wenvblk, dir ? wdir : NULL,
			     &si.StartupInfo, &pi);

	/*
	 * On Windows 2008 R2, it seems that specifying certain types of handles
	 * (such as FILE_TYPE_CHAR or FILE_TYPE_PIPE) will always produce an
	 * error. Rather than playing finicky and fragile games, let's just try
	 * to detect this situation and simply try again without restricting any
	 * handle inheritance. This is still better than failing to create
	 * processes.
	 */
	if (!ret && restrict_handle_inheritance && stdhandles_count) {
		DWORD err = GetLastError();
		struct strbuf buf = STRBUF_INIT;

		if (err != ERROR_NO_SYSTEM_RESOURCES &&
		    /*
		     * On Windows 7 and earlier, handles on pipes and character
		     * devices are inherited automatically, and cannot be
		     * specified in the thread handle list. Rather than trying
		     * to catch each and every corner case (and running the
		     * chance of *still* forgetting a few), let's just fall
		     * back to creating the process without trying to limit the
		     * handle inheritance.
		     */
		    !(err == ERROR_INVALID_PARAMETER &&
		      GetVersion() >> 16 < 9200) &&
		    !getenv("SUPPRESS_HANDLE_INHERITANCE_WARNING")) {
			DWORD fl = 0;
			int i;

			setenv("SUPPRESS_HANDLE_INHERITANCE_WARNING", "1", 1);

			for (i = 0; i < stdhandles_count; i++) {
				HANDLE h = stdhandles[i];
				strbuf_addf(&buf, "handle #%d: %p (type %lx, "
					    "handle info (%d) %lx\n", i, h,
					    GetFileType(h),
					    GetHandleInformation(h, &fl),
					    fl);
			}
			strbuf_addstr(&buf, "\nThis is a bug; please report it "
				      "at\nhttps://github.com/git-for-windows/"
				      "git/issues/new\n\n"
				      "To suppress this warning, please set "
				      "the environment variable\n\n"
				      "\tSUPPRESS_HANDLE_INHERITANCE_WARNING=1"
				      "\n");
		}
		restrict_handle_inheritance = 0;
		flags &= ~EXTENDED_STARTUPINFO_PRESENT;
		ret = CreateProcessW(*wcmd ? wcmd : NULL, wargs, NULL, NULL,
				     TRUE, flags, wenvblk, dir ? wdir : NULL,
				     &si.StartupInfo, &pi);
		if (ret && buf.len) {
			errno = err_win_to_posix(GetLastError());
			warning("failed to restrict file handles (%ld)\n\n%s",
				err, buf.buf);
		}
		strbuf_release(&buf);
	} else if (!ret)
		errno = err_win_to_posix(GetLastError());

	if (si.lpAttributeList)
		DeleteProcThreadAttributeList(si.lpAttributeList);
	if (attr_list)
		HeapFree(GetProcessHeap(), 0, attr_list);
>>>>>>> b9a626b9

	free(wenvblk);
	free(wargs);

	if (!ret)
		return -1;

	CloseHandle(pi.hThread);

	/*
	 * The process ID is the human-readable identifier of the process
	 * that we want to present in log and error messages. The handle
	 * is not useful for this purpose. But we cannot close it, either,
	 * because it is not possible to turn a process ID into a process
	 * handle after the process terminated.
	 * Keep the handle in a list for waitpid.
	 */
	EnterCriticalSection(&pinfo_cs);
	{
		struct pinfo_t *info = xmalloc(sizeof(struct pinfo_t));
		info->pid = pi.dwProcessId;
		info->proc = pi.hProcess;
		info->next = pinfo;
		pinfo = info;
	}
	LeaveCriticalSection(&pinfo_cs);

	return (pid_t)pi.dwProcessId;
}

static pid_t mingw_spawnv(const char *cmd, const char **argv,
			  const char *prepend_cmd)
{
	return mingw_spawnve_fd(cmd, argv, NULL, NULL, prepend_cmd, 0, 1, 2);
}

pid_t mingw_spawnvpe(const char *cmd, const char **argv, char **deltaenv,
		     const char *dir,
		     int fhin, int fhout, int fherr)
{
	pid_t pid;
	char *prog = path_lookup(cmd, 0);

	if (!prog) {
		errno = ENOENT;
		pid = -1;
	}
	else {
		const char *interpr = parse_interpreter(prog);

		if (interpr) {
			const char *argv0 = argv[0];
			char *iprog = path_lookup(interpr, 1);
			argv[0] = prog;
			if (!iprog) {
				errno = ENOENT;
				pid = -1;
			}
			else {
				pid = mingw_spawnve_fd(iprog, argv, deltaenv, dir, interpr,
						       fhin, fhout, fherr);
				free(iprog);
			}
			argv[0] = argv0;
		}
		else
			pid = mingw_spawnve_fd(prog, argv, deltaenv, dir, NULL,
					       fhin, fhout, fherr);
		free(prog);
	}
	return pid;
}

static int try_shell_exec(const char *cmd, char *const *argv)
{
	const char *interpr = parse_interpreter(cmd);
	char *prog;
	int pid = 0;

	if (!interpr)
		return 0;
	prog = path_lookup(interpr, 1);
	if (prog) {
		int argc = 0;
#ifndef _MSC_VER
		const
#endif
		char **argv2;
		while (argv[argc]) argc++;
		ALLOC_ARRAY(argv2, argc + 1);
		argv2[0] = (char *)cmd;	/* full path to the script file */
		memcpy(&argv2[1], &argv[1], sizeof(*argv) * argc);
		pid = mingw_spawnv(prog, argv2, interpr);
		if (pid >= 0) {
			int status;
			if (waitpid(pid, &status, 0) < 0)
				status = 255;
			exit(status);
		}
		pid = 1;	/* indicate that we tried but failed */
		free(prog);
		free(argv2);
	}
	return pid;
}

int mingw_execv(const char *cmd, char *const *argv)
{
	/* check if git_command is a shell script */
	if (!try_shell_exec(cmd, argv)) {
		int pid, status;

		pid = mingw_spawnv(cmd, (const char **)argv, NULL);
		if (pid < 0)
			return -1;
		if (waitpid(pid, &status, 0) < 0)
			status = 255;
		exit(status);
	}
	return -1;
}

int mingw_execvp(const char *cmd, char *const *argv)
{
	char *prog = path_lookup(cmd, 0);

	if (prog) {
		mingw_execv(prog, argv);
		free(prog);
	} else
		errno = ENOENT;

	return -1;
}

int mingw_kill(pid_t pid, int sig)
{
	if (pid > 0 && sig == SIGTERM) {
		HANDLE h = OpenProcess(PROCESS_TERMINATE, FALSE, pid);

		if (TerminateProcess(h, -1)) {
			CloseHandle(h);
			return 0;
		}

		errno = err_win_to_posix(GetLastError());
		CloseHandle(h);
		return -1;
	} else if (pid > 0 && sig == 0) {
		HANDLE h = OpenProcess(PROCESS_QUERY_INFORMATION, FALSE, pid);
		if (h) {
			CloseHandle(h);
			return 0;
		}
	}

	errno = EINVAL;
	return -1;
}

/*
 * UTF-8 versions of getenv(), putenv() and unsetenv().
 * Internally, they use the CRT's stock UNICODE routines
 * to avoid data loss.
 */
char *mingw_getenv(const char *name)
{
#define GETENV_MAX_RETAIN 64
	static char *values[GETENV_MAX_RETAIN];
	static int value_counter;
	int len_key, len_value;
	wchar_t *w_key;
	char *value;
	wchar_t w_value[32768];

	if (!name || !*name)
		return NULL;

	len_key = strlen(name) + 1;
	/* We cannot use xcalloc() here because that uses getenv() itself */
	w_key = calloc(len_key, sizeof(wchar_t));
	if (!w_key)
		die("Out of memory, (tried to allocate %u wchar_t's)", len_key);
	xutftowcs(w_key, name, len_key);
	len_value = GetEnvironmentVariableW(w_key, w_value, ARRAY_SIZE(w_value));
	if (!len_value && GetLastError() == ERROR_ENVVAR_NOT_FOUND) {
		free(w_key);
		return NULL;
	}
	free(w_key);

	len_value = len_value * 3 + 1;
	/* We cannot use xcalloc() here because that uses getenv() itself */
	value = calloc(len_value, sizeof(char));
	if (!value)
		die("Out of memory, (tried to allocate %u bytes)", len_value);
	xwcstoutf(value, w_value, len_value);

	/*
	 * We return `value` which is an allocated value and the caller is NOT
	 * expecting to have to free it, so we keep a round-robin array,
	 * invalidating the buffer after GETENV_MAX_RETAIN getenv() calls.
	 */
	free(values[value_counter]);
	values[value_counter++] = value;
	if (value_counter >= ARRAY_SIZE(values))
		value_counter = 0;

	return value;
}

int mingw_putenv(const char *namevalue)
{
	int size;
	wchar_t *wide, *equal;
	BOOL result;

	if (!namevalue || !*namevalue)
		return 0;

	size = strlen(namevalue) * 2 + 1;
	wide = calloc(size, sizeof(wchar_t));
	if (!wide)
		die("Out of memory, (tried to allocate %u wchar_t's)", size);
	xutftowcs(wide, namevalue, size);
	equal = wcschr(wide, L'=');
	if (!equal)
		result = SetEnvironmentVariableW(wide, NULL);
	else {
		*equal = L'\0';
		result = SetEnvironmentVariableW(wide, equal + 1);
	}
	free(wide);

	if (!result)
		errno = err_win_to_posix(GetLastError());

	return result ? 0 : -1;
}

static void ensure_socket_initialization(void)
{
	WSADATA wsa;
	static int initialized = 0;

	if (initialized)
		return;

	if (WSAStartup(MAKEWORD(2,2), &wsa))
		die("unable to initialize winsock subsystem, error %d",
			WSAGetLastError());

	atexit((void(*)(void)) WSACleanup);
	initialized = 1;
}

#undef gethostname
int mingw_gethostname(char *name, int namelen)
{
    ensure_socket_initialization();
    return gethostname(name, namelen);
}

#undef gethostbyname
struct hostent *mingw_gethostbyname(const char *host)
{
	ensure_socket_initialization();
	return gethostbyname(host);
}

#undef getaddrinfo
int mingw_getaddrinfo(const char *node, const char *service,
		      const struct addrinfo *hints, struct addrinfo **res)
{
	ensure_socket_initialization();
	return getaddrinfo(node, service, hints, res);
}

int mingw_socket(int domain, int type, int protocol)
{
	int sockfd;
	SOCKET s;

	ensure_socket_initialization();
	s = WSASocket(domain, type, protocol, NULL, 0, 0);
	if (s == INVALID_SOCKET) {
		/*
		 * WSAGetLastError() values are regular BSD error codes
		 * biased by WSABASEERR.
		 * However, strerror() does not know about networking
		 * specific errors, which are values beginning at 38 or so.
		 * Therefore, we choose to leave the biased error code
		 * in errno so that _if_ someone looks up the code somewhere,
		 * then it is at least the number that are usually listed.
		 */
		errno = WSAGetLastError();
		return -1;
	}
	/* convert into a file descriptor */
	if ((sockfd = _open_osfhandle(s, O_RDWR|O_BINARY)) < 0) {
		closesocket(s);
		return error("unable to make a socket file descriptor: %s",
			strerror(errno));
	}
	return sockfd;
}

#undef connect
int mingw_connect(int sockfd, struct sockaddr *sa, size_t sz)
{
	SOCKET s = (SOCKET)_get_osfhandle(sockfd);
	return connect(s, sa, sz);
}

#undef bind
int mingw_bind(int sockfd, struct sockaddr *sa, size_t sz)
{
	SOCKET s = (SOCKET)_get_osfhandle(sockfd);
	return bind(s, sa, sz);
}

#undef setsockopt
int mingw_setsockopt(int sockfd, int lvl, int optname, void *optval, int optlen)
{
	SOCKET s = (SOCKET)_get_osfhandle(sockfd);
	return setsockopt(s, lvl, optname, (const char*)optval, optlen);
}

#undef shutdown
int mingw_shutdown(int sockfd, int how)
{
	SOCKET s = (SOCKET)_get_osfhandle(sockfd);
	return shutdown(s, how);
}

#undef listen
int mingw_listen(int sockfd, int backlog)
{
	SOCKET s = (SOCKET)_get_osfhandle(sockfd);
	return listen(s, backlog);
}

#undef accept
int mingw_accept(int sockfd1, struct sockaddr *sa, socklen_t *sz)
{
	int sockfd2;

	SOCKET s1 = (SOCKET)_get_osfhandle(sockfd1);
	SOCKET s2 = accept(s1, sa, sz);

	/* convert into a file descriptor */
	if ((sockfd2 = _open_osfhandle(s2, O_RDWR|O_BINARY)) < 0) {
		int err = errno;
		closesocket(s2);
		return error("unable to make a socket file descriptor: %s",
			strerror(err));
	}
	return sockfd2;
}

#undef rename
int mingw_rename(const char *pold, const char *pnew)
{
	DWORD attrs = INVALID_FILE_ATTRIBUTES, gle;
	int tries = 0;
	wchar_t wpold[MAX_LONG_PATH], wpnew[MAX_LONG_PATH];
	if (xutftowcs_long_path(wpold, pold) < 0 ||
	    xutftowcs_long_path(wpnew, pnew) < 0)
		return -1;

repeat:
	if (MoveFileExW(wpold, wpnew,
			MOVEFILE_REPLACE_EXISTING | MOVEFILE_COPY_ALLOWED))
		return 0;
	gle = GetLastError();

<<<<<<< HEAD
	if (gle == ERROR_ACCESS_DENIED && is_inside_windows_container()) {
		/* Fall back to copy to destination & remove source */
		if (CopyFileW(wpold, wpnew, FALSE) && !mingw_unlink(pold))
			return 0;
		gle = GetLastError();
	}

=======
>>>>>>> b9a626b9
	/* revert file attributes on failure */
	if (attrs != INVALID_FILE_ATTRIBUTES)
		SetFileAttributesW(wpnew, attrs);

	if (!is_file_in_use_error(gle)) {
		errno = err_win_to_posix(gle);
		return -1;
	}

	if (attrs == INVALID_FILE_ATTRIBUTES &&
	    (attrs = GetFileAttributesW(wpnew)) != INVALID_FILE_ATTRIBUTES) {
		if (attrs & FILE_ATTRIBUTE_DIRECTORY) {
			DWORD attrsold = GetFileAttributesW(wpold);
			if (attrsold == INVALID_FILE_ATTRIBUTES ||
			    !(attrsold & FILE_ATTRIBUTE_DIRECTORY))
				errno = EISDIR;
			else if (!_wrmdir(wpnew))
				goto repeat;
			return -1;
		}
		if ((attrs & FILE_ATTRIBUTE_READONLY) &&
		    SetFileAttributesW(wpnew, attrs & ~FILE_ATTRIBUTE_READONLY))
			goto repeat;
	}
	if (retry_ask_yes_no(&tries, "Rename from '%s' to '%s' failed. "
		       "Should I try again?", pold, pnew))
		goto repeat;

	errno = EACCES;
	return -1;
}

/*
 * Note that this doesn't return the actual pagesize, but
 * the allocation granularity. If future Windows specific git code
 * needs the real getpagesize function, we need to find another solution.
 */
int mingw_getpagesize(void)
{
	SYSTEM_INFO si;
	GetSystemInfo(&si);
	return si.dwAllocationGranularity;
}

/* See https://msdn.microsoft.com/en-us/library/windows/desktop/ms724435.aspx */
enum EXTENDED_NAME_FORMAT {
	NameDisplay = 3,
	NameUserPrincipal = 8
};

static char *get_extended_user_info(enum EXTENDED_NAME_FORMAT type)
{
	DECLARE_PROC_ADDR(secur32.dll, BOOL, GetUserNameExW,
		enum EXTENDED_NAME_FORMAT, LPCWSTR, PULONG);
	static wchar_t wbuffer[1024];
	DWORD len;

	if (!INIT_PROC_ADDR(GetUserNameExW))
		return NULL;

	len = ARRAY_SIZE(wbuffer);
	if (GetUserNameExW(type, wbuffer, &len)) {
		char *converted = xmalloc((len *= 3));
		if (xwcstoutf(converted, wbuffer, len) >= 0)
			return converted;
		free(converted);
	}

	return NULL;
}

char *mingw_query_user_email(void)
{
	return get_extended_user_info(NameUserPrincipal);
}

struct passwd *getpwuid(int uid)
{
	static unsigned initialized;
	static char user_name[100];
	static struct passwd *p;
	DWORD len;

	if (initialized)
		return p;

	len = sizeof(user_name);
	if (!GetUserName(user_name, &len)) {
		initialized = 1;
		return NULL;
	}

	p = xmalloc(sizeof(*p));
	p->pw_name = user_name;
	p->pw_gecos = get_extended_user_info(NameDisplay);
	if (!p->pw_gecos)
		p->pw_gecos = "unknown";
	p->pw_dir = NULL;

	initialized = 1;
	return p;
}

static HANDLE timer_event;
static HANDLE timer_thread;
static int timer_interval;
static int one_shot;
static sig_handler_t timer_fn = SIG_DFL, sigint_fn = SIG_DFL;

/* The timer works like this:
 * The thread, ticktack(), is a trivial routine that most of the time
 * only waits to receive the signal to terminate. The main thread tells
 * the thread to terminate by setting the timer_event to the signalled
 * state.
 * But ticktack() interrupts the wait state after the timer's interval
 * length to call the signal handler.
 */

static unsigned __stdcall ticktack(void *dummy)
{
	while (WaitForSingleObject(timer_event, timer_interval) == WAIT_TIMEOUT) {
		mingw_raise(SIGALRM);
		if (one_shot)
			break;
	}
	return 0;
}

static int start_timer_thread(void)
{
	timer_event = CreateEvent(NULL, FALSE, FALSE, NULL);
	if (timer_event) {
		timer_thread = (HANDLE) _beginthreadex(NULL, 0, ticktack, NULL, 0, NULL);
		if (!timer_thread )
			return errno = ENOMEM,
				error("cannot start timer thread");
	} else
		return errno = ENOMEM,
			error("cannot allocate resources for timer");
	return 0;
}

static void stop_timer_thread(void)
{
	if (timer_event)
		SetEvent(timer_event);	/* tell thread to terminate */
	if (timer_thread) {
		int rc = WaitForSingleObject(timer_thread, 10000);
		if (rc == WAIT_TIMEOUT)
			error("timer thread did not terminate timely");
		else if (rc != WAIT_OBJECT_0)
			error("waiting for timer thread failed: %lu",
			      GetLastError());
		CloseHandle(timer_thread);
	}
	if (timer_event)
		CloseHandle(timer_event);
	timer_event = NULL;
	timer_thread = NULL;
}

static inline int is_timeval_eq(const struct timeval *i1, const struct timeval *i2)
{
	return i1->tv_sec == i2->tv_sec && i1->tv_usec == i2->tv_usec;
}

int setitimer(int type, struct itimerval *in, struct itimerval *out)
{
	static const struct timeval zero;
	static int atexit_done;

	if (out != NULL)
		return errno = EINVAL,
			error("setitimer param 3 != NULL not implemented");
	if (!is_timeval_eq(&in->it_interval, &zero) &&
	    !is_timeval_eq(&in->it_interval, &in->it_value))
		return errno = EINVAL,
			error("setitimer: it_interval must be zero or eq it_value");

	if (timer_thread)
		stop_timer_thread();

	if (is_timeval_eq(&in->it_value, &zero) &&
	    is_timeval_eq(&in->it_interval, &zero))
		return 0;

	timer_interval = in->it_value.tv_sec * 1000 + in->it_value.tv_usec / 1000;
	one_shot = is_timeval_eq(&in->it_interval, &zero);
	if (!atexit_done) {
		atexit(stop_timer_thread);
		atexit_done = 1;
	}
	return start_timer_thread();
}

int sigaction(int sig, struct sigaction *in, struct sigaction *out)
{
	if (sig != SIGALRM)
		return errno = EINVAL,
			error("sigaction only implemented for SIGALRM");
	if (out != NULL)
		return errno = EINVAL,
			error("sigaction: param 3 != NULL not implemented");

	timer_fn = in->sa_handler;
	return 0;
}

#undef signal
sig_handler_t mingw_signal(int sig, sig_handler_t handler)
{
	sig_handler_t old;

	switch (sig) {
	case SIGALRM:
		old = timer_fn;
		timer_fn = handler;
		break;

	case SIGINT:
		old = sigint_fn;
		sigint_fn = handler;
		break;

	default:
		return signal(sig, handler);
	}

	return old;
}

#undef raise
int mingw_raise(int sig)
{
	switch (sig) {
	case SIGALRM:
		if (timer_fn == SIG_DFL) {
			if (isatty(STDERR_FILENO))
				fputs("Alarm clock\n", stderr);
			exit(128 + SIGALRM);
		} else if (timer_fn != SIG_IGN)
			timer_fn(SIGALRM);
		return 0;

	case SIGINT:
		if (sigint_fn == SIG_DFL)
			exit(128 + SIGINT);
		else if (sigint_fn != SIG_IGN)
			sigint_fn(SIGINT);
		return 0;

#if defined(_MSC_VER)
		/*
		 * <signal.h> in the CRT defines 8 signals as being
		 * supported on the platform.  Anything else causes
		 * an "Invalid signal or error" (which in DEBUG builds
		 * causes the Abort/Retry/Ignore dialog).  We by-pass
		 * the CRT for things we already know will fail.
		 */
		/*case SIGINT:*/
	case SIGILL:
	case SIGFPE:
	case SIGSEGV:
	case SIGTERM:
	case SIGBREAK:
	case SIGABRT:
	case SIGABRT_COMPAT:
		return raise(sig);
	default:
		errno = EINVAL;
		return -1;

#else

	default:
		return raise(sig);

#endif

	}
}

int link(const char *oldpath, const char *newpath)
{
	wchar_t woldpath[MAX_LONG_PATH], wnewpath[MAX_LONG_PATH];
	if (xutftowcs_long_path(woldpath, oldpath) < 0 ||
	    xutftowcs_long_path(wnewpath, newpath) < 0)
		return -1;

	if (!CreateHardLinkW(wnewpath, woldpath, NULL)) {
		errno = err_win_to_posix(GetLastError());
		return -1;
	}
	return 0;
}

enum symlink_type {
	SYMLINK_TYPE_UNSPECIFIED = 0,
	SYMLINK_TYPE_FILE,
	SYMLINK_TYPE_DIRECTORY,
};

static enum symlink_type check_symlink_attr(const char *link)
{
	static struct attr_check *check;
	const char *value;

	if (!check)
		check = attr_check_initl("symlink", NULL);

	git_check_attr(the_repository->index, link, check);

	value = check->items[0].value;
	if (value == NULL)
		;
	else if (!strcmp(value, "file"))
		return SYMLINK_TYPE_FILE;
	else if (!strcmp(value, "dir"))
		return SYMLINK_TYPE_DIRECTORY;

	return SYMLINK_TYPE_UNSPECIFIED;
}

int symlink(const char *target, const char *link)
{
	wchar_t wtarget[MAX_LONG_PATH], wlink[MAX_LONG_PATH];
	int len;

	/* fail if symlinks are disabled or API is not supported (WinXP) */
	if (!has_symlinks) {
		errno = ENOSYS;
		return -1;
	}

	if ((len = xutftowcs_long_path(wtarget, target)) < 0
			|| xutftowcs_long_path(wlink, link) < 0)
		return -1;

	/* convert target dir separators to backslashes */
	while (len--)
		if (wtarget[len] == '/')
			wtarget[len] = '\\';

	switch (check_symlink_attr(link)) {
	case SYMLINK_TYPE_UNSPECIFIED:
		/* Create a phantom symlink: it is initially created as a file
		 * symlink, but may change to a directory symlink later if/when
		 * the target exists. */
		return create_phantom_symlink(wtarget, wlink);
	case SYMLINK_TYPE_FILE:
		if (!CreateSymbolicLinkW(wlink, wtarget, symlink_file_flags))
			break;
		return 0;
	case SYMLINK_TYPE_DIRECTORY:
		if (!CreateSymbolicLinkW(wlink, wtarget,
					 symlink_directory_flags))
			break;
		/* There may be dangling phantom symlinks that point at this
		 * one, which should now morph into directory symlinks. */
		process_phantom_symlinks();
		return 0;
	default:
		BUG("unhandled symlink type");
	}

	/* CreateSymbolicLinkW failed. */
	errno = err_win_to_posix(GetLastError());
	return -1;
}

#ifndef _WINNT_H
/*
 * The REPARSE_DATA_BUFFER structure is defined in the Windows DDK (in
 * ntifs.h) and in MSYS1's winnt.h (which defines _WINNT_H). So define
 * it ourselves if we are on MSYS2 (whose winnt.h defines _WINNT_).
 */
typedef struct _REPARSE_DATA_BUFFER {
	DWORD  ReparseTag;
	WORD   ReparseDataLength;
	WORD   Reserved;
#ifndef _MSC_VER
	_ANONYMOUS_UNION
#endif
	union {
		struct {
			WORD   SubstituteNameOffset;
			WORD   SubstituteNameLength;
			WORD   PrintNameOffset;
			WORD   PrintNameLength;
			ULONG  Flags;
			WCHAR PathBuffer[1];
		} SymbolicLinkReparseBuffer;
		struct {
			WORD   SubstituteNameOffset;
			WORD   SubstituteNameLength;
			WORD   PrintNameOffset;
			WORD   PrintNameLength;
			WCHAR PathBuffer[1];
		} MountPointReparseBuffer;
		struct {
			BYTE   DataBuffer[1];
		} GenericReparseBuffer;
	} DUMMYUNIONNAME;
} REPARSE_DATA_BUFFER, *PREPARSE_DATA_BUFFER;
#endif

int readlink(const char *path, char *buf, size_t bufsiz)
{
	HANDLE handle;
	WCHAR wpath[MAX_LONG_PATH], *wbuf;
	REPARSE_DATA_BUFFER *b = alloca(MAXIMUM_REPARSE_DATA_BUFFER_SIZE);
	DWORD dummy;
	char tmpbuf[MAX_LONG_PATH];
	int len;

	if (xutftowcs_long_path(wpath, path) < 0)
		return -1;

	/* read reparse point data */
	handle = CreateFileW(wpath, 0,
			FILE_SHARE_READ | FILE_SHARE_WRITE | FILE_SHARE_DELETE, NULL,
			OPEN_EXISTING,
			FILE_FLAG_BACKUP_SEMANTICS | FILE_FLAG_OPEN_REPARSE_POINT, NULL);
	if (handle == INVALID_HANDLE_VALUE) {
		errno = err_win_to_posix(GetLastError());
		return -1;
	}
	if (!DeviceIoControl(handle, FSCTL_GET_REPARSE_POINT, NULL, 0, b,
			MAXIMUM_REPARSE_DATA_BUFFER_SIZE, &dummy, NULL)) {
		errno = err_win_to_posix(GetLastError());
		CloseHandle(handle);
		return -1;
	}
	CloseHandle(handle);

	/* get target path for symlinks or mount points (aka 'junctions') */
	switch (b->ReparseTag) {
	case IO_REPARSE_TAG_SYMLINK:
		wbuf = (WCHAR*) (((char*) b->SymbolicLinkReparseBuffer.PathBuffer)
				+ b->SymbolicLinkReparseBuffer.SubstituteNameOffset);
		*(WCHAR*) (((char*) wbuf)
				+ b->SymbolicLinkReparseBuffer.SubstituteNameLength) = 0;
		break;
	case IO_REPARSE_TAG_MOUNT_POINT:
		wbuf = (WCHAR*) (((char*) b->MountPointReparseBuffer.PathBuffer)
				+ b->MountPointReparseBuffer.SubstituteNameOffset);
		*(WCHAR*) (((char*) wbuf)
				+ b->MountPointReparseBuffer.SubstituteNameLength) = 0;
		break;
	default:
		errno = EINVAL;
		return -1;
	}

	/*
	 * Adapt to strange readlink() API: Copy up to bufsiz *bytes*, potentially
	 * cutting off a UTF-8 sequence. Insufficient bufsize is *not* a failure
	 * condition. There is no conversion function that produces invalid UTF-8,
	 * so convert to a (hopefully large enough) temporary buffer, then memcpy
	 * the requested number of bytes (including '\0' for robustness).
	 */
	if ((len = xwcstoutf(tmpbuf, normalize_ntpath(wbuf), MAX_LONG_PATH)) < 0)
		return -1;
	memcpy(buf, tmpbuf, min(bufsiz, len + 1));
	return min(bufsiz, len);
}

pid_t waitpid(pid_t pid, int *status, int options)
{
	HANDLE h = OpenProcess(SYNCHRONIZE | PROCESS_QUERY_INFORMATION,
	    FALSE, pid);
	if (!h) {
		errno = ECHILD;
		return -1;
	}

	if (pid > 0 && options & WNOHANG) {
		if (WAIT_OBJECT_0 != WaitForSingleObject(h, 0)) {
			CloseHandle(h);
			return 0;
		}
		options &= ~WNOHANG;
	}

	if (options == 0) {
		struct pinfo_t **ppinfo;
		if (WaitForSingleObject(h, INFINITE) != WAIT_OBJECT_0) {
			CloseHandle(h);
			return 0;
		}

		if (status)
			GetExitCodeProcess(h, (LPDWORD)status);

		EnterCriticalSection(&pinfo_cs);

		ppinfo = &pinfo;
		while (*ppinfo) {
			struct pinfo_t *info = *ppinfo;
			if (info->pid == pid) {
				CloseHandle(info->proc);
				*ppinfo = info->next;
				free(info);
				break;
			}
			ppinfo = &info->next;
		}

		LeaveCriticalSection(&pinfo_cs);

		CloseHandle(h);
		return pid;
	}
	CloseHandle(h);

	errno = EINVAL;
	return -1;
}

int xutftowcsn(wchar_t *wcs, const char *utfs, size_t wcslen, int utflen)
{
	int upos = 0, wpos = 0;
	const unsigned char *utf = (const unsigned char*) utfs;
	if (!utf || !wcs || wcslen < 1) {
		errno = EINVAL;
		return -1;
	}
	/* reserve space for \0 */
	wcslen--;
	if (utflen < 0)
		utflen = INT_MAX;

	while (upos < utflen) {
		int c = utf[upos++] & 0xff;
		if (utflen == INT_MAX && c == 0)
			break;

		if (wpos >= wcslen) {
			wcs[wpos] = 0;
			errno = ERANGE;
			return -1;
		}

		if (c < 0x80) {
			/* ASCII */
			wcs[wpos++] = c;
		} else if (c >= 0xc2 && c < 0xe0 && upos < utflen &&
				(utf[upos] & 0xc0) == 0x80) {
			/* 2-byte utf-8 */
			c = ((c & 0x1f) << 6);
			c |= (utf[upos++] & 0x3f);
			wcs[wpos++] = c;
		} else if (c >= 0xe0 && c < 0xf0 && upos + 1 < utflen &&
				!(c == 0xe0 && utf[upos] < 0xa0) && /* over-long encoding */
				(utf[upos] & 0xc0) == 0x80 &&
				(utf[upos + 1] & 0xc0) == 0x80) {
			/* 3-byte utf-8 */
			c = ((c & 0x0f) << 12);
			c |= ((utf[upos++] & 0x3f) << 6);
			c |= (utf[upos++] & 0x3f);
			wcs[wpos++] = c;
		} else if (c >= 0xf0 && c < 0xf5 && upos + 2 < utflen &&
				wpos + 1 < wcslen &&
				!(c == 0xf0 && utf[upos] < 0x90) && /* over-long encoding */
				!(c == 0xf4 && utf[upos] >= 0x90) && /* > \u10ffff */
				(utf[upos] & 0xc0) == 0x80 &&
				(utf[upos + 1] & 0xc0) == 0x80 &&
				(utf[upos + 2] & 0xc0) == 0x80) {
			/* 4-byte utf-8: convert to \ud8xx \udcxx surrogate pair */
			c = ((c & 0x07) << 18);
			c |= ((utf[upos++] & 0x3f) << 12);
			c |= ((utf[upos++] & 0x3f) << 6);
			c |= (utf[upos++] & 0x3f);
			c -= 0x10000;
			wcs[wpos++] = 0xd800 | (c >> 10);
			wcs[wpos++] = 0xdc00 | (c & 0x3ff);
		} else if (c >= 0xa0) {
			/* invalid utf-8 byte, printable unicode char: convert 1:1 */
			wcs[wpos++] = c;
		} else {
			/* invalid utf-8 byte, non-printable unicode: convert to hex */
			static const char *hex = "0123456789abcdef";
			wcs[wpos++] = hex[c >> 4];
			if (wpos < wcslen)
				wcs[wpos++] = hex[c & 0x0f];
		}
	}
	wcs[wpos] = 0;
	return wpos;
}

int xwcstoutf(char *utf, const wchar_t *wcs, size_t utflen)
{
	if (!wcs || !utf || utflen < 1) {
		errno = EINVAL;
		return -1;
	}
	utflen = WideCharToMultiByte(CP_UTF8, 0, wcs, -1, utf, utflen, NULL, NULL);
	if (utflen)
		return utflen - 1;
	errno = ERANGE;
	return -1;
}

static void setup_windows_environment(void)
{
	char *tmp = getenv("TMPDIR");

	/* on Windows it is TMP and TEMP */
	if (!tmp) {
		if (!(tmp = getenv("TMP")))
			tmp = getenv("TEMP");
		if (tmp) {
			setenv("TMPDIR", tmp, 1);
			tmp = getenv("TMPDIR");
		}
	}

	if (tmp) {
		/*
		 * Convert all dir separators to forward slashes,
		 * to help shell commands called from the Git
		 * executable (by not mistaking the dir separators
		 * for escape characters).
		 */
		convert_slashes(tmp);
	}

	/* simulate TERM to enable auto-color (see color.c) */
	if (!getenv("TERM"))
		setenv("TERM", "cygwin", 1);

	/* calculate HOME if not set */
	if (!getenv("HOME")) {
		/*
		 * try $HOMEDRIVE$HOMEPATH - the home share may be a network
		 * location, thus also check if the path exists (i.e. is not
		 * disconnected)
		 */
		if ((tmp = getenv("HOMEDRIVE"))) {
			struct strbuf buf = STRBUF_INIT;
			strbuf_addstr(&buf, tmp);
			if ((tmp = getenv("HOMEPATH"))) {
				strbuf_addstr(&buf, tmp);
				if (is_directory(buf.buf))
					setenv("HOME", buf.buf, 1);
				else
					tmp = NULL; /* use $USERPROFILE */
			}
			strbuf_release(&buf);
		}
		/* use $USERPROFILE if the home share is not available */
		if (!tmp && (tmp = getenv("USERPROFILE")))
			setenv("HOME", tmp, 1);
	}

	/*
	 * Change 'core.symlinks' default to false, unless native symlinks are
	 * enabled in MSys2 (via 'MSYS=winsymlinks:nativestrict'). Thus we can
	 * run the test suite (which doesn't obey config files) with or without
	 * symlink support.
	 */
	if (!(tmp = getenv("MSYS")) || !strstr(tmp, "winsymlinks:nativestrict"))
		has_symlinks = 0;

	if (!getenv("LC_ALL") && !getenv("LC_CTYPE") && !getenv("LANG"))
		setenv("LC_CTYPE", "C", 1);
}

int handle_long_path(wchar_t *path, int len, int max_path, int expand)
{
	int result;
	wchar_t buf[MAX_LONG_PATH];

	/*
	 * we don't need special handling if path is relative to the current
	 * directory, and current directory + path don't exceed the desired
	 * max_path limit. This should cover > 99 % of cases with minimal
	 * performance impact (git almost always uses relative paths).
	 */
	if ((len < 2 || (!is_dir_sep(path[0]) && path[1] != ':')) &&
	    (current_directory_len + len < max_path))
		return len;

	/*
	 * handle everything else:
	 * - absolute paths: "C:\dir\file"
	 * - absolute UNC paths: "\\server\share\dir\file"
	 * - absolute paths on current drive: "\dir\file"
	 * - relative paths on other drive: "X:file"
	 * - prefixed paths: "\\?\...", "\\.\..."
	 */

	/* convert to absolute path using GetFullPathNameW */
	result = GetFullPathNameW(path, MAX_LONG_PATH, buf, NULL);
	if (!result) {
		errno = err_win_to_posix(GetLastError());
		return -1;
	}

	/*
	 * return absolute path if it fits within max_path (even if
	 * "cwd + path" doesn't due to '..' components)
	 */
	if (result < max_path) {
		wcscpy(path, buf);
		return result;
	}

	/* error out if we shouldn't expand the path or buf is too small */
	if (!expand || result >= MAX_LONG_PATH - 6) {
		errno = ENAMETOOLONG;
		return -1;
	}

	/* prefix full path with "\\?\" or "\\?\UNC\" */
	if (buf[0] == '\\') {
		/* ...unless already prefixed */
		if (buf[1] == '\\' && (buf[2] == '?' || buf[2] == '.'))
			return len;

		wcscpy(path, L"\\\\?\\UNC\\");
		wcscpy(path + 8, buf + 2);
		return result + 6;
	} else {
		wcscpy(path, L"\\\\?\\");
		wcscpy(path + 4, buf);
		return result + 4;
	}
}

#if !defined(_MSC_VER)
/*
 * Disable MSVCRT command line wildcard expansion (__getmainargs called from
 * mingw startup code, see init.c in mingw runtime).
 */
int _CRT_glob = 0;
#endif

static NORETURN void die_startup(void)
{
	fputs("fatal: not enough memory for initialization", stderr);
	exit(128);
}

static void *malloc_startup(size_t size)
{
	void *result = malloc(size);
	if (!result)
		die_startup();
	return result;
}

static char *wcstoutfdup_startup(char *buffer, const wchar_t *wcs, size_t len)
{
	len = xwcstoutf(buffer, wcs, len) + 1;
	return memcpy(malloc_startup(len), buffer, len);
}

static void maybe_redirect_std_handle(const wchar_t *key, DWORD std_id, int fd,
				      DWORD desired_access, DWORD flags)
{
	DWORD create_flag = fd ? OPEN_ALWAYS : OPEN_EXISTING;
	wchar_t buf[MAX_PATH];
	DWORD max = ARRAY_SIZE(buf);
	HANDLE handle;
	DWORD ret = GetEnvironmentVariableW(key, buf, max);

	if (!ret || ret >= max)
		return;

	/* make sure this does not leak into child processes */
	SetEnvironmentVariableW(key, NULL);
	if (!wcscmp(buf, L"off")) {
		close(fd);
		handle = GetStdHandle(std_id);
		if (handle != INVALID_HANDLE_VALUE)
			CloseHandle(handle);
		return;
	}
	if (std_id == STD_ERROR_HANDLE && !wcscmp(buf, L"2>&1")) {
		handle = GetStdHandle(STD_OUTPUT_HANDLE);
		if (handle == INVALID_HANDLE_VALUE) {
			close(fd);
			handle = GetStdHandle(std_id);
			if (handle != INVALID_HANDLE_VALUE)
				CloseHandle(handle);
		} else {
			int new_fd = _open_osfhandle((intptr_t)handle, O_BINARY);
			SetStdHandle(std_id, handle);
			dup2(new_fd, fd);
			/* do *not* close the new_fd: that would close stdout */
		}
		return;
	}
	handle = CreateFileW(buf, desired_access, 0, NULL, create_flag,
			     flags, NULL);
	if (handle != INVALID_HANDLE_VALUE) {
		int new_fd = _open_osfhandle((intptr_t)handle, O_BINARY);
		SetStdHandle(std_id, handle);
		dup2(new_fd, fd);
		close(new_fd);
	}
}

static void maybe_redirect_std_handles(void)
{
	maybe_redirect_std_handle(L"GIT_REDIRECT_STDIN", STD_INPUT_HANDLE, 0,
				  GENERIC_READ, FILE_ATTRIBUTE_NORMAL);
	maybe_redirect_std_handle(L"GIT_REDIRECT_STDOUT", STD_OUTPUT_HANDLE, 1,
				  GENERIC_WRITE, FILE_ATTRIBUTE_NORMAL);
	maybe_redirect_std_handle(L"GIT_REDIRECT_STDERR", STD_ERROR_HANDLE, 2,
				  GENERIC_WRITE, FILE_FLAG_NO_BUFFERING);
}

static void adjust_symlink_flags(void)
{
	/*
	 * Starting with Windows 10 Build 14972, symbolic links can be created
	 * using CreateSymbolicLink() without elevation by passing the flag
	 * SYMBOLIC_LINK_FLAG_ALLOW_UNPRIVILEGED_CREATE (0x02) as last
	 * parameter, provided the Developer Mode has been enabled. Some
	 * earlier Windows versions complain about this flag with an
	 * ERROR_INVALID_PARAMETER, hence we have to test the build number
	 * specifically.
	 */
	if (GetVersion() >= 14972 << 16) {
		symlink_file_flags |= 2;
		symlink_directory_flags |= 2;
	}

}

#ifdef _MSC_VER
#ifdef _DEBUG
#include <crtdbg.h>
#endif
#endif

/*
 * We implement wmain() and compile with -municode, which would
 * normally ignore main(), but we call the latter from the former
 * so that we can handle non-ASCII command-line parameters
 * appropriately.
 *
 * To be more compatible with the core git code, we convert
 * argv into UTF8 and pass them directly to main().
 */
int wmain(int argc, const wchar_t **wargv)
{
	int i, maxlen, exit_status;
	char *buffer, **save;
	const char **argv;

#ifdef _MSC_VER
#ifdef _DEBUG
	_CrtSetReportMode(_CRT_ASSERT, _CRTDBG_MODE_DEBUG);
#endif

#ifdef USE_MSVC_CRTDBG
	_CrtSetDbgFlag(_CRTDBG_ALLOC_MEM_DF | _CRTDBG_LEAK_CHECK_DF);
#endif
#endif

	maybe_redirect_std_handles();
	adjust_symlink_flags();

	/* determine size of argv and environ conversion buffer */
	maxlen = wcslen(wargv[0]);
	for (i = 1; i < argc; i++)
		maxlen = max(maxlen, wcslen(wargv[i]));

	/* allocate buffer (wchar_t encodes to max 3 UTF-8 bytes) */
	maxlen = 3 * maxlen + 1;
	buffer = malloc_startup(maxlen);

	/*
	 * Create a UTF-8 version of w_argv. Also create a "save" copy
	 * to remember all the string pointers because parse_options()
	 * will remove claimed items from the argv that we pass down.
	 */
	ALLOC_ARRAY(argv, argc + 1);
	ALLOC_ARRAY(save, argc + 1);
	for (i = 0; i < argc; i++)
		argv[i] = save[i] = wcstoutfdup_startup(buffer, wargv[i], maxlen);
	argv[i] = save[i] = NULL;
	free(buffer);

	/* fix Windows specific environment settings */
	setup_windows_environment();

	unset_environment_variables = xstrdup("PERL5LIB");

	/* initialize critical section for waitpid pinfo_t list */
	InitializeCriticalSection(&pinfo_cs);
	InitializeCriticalSection(&phantom_symlinks_cs);
<<<<<<< HEAD
=======

	/* initialize critical section for fscache */
	InitializeCriticalSection(&fscache_cs);
>>>>>>> b9a626b9

	/* set up default file mode and file modes for stdin/out/err */
	_fmode = _O_BINARY;
	_setmode(_fileno(stdin), _O_BINARY);
	_setmode(_fileno(stdout), _O_BINARY);
	_setmode(_fileno(stderr), _O_BINARY);

	/* initialize Unicode console */
	winansi_init();

	/* init length of current directory for handle_long_path */
	current_directory_len = GetCurrentDirectoryW(0, NULL);

	/* invoke the real main() using our utf8 version of argv. */
	exit_status = main(argc, argv);

	for (i = 0; i < argc; i++)
		free(save[i]);
	free(save);
	free(argv);

	return exit_status;
}

int uname(struct utsname *buf)
{
	unsigned v = (unsigned)GetVersion();
	memset(buf, 0, sizeof(*buf));
	xsnprintf(buf->sysname, sizeof(buf->sysname), "Windows");
	xsnprintf(buf->release, sizeof(buf->release),
		 "%u.%u", v & 0xff, (v >> 8) & 0xff);
	/* assuming NT variants only.. */
	xsnprintf(buf->version, sizeof(buf->version),
		  "%u", (v >> 16) & 0x7fff);
	return 0;
}

const char *program_data_config(void)
{
	static struct strbuf path = STRBUF_INIT;
	static unsigned initialized;

	if (!initialized) {
		const char *env = mingw_getenv("PROGRAMDATA");
		if (env)
			strbuf_addf(&path, "%s/Git/config", env);
		initialized = 1;
	}
	return *path.buf ? path.buf : NULL;
<<<<<<< HEAD
}

/*
 * Based on https://stackoverflow.com/questions/43002803
 *
 * [HKLM\SYSTEM\CurrentControlSet\Services\cexecsvc]
 * "DisplayName"="@%systemroot%\\system32\\cexecsvc.exe,-100"
 * "ErrorControl"=dword:00000001
 * "ImagePath"=hex(2):25,00,73,00,79,00,73,00,74,00,65,00,6d,00,72,00,6f,00,
 *    6f,00,74,00,25,00,5c,00,73,00,79,00,73,00,74,00,65,00,6d,00,33,00,32,00,
 *    5c,00,63,00,65,00,78,00,65,00,63,00,73,00,76,00,63,00,2e,00,65,00,78,00,
 *    65,00,00,00
 * "Start"=dword:00000002
 * "Type"=dword:00000010
 * "Description"="@%systemroot%\\system32\\cexecsvc.exe,-101"
 * "ObjectName"="LocalSystem"
 * "ServiceSidType"=dword:00000001
 */
int is_inside_windows_container(void)
{
	static int inside_container = -1; /* -1 uninitialized */
	const char *key = "SYSTEM\\CurrentControlSet\\Services\\cexecsvc";
	HKEY handle = NULL;

	if (inside_container != -1)
		return inside_container;

	inside_container = ERROR_SUCCESS ==
		RegOpenKeyExA(HKEY_LOCAL_MACHINE, key, 0, KEY_READ, &handle);
	RegCloseKey(handle);

	return inside_container;
}

int file_attr_to_st_mode (DWORD attr, DWORD tag, const char *path)
{
	int fMode = S_IREAD;
	if ((attr & FILE_ATTRIBUTE_REPARSE_POINT) &&
	    tag == IO_REPARSE_TAG_SYMLINK) {
		int flag = S_IFLNK;
		char buf[MAX_LONG_PATH];

		/*
		 * Windows containers' mapped volumes are marked as reparse
		 * points and look like symbolic links, but they are not.
		 */
		if (path && is_inside_windows_container() &&
		    readlink(path, buf, sizeof(buf)) > 27 &&
		    starts_with(buf, "/ContainerMappedDirectories/"))
			flag = S_IFDIR;

		fMode |= flag;
	} else if (attr & FILE_ATTRIBUTE_DIRECTORY)
		fMode |= S_IFDIR;
	else
		fMode |= S_IFREG;
	if (!(attr & FILE_ATTRIBUTE_READONLY))
		fMode |= S_IWRITE;
	return fMode;
=======
>>>>>>> b9a626b9
}<|MERGE_RESOLUTION|>--- conflicted
+++ resolved
@@ -10,11 +10,8 @@
 #include "../config.h"
 #include "dir.h"
 #include "../attr.h"
-<<<<<<< HEAD
-=======
 #include "../string-list.h"
 #include "win32/fscache.h"
->>>>>>> b9a626b9
 
 #define HCAST(type, handle) ((type)(intptr_t)handle)
 
@@ -949,11 +946,7 @@
 		buf->st_uid = 0;
 		buf->st_nlink = 1;
 		buf->st_mode = file_attr_to_st_mode(fdata.dwFileAttributes,
-<<<<<<< HEAD
 				findbuf.dwReserved0, file_name);
-=======
-				findbuf.dwReserved0);
->>>>>>> b9a626b9
 		buf->st_size = S_ISLNK(buf->st_mode) ? MAX_LONG_PATH :
 			fdata.nFileSizeLow | (((off_t) fdata.nFileSizeHigh) << 32);
 		buf->st_dev = buf->st_rdev = 0; /* not used by Git */
@@ -1004,11 +997,7 @@
 	buf->st_gid = 0;
 	buf->st_uid = 0;
 	buf->st_nlink = 1;
-<<<<<<< HEAD
 	buf->st_mode = file_attr_to_st_mode(fdata.dwFileAttributes, 0, NULL);
-=======
-	buf->st_mode = file_attr_to_st_mode(fdata.dwFileAttributes, 0);
->>>>>>> b9a626b9
 	buf->st_size = fdata.nFileSizeLow |
 		(((off_t)fdata.nFileSizeHigh)<<32);
 	buf->st_dev = buf->st_rdev = 0; /* not used by Git */
@@ -1802,10 +1791,6 @@
 	wenvblk = make_environment_block(deltaenv);
 
 	memset(&pi, 0, sizeof(pi));
-<<<<<<< HEAD
-	ret = CreateProcessW(*wcmd ? wcmd : NULL, wargs, NULL, NULL, TRUE,
-		flags, wenvblk, dir ? wdir : NULL, &si, &pi);
-=======
 	if (restrict_handle_inheritance && stdhandles_count &&
 	    (InitializeProcThreadAttributeList(NULL, 1, 0, &size) ||
 	     GetLastError() == ERROR_INSUFFICIENT_BUFFER) &&
@@ -1890,7 +1875,6 @@
 		DeleteProcThreadAttributeList(si.lpAttributeList);
 	if (attr_list)
 		HeapFree(GetProcessHeap(), 0, attr_list);
->>>>>>> b9a626b9
 
 	free(wenvblk);
 	free(wargs);
@@ -2267,7 +2251,6 @@
 		return 0;
 	gle = GetLastError();
 
-<<<<<<< HEAD
 	if (gle == ERROR_ACCESS_DENIED && is_inside_windows_container()) {
 		/* Fall back to copy to destination & remove source */
 		if (CopyFileW(wpold, wpnew, FALSE) && !mingw_unlink(pold))
@@ -2275,8 +2258,6 @@
 		gle = GetLastError();
 	}
 
-=======
->>>>>>> b9a626b9
 	/* revert file attributes on failure */
 	if (attrs != INVALID_FILE_ATTRIBUTES)
 		SetFileAttributesW(wpnew, attrs);
@@ -3173,12 +3154,9 @@
 	/* initialize critical section for waitpid pinfo_t list */
 	InitializeCriticalSection(&pinfo_cs);
 	InitializeCriticalSection(&phantom_symlinks_cs);
-<<<<<<< HEAD
-=======
 
 	/* initialize critical section for fscache */
 	InitializeCriticalSection(&fscache_cs);
->>>>>>> b9a626b9
 
 	/* set up default file mode and file modes for stdin/out/err */
 	_fmode = _O_BINARY;
@@ -3228,7 +3206,6 @@
 		initialized = 1;
 	}
 	return *path.buf ? path.buf : NULL;
-<<<<<<< HEAD
 }
 
 /*
@@ -3288,6 +3265,4 @@
 	if (!(attr & FILE_ATTRIBUTE_READONLY))
 		fMode |= S_IWRITE;
 	return fMode;
-=======
->>>>>>> b9a626b9
 }