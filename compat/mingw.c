#include "../git-compat-util.h"
#include "win32.h"
#include <conio.h>
#include <wchar.h>
#include "../strbuf.h"
#include "../run-command.h"

static const int delay[] = { 0, 1, 10, 20, 40 };

int err_win_to_posix(DWORD winerr)
{
	int error = ENOSYS;
	switch(winerr) {
	case ERROR_ACCESS_DENIED: error = EACCES; break;
	case ERROR_ACCOUNT_DISABLED: error = EACCES; break;
	case ERROR_ACCOUNT_RESTRICTION: error = EACCES; break;
	case ERROR_ALREADY_ASSIGNED: error = EBUSY; break;
	case ERROR_ALREADY_EXISTS: error = EEXIST; break;
	case ERROR_ARITHMETIC_OVERFLOW: error = ERANGE; break;
	case ERROR_BAD_COMMAND: error = EIO; break;
	case ERROR_BAD_DEVICE: error = ENODEV; break;
	case ERROR_BAD_DRIVER_LEVEL: error = ENXIO; break;
	case ERROR_BAD_EXE_FORMAT: error = ENOEXEC; break;
	case ERROR_BAD_FORMAT: error = ENOEXEC; break;
	case ERROR_BAD_LENGTH: error = EINVAL; break;
	case ERROR_BAD_PATHNAME: error = ENOENT; break;
	case ERROR_BAD_PIPE: error = EPIPE; break;
	case ERROR_BAD_UNIT: error = ENODEV; break;
	case ERROR_BAD_USERNAME: error = EINVAL; break;
	case ERROR_BROKEN_PIPE: error = EPIPE; break;
	case ERROR_BUFFER_OVERFLOW: error = ENAMETOOLONG; break;
	case ERROR_BUSY: error = EBUSY; break;
	case ERROR_BUSY_DRIVE: error = EBUSY; break;
	case ERROR_CALL_NOT_IMPLEMENTED: error = ENOSYS; break;
	case ERROR_CANNOT_MAKE: error = EACCES; break;
	case ERROR_CANTOPEN: error = EIO; break;
	case ERROR_CANTREAD: error = EIO; break;
	case ERROR_CANTWRITE: error = EIO; break;
	case ERROR_CRC: error = EIO; break;
	case ERROR_CURRENT_DIRECTORY: error = EACCES; break;
	case ERROR_DEVICE_IN_USE: error = EBUSY; break;
	case ERROR_DEV_NOT_EXIST: error = ENODEV; break;
	case ERROR_DIRECTORY: error = EINVAL; break;
	case ERROR_DIR_NOT_EMPTY: error = ENOTEMPTY; break;
	case ERROR_DISK_CHANGE: error = EIO; break;
	case ERROR_DISK_FULL: error = ENOSPC; break;
	case ERROR_DRIVE_LOCKED: error = EBUSY; break;
	case ERROR_ENVVAR_NOT_FOUND: error = EINVAL; break;
	case ERROR_EXE_MARKED_INVALID: error = ENOEXEC; break;
	case ERROR_FILENAME_EXCED_RANGE: error = ENAMETOOLONG; break;
	case ERROR_FILE_EXISTS: error = EEXIST; break;
	case ERROR_FILE_INVALID: error = ENODEV; break;
	case ERROR_FILE_NOT_FOUND: error = ENOENT; break;
	case ERROR_GEN_FAILURE: error = EIO; break;
	case ERROR_HANDLE_DISK_FULL: error = ENOSPC; break;
	case ERROR_INSUFFICIENT_BUFFER: error = ENOMEM; break;
	case ERROR_INVALID_ACCESS: error = EACCES; break;
	case ERROR_INVALID_ADDRESS: error = EFAULT; break;
	case ERROR_INVALID_BLOCK: error = EFAULT; break;
	case ERROR_INVALID_DATA: error = EINVAL; break;
	case ERROR_INVALID_DRIVE: error = ENODEV; break;
	case ERROR_INVALID_EXE_SIGNATURE: error = ENOEXEC; break;
	case ERROR_INVALID_FLAGS: error = EINVAL; break;
	case ERROR_INVALID_FUNCTION: error = ENOSYS; break;
	case ERROR_INVALID_HANDLE: error = EBADF; break;
	case ERROR_INVALID_LOGON_HOURS: error = EACCES; break;
	case ERROR_INVALID_NAME: error = EINVAL; break;
	case ERROR_INVALID_OWNER: error = EINVAL; break;
	case ERROR_INVALID_PARAMETER: error = EINVAL; break;
	case ERROR_INVALID_PASSWORD: error = EPERM; break;
	case ERROR_INVALID_PRIMARY_GROUP: error = EINVAL; break;
	case ERROR_INVALID_SIGNAL_NUMBER: error = EINVAL; break;
	case ERROR_INVALID_TARGET_HANDLE: error = EIO; break;
	case ERROR_INVALID_WORKSTATION: error = EACCES; break;
	case ERROR_IO_DEVICE: error = EIO; break;
	case ERROR_IO_INCOMPLETE: error = EINTR; break;
	case ERROR_LOCKED: error = EBUSY; break;
	case ERROR_LOCK_VIOLATION: error = EACCES; break;
	case ERROR_LOGON_FAILURE: error = EACCES; break;
	case ERROR_MAPPED_ALIGNMENT: error = EINVAL; break;
	case ERROR_META_EXPANSION_TOO_LONG: error = E2BIG; break;
	case ERROR_MORE_DATA: error = EPIPE; break;
	case ERROR_NEGATIVE_SEEK: error = ESPIPE; break;
	case ERROR_NOACCESS: error = EFAULT; break;
	case ERROR_NONE_MAPPED: error = EINVAL; break;
	case ERROR_NOT_ENOUGH_MEMORY: error = ENOMEM; break;
	case ERROR_NOT_READY: error = EAGAIN; break;
	case ERROR_NOT_SAME_DEVICE: error = EXDEV; break;
	case ERROR_NO_DATA: error = EPIPE; break;
	case ERROR_NO_MORE_SEARCH_HANDLES: error = EIO; break;
	case ERROR_NO_PROC_SLOTS: error = EAGAIN; break;
	case ERROR_NO_SUCH_PRIVILEGE: error = EACCES; break;
	case ERROR_OPEN_FAILED: error = EIO; break;
	case ERROR_OPEN_FILES: error = EBUSY; break;
	case ERROR_OPERATION_ABORTED: error = EINTR; break;
	case ERROR_OUTOFMEMORY: error = ENOMEM; break;
	case ERROR_PASSWORD_EXPIRED: error = EACCES; break;
	case ERROR_PATH_BUSY: error = EBUSY; break;
	case ERROR_PATH_NOT_FOUND: error = ENOENT; break;
	case ERROR_PIPE_BUSY: error = EBUSY; break;
	case ERROR_PIPE_CONNECTED: error = EPIPE; break;
	case ERROR_PIPE_LISTENING: error = EPIPE; break;
	case ERROR_PIPE_NOT_CONNECTED: error = EPIPE; break;
	case ERROR_PRIVILEGE_NOT_HELD: error = EACCES; break;
	case ERROR_READ_FAULT: error = EIO; break;
	case ERROR_SEEK: error = EIO; break;
	case ERROR_SEEK_ON_DEVICE: error = ESPIPE; break;
	case ERROR_SHARING_BUFFER_EXCEEDED: error = ENFILE; break;
	case ERROR_SHARING_VIOLATION: error = EACCES; break;
	case ERROR_STACK_OVERFLOW: error = ENOMEM; break;
	case ERROR_SWAPERROR: error = ENOENT; break;
	case ERROR_TOO_MANY_MODULES: error = EMFILE; break;
	case ERROR_TOO_MANY_OPEN_FILES: error = EMFILE; break;
	case ERROR_UNRECOGNIZED_MEDIA: error = ENXIO; break;
	case ERROR_UNRECOGNIZED_VOLUME: error = ENODEV; break;
	case ERROR_WAIT_NO_CHILDREN: error = ECHILD; break;
	case ERROR_WRITE_FAULT: error = EIO; break;
	case ERROR_WRITE_PROTECT: error = EROFS; break;
	}
	return error;
}

static inline int is_file_in_use_error(DWORD errcode)
{
	switch (errcode) {
	case ERROR_SHARING_VIOLATION:
	case ERROR_ACCESS_DENIED:
		return 1;
	}

	return 0;
}

static int read_yes_no_answer(void)
{
	char answer[1024];

	if (fgets(answer, sizeof(answer), stdin)) {
		size_t answer_len = strlen(answer);
		int got_full_line = 0, c;

		/* remove the newline */
		if (answer_len >= 2 && answer[answer_len-2] == '\r') {
			answer[answer_len-2] = '\0';
			got_full_line = 1;
		} else if (answer_len >= 1 && answer[answer_len-1] == '\n') {
			answer[answer_len-1] = '\0';
			got_full_line = 1;
		}
		/* flush the buffer in case we did not get the full line */
		if (!got_full_line)
			while ((c = getchar()) != EOF && c != '\n')
				;
	} else
		/* we could not read, return the
		 * default answer which is no */
		return 0;

	if (tolower(answer[0]) == 'y' && !answer[1])
		return 1;
	if (!strncasecmp(answer, "yes", sizeof(answer)))
		return 1;
	if (tolower(answer[0]) == 'n' && !answer[1])
		return 0;
	if (!strncasecmp(answer, "no", sizeof(answer)))
		return 0;

	/* did not find an answer we understand */
	return -1;
}

static int ask_yes_no_if_possible(const char *format, ...)
{
	char question[4096];
	const char *retry_hook[] = { NULL, NULL, NULL };
	va_list args;

	va_start(args, format);
	vsnprintf(question, sizeof(question), format, args);
	va_end(args);

	if ((retry_hook[0] = getenv("GIT_ASK_YESNO"))) {
		retry_hook[1] = question;
		return !run_command_v_opt(retry_hook, 0);
	}

	if (!isatty(_fileno(stdin)) || !isatty(_fileno(stderr)))
		return 0;

	while (1) {
		int answer;
		fprintf(stderr, "%s (y/n) ", question);

		if ((answer = read_yes_no_answer()) >= 0)
			return answer;

		fprintf(stderr, "Sorry, I did not understand your answer. "
				"Please type 'y' or 'n'\n");
	}
}

int mingw_unlink(const char *pathname)
{
	int ret, tries = 0;
	wchar_t wpathname[MAX_PATH];
	if (xutftowcs_path(wpathname, pathname) < 0)
		return -1;

	/* read-only files cannot be removed */
	_wchmod(wpathname, 0666);
	while ((ret = _wunlink(wpathname)) == -1 && tries < ARRAY_SIZE(delay)) {
		if (!is_file_in_use_error(GetLastError()))
			break;
		/*
		 * We assume that some other process had the source or
		 * destination file open at the wrong moment and retry.
		 * In order to give the other process a higher chance to
		 * complete its operation, we give up our time slice now.
		 * If we have to retry again, we do sleep a bit.
		 */
		Sleep(delay[tries]);
		tries++;
	}
	while (ret == -1 && is_file_in_use_error(GetLastError()) &&
	       ask_yes_no_if_possible("Unlink of file '%s' failed. "
			"Should I try again?", pathname))
	       ret = _wunlink(wpathname);
	return ret;
}

static int is_dir_empty(const wchar_t *wpath)
{
	WIN32_FIND_DATAW findbuf;
	HANDLE handle;
	wchar_t wbuf[MAX_PATH + 2];
	wcscpy(wbuf, wpath);
	wcscat(wbuf, L"\\*");
	handle = FindFirstFileW(wbuf, &findbuf);
	if (handle == INVALID_HANDLE_VALUE)
		return GetLastError() == ERROR_NO_MORE_FILES;

	while (!wcscmp(findbuf.cFileName, L".") ||
			!wcscmp(findbuf.cFileName, L".."))
		if (!FindNextFileW(handle, &findbuf)) {
			DWORD err = GetLastError();
			FindClose(handle);
			return err == ERROR_NO_MORE_FILES;
		}
	FindClose(handle);
	return 0;
}

int mingw_rmdir(const char *pathname)
{
	int ret, tries = 0;
	wchar_t wpathname[MAX_PATH];
	if (xutftowcs_path(wpathname, pathname) < 0)
		return -1;

	while ((ret = _wrmdir(wpathname)) == -1 && tries < ARRAY_SIZE(delay)) {
		if (!is_file_in_use_error(GetLastError()))
			errno = err_win_to_posix(GetLastError());
		if (errno != EACCES)
			break;
		if (!is_dir_empty(wpathname)) {
			errno = ENOTEMPTY;
			break;
		}
		/*
		 * We assume that some other process had the source or
		 * destination file open at the wrong moment and retry.
		 * In order to give the other process a higher chance to
		 * complete its operation, we give up our time slice now.
		 * If we have to retry again, we do sleep a bit.
		 */
		Sleep(delay[tries]);
		tries++;
	}
	while (ret == -1 && errno == EACCES && is_file_in_use_error(GetLastError()) &&
	       ask_yes_no_if_possible("Deletion of directory '%s' failed. "
			"Should I try again?", pathname))
	       ret = _wrmdir(wpathname);
	return ret;
}

int mingw_mkdir(const char *path, int mode)
{
	int ret;
	wchar_t wpath[MAX_PATH];
	if (xutftowcs_path(wpath, path) < 0)
		return -1;
	ret = _wmkdir(wpath);
	return ret;
}

int mingw_open (const char *filename, int oflags, ...)
{
	va_list args;
	unsigned mode;
	int fd;
	wchar_t wfilename[MAX_PATH];

	va_start(args, oflags);
	mode = va_arg(args, int);
	va_end(args);

	if (filename && !strcmp(filename, "/dev/null"))
		filename = "nul";

	if (xutftowcs_path(wfilename, filename) < 0)
		return -1;
	fd = _wopen(wfilename, oflags, mode);

	if (fd < 0 && (oflags & O_CREAT) && errno == EACCES) {
		DWORD attrs = GetFileAttributesW(wfilename);
		if (attrs != INVALID_FILE_ATTRIBUTES && (attrs & FILE_ATTRIBUTE_DIRECTORY))
			errno = EISDIR;
	}
	return fd;
}

static BOOL WINAPI ctrl_ignore(DWORD type)
{
	return TRUE;
}

#undef fgetc
int mingw_fgetc(FILE *stream)
{
	int ch;
	if (!isatty(_fileno(stream)))
		return fgetc(stream);

	SetConsoleCtrlHandler(ctrl_ignore, TRUE);
	while (1) {
		ch = fgetc(stream);
		if (ch != EOF || GetLastError() != ERROR_OPERATION_ABORTED)
			break;

		/* Ctrl+C was pressed, simulate SIGINT and retry */
		mingw_raise(SIGINT);
	}
	SetConsoleCtrlHandler(ctrl_ignore, FALSE);
	return ch;
}

#undef fopen
FILE *mingw_fopen (const char *filename, const char *otype)
{
	FILE *file;
	wchar_t wfilename[MAX_PATH], wotype[4];
	if (filename && !strcmp(filename, "/dev/null"))
		filename = "nul";
	if (xutftowcs_path(wfilename, filename) < 0 ||
		xutftowcs(wotype, otype, ARRAY_SIZE(wotype)) < 0)
		return NULL;
	file = _wfopen(wfilename, wotype);
	return file;
}

FILE *mingw_freopen (const char *filename, const char *otype, FILE *stream)
{
	FILE *file;
	wchar_t wfilename[MAX_PATH], wotype[4];
	if (filename && !strcmp(filename, "/dev/null"))
		filename = "nul";
	if (xutftowcs_path(wfilename, filename) < 0 ||
		xutftowcs(wotype, otype, ARRAY_SIZE(wotype)) < 0)
		return NULL;
	file = _wfreopen(wfilename, wotype, stream);
	return file;
}

#undef fflush
int mingw_fflush(FILE *stream)
{
	int ret = fflush(stream);

	/*
	 * write() is used behind the scenes of stdio output functions.
	 * Since git code does not check for errors after each stdio write
	 * operation, it can happen that write() is called by a later
	 * stdio function even if an earlier write() call failed. In the
	 * case of a pipe whose readable end was closed, only the first
	 * call to write() reports EPIPE on Windows. Subsequent write()
	 * calls report EINVAL. It is impossible to notice whether this
	 * fflush invocation triggered such a case, therefore, we have to
	 * catch all EINVAL errors whole-sale.
	 */
	if (ret && errno == EINVAL)
		errno = EPIPE;

	return ret;
}

int mingw_access(const char *filename, int mode)
{
	wchar_t wfilename[MAX_PATH];
	if (xutftowcs_path(wfilename, filename) < 0)
		return -1;
	/* X_OK is not supported by the MSVCRT version */
	return _waccess(wfilename, mode & ~X_OK);
}

int mingw_chdir(const char *dirname)
{
	wchar_t wdirname[MAX_PATH];
	if (xutftowcs_path(wdirname, dirname) < 0)
		return -1;
	return _wchdir(wdirname);
}

int mingw_chmod(const char *filename, int mode)
{
	wchar_t wfilename[MAX_PATH];
	if (xutftowcs_path(wfilename, filename) < 0)
		return -1;
	return _wchmod(wfilename, mode);
}

/*
 * The unit of FILETIME is 100-nanoseconds since January 1, 1601, UTC.
 * Returns the 100-nanoseconds ("hekto nanoseconds") since the epoch.
 */
static inline long long filetime_to_hnsec(const FILETIME *ft)
{
	long long winTime = ((long long)ft->dwHighDateTime << 32) + ft->dwLowDateTime;
	/* Windows to Unix Epoch conversion */
	return winTime - 116444736000000000LL;
}

static inline time_t filetime_to_time_t(const FILETIME *ft)
{
	return (time_t)(filetime_to_hnsec(ft) / 10000000);
}

/* We keep the do_lstat code in a separate function to avoid recursion.
 * When a path ends with a slash, the stat will fail with ENOENT. In
 * this case, we strip the trailing slashes and stat again.
 *
 * If follow is true then act like stat() and report on the link
 * target. Otherwise report on the link itself.
 */
static int do_lstat(int follow, const char *file_name, struct stat *buf)
{
	WIN32_FILE_ATTRIBUTE_DATA fdata;
	wchar_t wfilename[MAX_PATH];
	if (xutftowcs_path(wfilename, file_name) < 0)
		return -1;

	if (GetFileAttributesExW(wfilename, GetFileExInfoStandard, &fdata)) {
		buf->st_ino = 0;
		buf->st_gid = 0;
		buf->st_uid = 0;
		buf->st_nlink = 1;
		buf->st_mode = file_attr_to_st_mode(fdata.dwFileAttributes);
		buf->st_size = fdata.nFileSizeLow |
			(((off_t)fdata.nFileSizeHigh)<<32);
		buf->st_dev = buf->st_rdev = 0; /* not used by Git */
		buf->st_atime = filetime_to_time_t(&(fdata.ftLastAccessTime));
		buf->st_mtime = filetime_to_time_t(&(fdata.ftLastWriteTime));
		buf->st_ctime = filetime_to_time_t(&(fdata.ftCreationTime));
		if (fdata.dwFileAttributes & FILE_ATTRIBUTE_REPARSE_POINT) {
			WIN32_FIND_DATAW findbuf;
			HANDLE handle = FindFirstFileW(wfilename, &findbuf);
			if (handle != INVALID_HANDLE_VALUE) {
				if ((findbuf.dwFileAttributes & FILE_ATTRIBUTE_REPARSE_POINT) &&
						(findbuf.dwReserved0 == IO_REPARSE_TAG_SYMLINK)) {
					if (follow) {
						char buffer[MAXIMUM_REPARSE_DATA_BUFFER_SIZE];
						buf->st_size = readlink(file_name, buffer, MAXIMUM_REPARSE_DATA_BUFFER_SIZE);
					} else {
						buf->st_mode = S_IFLNK;
					}
					buf->st_mode |= S_IREAD;
					if (!(findbuf.dwFileAttributes & FILE_ATTRIBUTE_READONLY))
						buf->st_mode |= S_IWRITE;
				}
				FindClose(handle);
			}
		}
		return 0;
	}
	switch (GetLastError()) {
	case ERROR_ACCESS_DENIED:
	case ERROR_SHARING_VIOLATION:
	case ERROR_LOCK_VIOLATION:
	case ERROR_SHARING_BUFFER_EXCEEDED:
		errno = EACCES;
		break;
	case ERROR_BUFFER_OVERFLOW:
		errno = ENAMETOOLONG;
		break;
	case ERROR_NOT_ENOUGH_MEMORY:
		errno = ENOMEM;
		break;
	default:
		errno = ENOENT;
		break;
	}
	return -1;
}

/* We provide our own lstat/fstat functions, since the provided
 * lstat/fstat functions are so slow. These stat functions are
 * tailored for Git's usage (read: fast), and are not meant to be
 * complete. Note that Git stat()s are redirected to mingw_lstat()
 * too, since Windows doesn't really handle symlinks that well.
 */
static int do_stat_internal(int follow, const char *file_name, struct stat *buf)
{
	int namelen;
	char alt_name[PATH_MAX];

	if (!do_lstat(follow, file_name, buf))
		return 0;

	/* if file_name ended in a '/', Windows returned ENOENT;
	 * try again without trailing slashes
	 */
	if (errno != ENOENT)
		return -1;

	namelen = strlen(file_name);
	if (namelen && file_name[namelen-1] != '/')
		return -1;
	while (namelen && file_name[namelen-1] == '/')
		--namelen;
	if (!namelen || namelen >= PATH_MAX)
		return -1;

	memcpy(alt_name, file_name, namelen);
	alt_name[namelen] = 0;
	return do_lstat(follow, alt_name, buf);
}

int mingw_lstat(const char *file_name, struct stat *buf)
{
	return do_stat_internal(0, file_name, buf);
}
int mingw_stat(const char *file_name, struct stat *buf)
{
	return do_stat_internal(1, file_name, buf);
}

int mingw_fstat(int fd, struct stat *buf)
{
	HANDLE fh = (HANDLE)_get_osfhandle(fd);
	BY_HANDLE_FILE_INFORMATION fdata;

	if (fh == INVALID_HANDLE_VALUE) {
		errno = EBADF;
		return -1;
	}
	/* direct non-file handles to MS's fstat() */
	if (GetFileType(fh) != FILE_TYPE_DISK)
		return _fstati64(fd, buf);

	if (GetFileInformationByHandle(fh, &fdata)) {
		buf->st_ino = 0;
		buf->st_gid = 0;
		buf->st_uid = 0;
		buf->st_nlink = 1;
		buf->st_mode = file_attr_to_st_mode(fdata.dwFileAttributes);
		buf->st_size = fdata.nFileSizeLow |
			(((off_t)fdata.nFileSizeHigh)<<32);
		buf->st_dev = buf->st_rdev = 0; /* not used by Git */
		buf->st_atime = filetime_to_time_t(&(fdata.ftLastAccessTime));
		buf->st_mtime = filetime_to_time_t(&(fdata.ftLastWriteTime));
		buf->st_ctime = filetime_to_time_t(&(fdata.ftCreationTime));
		return 0;
	}
	errno = EBADF;
	return -1;
}

static inline void time_t_to_filetime(time_t t, FILETIME *ft)
{
	long long winTime = t * 10000000LL + 116444736000000000LL;
	ft->dwLowDateTime = winTime;
	ft->dwHighDateTime = winTime >> 32;
}

int mingw_utime (const char *file_name, const struct utimbuf *times)
{
	FILETIME mft, aft;
	int fh, rc;
	DWORD attrs;
	wchar_t wfilename[MAX_PATH];
	if (xutftowcs_path(wfilename, file_name) < 0)
		return -1;

	/* must have write permission */
	attrs = GetFileAttributesW(wfilename);
	if (attrs != INVALID_FILE_ATTRIBUTES &&
	    (attrs & FILE_ATTRIBUTE_READONLY)) {
		/* ignore errors here; open() will report them */
		SetFileAttributesW(wfilename, attrs & ~FILE_ATTRIBUTE_READONLY);
	}

	if ((fh = _wopen(wfilename, O_RDWR | O_BINARY)) < 0) {
		rc = -1;
		goto revert_attrs;
	}

	if (times) {
		time_t_to_filetime(times->modtime, &mft);
		time_t_to_filetime(times->actime, &aft);
	} else {
		GetSystemTimeAsFileTime(&mft);
		aft = mft;
	}
	if (!SetFileTime((HANDLE)_get_osfhandle(fh), NULL, &aft, &mft)) {
		errno = EINVAL;
		rc = -1;
	} else
		rc = 0;
	close(fh);

revert_attrs:
	if (attrs != INVALID_FILE_ATTRIBUTES &&
	    (attrs & FILE_ATTRIBUTE_READONLY)) {
		/* ignore errors again */
		SetFileAttributesW(wfilename, attrs);
	}
	return rc;
}

unsigned int sleep (unsigned int seconds)
{
	Sleep(seconds*1000);
	return 0;
}

char *mingw_mktemp(char *template)
{
	wchar_t wtemplate[MAX_PATH];
	if (xutftowcs_path(wtemplate, template) < 0)
		return NULL;
	if (!_wmktemp(wtemplate))
		return NULL;
	if (xwcstoutf(template, wtemplate, strlen(template) + 1) < 0)
		return NULL;
	return template;
}

int mkstemp(char *template)
{
	char *filename = mktemp(template);
	if (filename == NULL)
		return -1;
	return open(filename, O_RDWR | O_CREAT, 0600);
}

int gettimeofday(struct timeval *tv, void *tz)
{
	FILETIME ft;
	long long hnsec;

	GetSystemTimeAsFileTime(&ft);
	hnsec = filetime_to_hnsec(&ft);
	tv->tv_sec = hnsec / 10000000;
	tv->tv_usec = (hnsec % 10000000) / 10;
	return 0;
}

int pipe(int filedes[2])
{
	HANDLE h[2];

	/* this creates non-inheritable handles */
	if (!CreatePipe(&h[0], &h[1], NULL, 8192)) {
		errno = err_win_to_posix(GetLastError());
		return -1;
	}
	filedes[0] = _open_osfhandle((int)h[0], O_NOINHERIT);
	if (filedes[0] < 0) {
		CloseHandle(h[0]);
		CloseHandle(h[1]);
		return -1;
	}
	filedes[1] = _open_osfhandle((int)h[1], O_NOINHERIT);
	if (filedes[0] < 0) {
		close(filedes[0]);
		CloseHandle(h[1]);
		return -1;
	}
	return 0;
}

struct tm *gmtime_r(const time_t *timep, struct tm *result)
{
	/* gmtime() in MSVCRT.DLL is thread-safe, but not reentrant */
	memcpy(result, gmtime(timep), sizeof(struct tm));
	return result;
}

struct tm *localtime_r(const time_t *timep, struct tm *result)
{
	/* localtime() in MSVCRT.DLL is thread-safe, but not reentrant */
	memcpy(result, localtime(timep), sizeof(struct tm));
	return result;
}

char *mingw_getcwd(char *pointer, int len)
{
	int i;
	wchar_t wpointer[MAX_PATH];
	if (!_wgetcwd(wpointer, ARRAY_SIZE(wpointer)))
		return NULL;
	if (xwcstoutf(pointer, wpointer, len) < 0)
		return NULL;
	for (i = 0; pointer[i]; i++)
		if (pointer[i] == '\\')
			pointer[i] = '/';
	return pointer;
}

/*
 * Compare environment entries by key (i.e. stopping at '=' or '\0').
 */
static int compareenv(const void *v1, const void *v2)
{
	const char *e1 = *(const char**)v1;
	const char *e2 = *(const char**)v2;

	for (;;) {
		int c1 = *e1++;
		int c2 = *e2++;
		c1 = (c1 == '=') ? 0 : tolower(c1);
		c2 = (c2 == '=') ? 0 : tolower(c2);
		if (c1 > c2)
			return 1;
		if (c1 < c2)
			return -1;
		if (c1 == 0)
			return 0;
	}
}

static int bsearchenv(char **env, const char *name, size_t size)
{
	unsigned low = 0, high = size;
	while (low < high) {
		unsigned mid = low + ((high - low) >> 1);
		int cmp = compareenv(&env[mid], &name);
		if (cmp < 0)
			low = mid + 1;
		else if (cmp > 0)
			high = mid;
		else
			return mid;
	}
	return ~low; /* not found, return 1's complement of insert position */
}

/*
 * If name contains '=', then sets the variable, otherwise it unsets it
 * Size includes the terminating NULL. Env must have room for size + 1 entries
 * (in case of insert). Returns the new size. Optionally frees removed entries.
 */
static int do_putenv(char **env, const char *name, int size, int free_old)
{
	int i = bsearchenv(env, name, size - 1);

	/* optionally free removed / replaced entry */
	if (i >= 0 && free_old)
		free(env[i]);

	if (strchr(name, '=')) {
		/* if new value ('key=value') is specified, insert or replace entry */
		if (i < 0) {
			i = ~i;
			memmove(&env[i + 1], &env[i], (size - i) * sizeof(char*));
			size++;
		}
		env[i] = (char*) name;
	} else if (i >= 0) {
		/* otherwise ('key') remove existing entry */
		size--;
		memmove(&env[i], &env[i + 1], (size - i) * sizeof(char*));
	}
	return size;
}

/* used number of elements of environ array, including terminating NULL */
static int environ_size = 0;
/* allocated size of environ array, in bytes */
static int environ_alloc = 0;

char *mingw_getenv(const char *name)
{
	char *value;
	int pos = bsearchenv(environ, name, environ_size - 1);
	if (pos < 0)
		return NULL;
	value = strchr(environ[pos], '=');
	return value ? &value[1] : NULL;
}

int mingw_putenv(const char *namevalue)
{
	ALLOC_GROW(environ, (environ_size + 1) * sizeof(char*), environ_alloc);
	environ_size = do_putenv(environ, namevalue, environ_size, 1);
	return 0;
}

/*
 * See http://msdn2.microsoft.com/en-us/library/17w5ykft(vs.71).aspx
 * (Parsing C++ Command-Line Arguments)
 */
static const char *quote_arg(const char *arg)
{
	/* count chars to quote */
	int len = 0, n = 0;
	int force_quotes = 0;
	char *q, *d;
	const char *p = arg;
	if (!*p) force_quotes = 1;
	while (*p) {
		if (isspace(*p) || *p == '*' || *p == '?' || *p == '{' || *p == '\'')
			force_quotes = 1;
		else if (*p == '"')
			n++;
		else if (*p == '\\') {
			int count = 0;
			while (*p == '\\') {
				count++;
				p++;
				len++;
			}
			if (*p == '"')
				n += count*2 + 1;
			continue;
		}
		len++;
		p++;
	}
	if (!force_quotes && n == 0)
		return arg;

	/* insert \ where necessary */
	d = q = xmalloc(len+n+3);
	*d++ = '"';
	while (*arg) {
		if (*arg == '"')
			*d++ = '\\';
		else if (*arg == '\\') {
			int count = 0;
			while (*arg == '\\') {
				count++;
				*d++ = *arg++;
			}
			if (*arg == '"') {
				while (count-- > 0)
					*d++ = '\\';
				*d++ = '\\';
			}
		}
		*d++ = *arg++;
	}
	*d++ = '"';
	*d++ = 0;
	return q;
}

static const char *parse_interpreter(const char *cmd)
{
	static char buf[100];
	char *p, *opt;
	int n, fd;

	/* don't even try a .exe */
	n = strlen(cmd);
	if (n >= 4 && !strcasecmp(cmd+n-4, ".exe"))
		return NULL;

	fd = open(cmd, O_RDONLY);
	if (fd < 0)
		return NULL;
	n = read(fd, buf, sizeof(buf)-1);
	close(fd);
	if (n < 4)	/* at least '#!/x' and not error */
		return NULL;

	if (buf[0] != '#' || buf[1] != '!')
		return NULL;
	buf[n] = '\0';
	p = buf + strcspn(buf, "\r\n");
	if (!*p)
		return NULL;

	*p = '\0';
	if (!(p = strrchr(buf+2, '/')) && !(p = strrchr(buf+2, '\\')))
		return NULL;
	/* strip options */
	if ((opt = strchr(p+1, ' ')))
		*opt = '\0';
	return p+1;
}

/*
 * Splits the PATH into parts.
 */
static char **get_path_split(void)
{
	char *p, **path, *envpath = getenv("PATH");
	int i, n = 0;

	if (!envpath || !*envpath)
		return NULL;

	envpath = xstrdup(envpath);
	p = envpath;
	while (p) {
		char *dir = p;
		p = strchr(p, ';');
		if (p) *p++ = '\0';
		if (*dir) {	/* not earlier, catches series of ; */
			++n;
		}
	}
	if (!n)
		return NULL;

	path = xmalloc((n+1)*sizeof(char *));
	p = envpath;
	i = 0;
	do {
		if (*p)
			path[i++] = xstrdup(p);
		p = p+strlen(p)+1;
	} while (i < n);
	path[i] = NULL;

	free(envpath);

	return path;
}

static void free_path_split(char **path)
{
	char **p = path;

	if (!path)
		return;

	while (*p)
		free(*p++);
	free(path);
}

/*
 * exe_only means that we only want to detect .exe files, but not scripts
 * (which do not have an extension)
 */
static char *lookup_prog(const char *dir, const char *cmd, int isexe, int exe_only)
{
	char path[MAX_PATH];
	snprintf(path, sizeof(path), "%s/%s.exe", dir, cmd);

	if (!isexe && access(path, F_OK) == 0)
		return xstrdup(path);
	path[strlen(path)-4] = '\0';
	if ((!exe_only || isexe) && access(path, F_OK) == 0)
		if (!(GetFileAttributes(path) & FILE_ATTRIBUTE_DIRECTORY))
			return xstrdup(path);
	return NULL;
}

/*
 * Determines the absolute path of cmd using the split path in path.
 * If cmd contains a slash or backslash, no lookup is performed.
 */
static char *path_lookup(const char *cmd, char **path, int exe_only)
{
	char *prog = NULL;
	int len = strlen(cmd);
	int isexe = len >= 4 && !strcasecmp(cmd+len-4, ".exe");

	if (strchr(cmd, '/') || strchr(cmd, '\\'))
		prog = xstrdup(cmd);

	while (!prog && *path)
		prog = lookup_prog(*path++, cmd, isexe, exe_only);

	return prog;
}

/*
 * Create environment block suitable for CreateProcess. Merges current
 * process environment and the supplied environment changes.
 */
static wchar_t *make_environment_block(char **deltaenv)
{
	wchar_t *wenvblk = NULL;
	char **tmpenv;
	int i = 0, size = environ_size, wenvsz = 0, wenvpos = 0;

	while (deltaenv && deltaenv[i])
		i++;

	/* copy the environment, leaving space for changes */
	tmpenv = xmalloc((size + i) * sizeof(char*));
	memcpy(tmpenv, environ, size * sizeof(char*));

	/* merge supplied environment changes into the temporary environment */
	for (i = 0; deltaenv && deltaenv[i]; i++)
		size = do_putenv(tmpenv, deltaenv[i], size, 0);

	/* create environment block from temporary environment */
	for (i = 0; tmpenv[i]; i++) {
		size = 2 * strlen(tmpenv[i]) + 2; /* +2 for final \0 */
		ALLOC_GROW(wenvblk, (wenvpos + size) * sizeof(wchar_t), wenvsz);
		wenvpos += xutftowcs(&wenvblk[wenvpos], tmpenv[i], size) + 1;
	}
	/* add final \0 terminator */
	wenvblk[wenvpos] = 0;
	free(tmpenv);
	return wenvblk;
}

struct pinfo_t {
	struct pinfo_t *next;
	pid_t pid;
	HANDLE proc;
};
static struct pinfo_t *pinfo = NULL;
CRITICAL_SECTION pinfo_cs;

static pid_t mingw_spawnve_fd(const char *cmd, const char **argv, char **deltaenv,
			      const char *dir,
			      int prepend_cmd, int fhin, int fhout, int fherr)
{
	STARTUPINFOW si;
	PROCESS_INFORMATION pi;
	struct strbuf args;
	wchar_t wcmd[MAX_PATH], wdir[MAX_PATH], *wargs, *wenvblk = NULL;
	unsigned flags = CREATE_UNICODE_ENVIRONMENT;
	BOOL ret;

	/* Determine whether or not we are associated to a console */
	HANDLE cons = CreateFile("CONOUT$", GENERIC_WRITE,
			FILE_SHARE_WRITE, NULL, OPEN_EXISTING,
			FILE_ATTRIBUTE_NORMAL, NULL);
	if (cons == INVALID_HANDLE_VALUE) {
		/* There is no console associated with this process.
		 * Since the child is a console process, Windows
		 * would normally create a console window. But
		 * since we'll be redirecting std streams, we do
		 * not need the console.
		 * It is necessary to use DETACHED_PROCESS
		 * instead of CREATE_NO_WINDOW to make ssh
		 * recognize that it has no console.
		 */
		flags |= DETACHED_PROCESS;
	} else {
		/* There is already a console. If we specified
		 * DETACHED_PROCESS here, too, Windows would
		 * disassociate the child from the console.
		 * The same is true for CREATE_NO_WINDOW.
		 * Go figure!
		 */
		CloseHandle(cons);
	}
	memset(&si, 0, sizeof(si));
	si.cb = sizeof(si);
	si.dwFlags = STARTF_USESTDHANDLES;
	si.hStdInput = winansi_get_osfhandle(fhin);
	si.hStdOutput = winansi_get_osfhandle(fhout);
	si.hStdError = winansi_get_osfhandle(fherr);

	if (xutftowcs_path(wcmd, cmd) < 0)
		return -1;
	if (dir && xutftowcs_path(wdir, dir) < 0)
		return -1;

	/* concatenate argv, quoting args as we go */
	strbuf_init(&args, 0);
	if (prepend_cmd) {
		char *quoted = (char *)quote_arg(cmd);
		strbuf_addstr(&args, quoted);
		if (quoted != cmd)
			free(quoted);
	}
	for (; *argv; argv++) {
		char *quoted = (char *)quote_arg(*argv);
		if (*args.buf)
			strbuf_addch(&args, ' ');
		strbuf_addstr(&args, quoted);
		if (quoted != *argv)
			free(quoted);
	}

	wargs = xmalloc((2 * args.len + 1) * sizeof(wchar_t));
	xutftowcs(wargs, args.buf, 2 * args.len + 1);
	strbuf_release(&args);

	wenvblk = make_environment_block(deltaenv);

	memset(&pi, 0, sizeof(pi));
	ret = CreateProcessW(wcmd, wargs, NULL, NULL, TRUE, flags,
		wenvblk, dir ? wdir : NULL, &si, &pi);

	free(wenvblk);
	free(wargs);

	if (!ret) {
		errno = ENOENT;
		return -1;
	}
	CloseHandle(pi.hThread);

	/*
	 * The process ID is the human-readable identifier of the process
	 * that we want to present in log and error messages. The handle
	 * is not useful for this purpose. But we cannot close it, either,
	 * because it is not possible to turn a process ID into a process
	 * handle after the process terminated.
	 * Keep the handle in a list for waitpid.
	 */
	EnterCriticalSection(&pinfo_cs);
	{
		struct pinfo_t *info = xmalloc(sizeof(struct pinfo_t));
		info->pid = pi.dwProcessId;
		info->proc = pi.hProcess;
		info->next = pinfo;
		pinfo = info;
	}
	LeaveCriticalSection(&pinfo_cs);

	return (pid_t)pi.dwProcessId;
}

static pid_t mingw_spawnv(const char *cmd, const char **argv, int prepend_cmd)
{
	return mingw_spawnve_fd(cmd, argv, NULL, NULL, prepend_cmd, 0, 1, 2);
}

pid_t mingw_spawnvpe(const char *cmd, const char **argv, char **deltaenv,
		     const char *dir,
		     int fhin, int fhout, int fherr)
{
	pid_t pid;
	char **path = get_path_split();
	char *prog = path_lookup(cmd, path, 0);

	if (!prog) {
		errno = ENOENT;
		pid = -1;
	}
	else {
		const char *interpr = parse_interpreter(prog);

		if (interpr) {
			const char *argv0 = argv[0];
			char *iprog = path_lookup(interpr, path, 1);
			argv[0] = prog;
			if (!iprog) {
				errno = ENOENT;
				pid = -1;
			}
			else {
				pid = mingw_spawnve_fd(iprog, argv, deltaenv, dir, 1,
						       fhin, fhout, fherr);
				free(iprog);
			}
			argv[0] = argv0;
		}
		else
			pid = mingw_spawnve_fd(prog, argv, deltaenv, dir, 0,
					       fhin, fhout, fherr);
		free(prog);
	}
	free_path_split(path);
	return pid;
}

static int try_shell_exec(const char *cmd, char *const *argv)
{
	const char *interpr = parse_interpreter(cmd);
	char **path;
	char *prog;
	int pid = 0;

	if (!interpr)
		return 0;
	path = get_path_split();
	prog = path_lookup(interpr, path, 1);
	if (prog) {
		int argc = 0;
		const char **argv2;
		while (argv[argc]) argc++;
		argv2 = xmalloc(sizeof(*argv) * (argc+1));
		argv2[0] = (char *)cmd;	/* full path to the script file */
		memcpy(&argv2[1], &argv[1], sizeof(*argv) * argc);
		pid = mingw_spawnv(prog, argv2, 1);
		if (pid >= 0) {
			int status;
			if (waitpid(pid, &status, 0) < 0)
				status = 255;
			exit(status);
		}
		pid = 1;	/* indicate that we tried but failed */
		free(prog);
		free(argv2);
	}
	free_path_split(path);
	return pid;
}

int mingw_execv(const char *cmd, char *const *argv)
{
	/* check if git_command is a shell script */
	if (!try_shell_exec(cmd, argv)) {
		int pid, status;

		pid = mingw_spawnv(cmd, (const char **)argv, 0);
		if (pid < 0)
			return -1;
		if (waitpid(pid, &status, 0) < 0)
			status = 255;
		exit(status);
	}
	return -1;
}

int mingw_execvp(const char *cmd, char *const *argv)
{
	char **path = get_path_split();
	char *prog = path_lookup(cmd, path, 0);

	if (prog) {
		mingw_execv(prog, argv);
		free(prog);
	} else
		errno = ENOENT;

	free_path_split(path);
	return -1;
}

int mingw_kill(pid_t pid, int sig)
{
	if (pid > 0 && sig == SIGTERM) {
		HANDLE h = OpenProcess(PROCESS_TERMINATE, FALSE, pid);

		if (TerminateProcess(h, -1)) {
			CloseHandle(h);
			return 0;
		}

		errno = err_win_to_posix(GetLastError());
		CloseHandle(h);
		return -1;
	} else if (pid > 0 && sig == 0) {
		HANDLE h = OpenProcess(PROCESS_QUERY_INFORMATION, FALSE, pid);
		if (h) {
			CloseHandle(h);
			return 0;
		}
	}

	errno = EINVAL;
	return -1;
}

/*
 * Note, this isn't a complete replacement for getaddrinfo. It assumes
 * that service contains a numerical port, or that it is null. It
 * does a simple search using gethostbyname, and returns one IPv4 host
 * if one was found.
 */
static int WSAAPI getaddrinfo_stub(const char *node, const char *service,
				   const struct addrinfo *hints,
				   struct addrinfo **res)
{
	struct hostent *h = NULL;
	struct addrinfo *ai;
	struct sockaddr_in *sin;

	if (node) {
		h = gethostbyname(node);
		if (!h)
			return WSAGetLastError();
	}

	ai = xmalloc(sizeof(struct addrinfo));
	*res = ai;
	ai->ai_flags = 0;
	ai->ai_family = AF_INET;
	ai->ai_socktype = hints ? hints->ai_socktype : 0;
	switch (ai->ai_socktype) {
	case SOCK_STREAM:
		ai->ai_protocol = IPPROTO_TCP;
		break;
	case SOCK_DGRAM:
		ai->ai_protocol = IPPROTO_UDP;
		break;
	default:
		ai->ai_protocol = 0;
		break;
	}
	ai->ai_addrlen = sizeof(struct sockaddr_in);
	if (hints && (hints->ai_flags & AI_CANONNAME))
		ai->ai_canonname = h ? xstrdup(h->h_name) : NULL;
	else
		ai->ai_canonname = NULL;

	sin = xmalloc(ai->ai_addrlen);
	memset(sin, 0, ai->ai_addrlen);
	sin->sin_family = AF_INET;
	/* Note: getaddrinfo is supposed to allow service to be a string,
	 * which should be looked up using getservbyname. This is
	 * currently not implemented */
	if (service)
		sin->sin_port = htons(atoi(service));
	if (h)
		sin->sin_addr = *(struct in_addr *)h->h_addr;
	else if (hints && (hints->ai_flags & AI_PASSIVE))
		sin->sin_addr.s_addr = INADDR_ANY;
	else
		sin->sin_addr.s_addr = INADDR_LOOPBACK;
	ai->ai_addr = (struct sockaddr *)sin;
	ai->ai_next = NULL;
	return 0;
}

static void WSAAPI freeaddrinfo_stub(struct addrinfo *res)
{
	free(res->ai_canonname);
	free(res->ai_addr);
	free(res);
}

static int WSAAPI getnameinfo_stub(const struct sockaddr *sa, socklen_t salen,
				   char *host, DWORD hostlen,
				   char *serv, DWORD servlen, int flags)
{
	const struct sockaddr_in *sin = (const struct sockaddr_in *)sa;
	if (sa->sa_family != AF_INET)
		return EAI_FAMILY;
	if (!host && !serv)
		return EAI_NONAME;

	if (host && hostlen > 0) {
		struct hostent *ent = NULL;
		if (!(flags & NI_NUMERICHOST))
			ent = gethostbyaddr((const char *)&sin->sin_addr,
					    sizeof(sin->sin_addr), AF_INET);

		if (ent)
			snprintf(host, hostlen, "%s", ent->h_name);
		else if (flags & NI_NAMEREQD)
			return EAI_NONAME;
		else
			snprintf(host, hostlen, "%s", inet_ntoa(sin->sin_addr));
	}

	if (serv && servlen > 0) {
		struct servent *ent = NULL;
		if (!(flags & NI_NUMERICSERV))
			ent = getservbyport(sin->sin_port,
					    flags & NI_DGRAM ? "udp" : "tcp");

		if (ent)
			snprintf(serv, servlen, "%s", ent->s_name);
		else
			snprintf(serv, servlen, "%d", ntohs(sin->sin_port));
	}

	return 0;
}

static HMODULE ipv6_dll = NULL;
static void (WSAAPI *ipv6_freeaddrinfo)(struct addrinfo *res);
static int (WSAAPI *ipv6_getaddrinfo)(const char *node, const char *service,
				      const struct addrinfo *hints,
				      struct addrinfo **res);
static int (WSAAPI *ipv6_getnameinfo)(const struct sockaddr *sa, socklen_t salen,
				      char *host, DWORD hostlen,
				      char *serv, DWORD servlen, int flags);
/*
 * gai_strerror is an inline function in the ws2tcpip.h header, so we
 * don't need to try to load that one dynamically.
 */

static void socket_cleanup(void)
{
	WSACleanup();
	if (ipv6_dll)
		FreeLibrary(ipv6_dll);
	ipv6_dll = NULL;
	ipv6_freeaddrinfo = freeaddrinfo_stub;
	ipv6_getaddrinfo = getaddrinfo_stub;
	ipv6_getnameinfo = getnameinfo_stub;
}

static void ensure_socket_initialization(void)
{
	WSADATA wsa;
	static int initialized = 0;
	const char *libraries[] = { "ws2_32.dll", "wship6.dll", NULL };
	const char **name;

	if (initialized)
		return;

	if (WSAStartup(MAKEWORD(2,2), &wsa))
		die("unable to initialize winsock subsystem, error %d",
			WSAGetLastError());

	for (name = libraries; *name; name++) {
		ipv6_dll = LoadLibrary(*name);
		if (!ipv6_dll)
			continue;

		ipv6_freeaddrinfo = (void (WSAAPI *)(struct addrinfo *))
			GetProcAddress(ipv6_dll, "freeaddrinfo");
		ipv6_getaddrinfo = (int (WSAAPI *)(const char *, const char *,
						   const struct addrinfo *,
						   struct addrinfo **))
			GetProcAddress(ipv6_dll, "getaddrinfo");
		ipv6_getnameinfo = (int (WSAAPI *)(const struct sockaddr *,
						   socklen_t, char *, DWORD,
						   char *, DWORD, int))
			GetProcAddress(ipv6_dll, "getnameinfo");
		if (!ipv6_freeaddrinfo || !ipv6_getaddrinfo || !ipv6_getnameinfo) {
			FreeLibrary(ipv6_dll);
			ipv6_dll = NULL;
		} else
			break;
	}
	if (!ipv6_freeaddrinfo || !ipv6_getaddrinfo || !ipv6_getnameinfo) {
		ipv6_freeaddrinfo = freeaddrinfo_stub;
		ipv6_getaddrinfo = getaddrinfo_stub;
		ipv6_getnameinfo = getnameinfo_stub;
	}

	atexit(socket_cleanup);
	initialized = 1;
}

#undef gethostname
int mingw_gethostname(char *name, int namelen)
{
    ensure_socket_initialization();
    return gethostname(name, namelen);
}

#undef gethostbyname
struct hostent *mingw_gethostbyname(const char *host)
{
	ensure_socket_initialization();
	return gethostbyname(host);
}

void mingw_freeaddrinfo(struct addrinfo *res)
{
	ipv6_freeaddrinfo(res);
}

int mingw_getaddrinfo(const char *node, const char *service,
		      const struct addrinfo *hints, struct addrinfo **res)
{
	ensure_socket_initialization();
	return ipv6_getaddrinfo(node, service, hints, res);
}

int mingw_getnameinfo(const struct sockaddr *sa, socklen_t salen,
		      char *host, DWORD hostlen, char *serv, DWORD servlen,
		      int flags)
{
	ensure_socket_initialization();
	return ipv6_getnameinfo(sa, salen, host, hostlen, serv, servlen, flags);
}

int mingw_socket(int domain, int type, int protocol)
{
	int sockfd;
	SOCKET s;

	ensure_socket_initialization();
	s = WSASocket(domain, type, protocol, NULL, 0, 0);
	if (s == INVALID_SOCKET) {
		/*
		 * WSAGetLastError() values are regular BSD error codes
		 * biased by WSABASEERR.
		 * However, strerror() does not know about networking
		 * specific errors, which are values beginning at 38 or so.
		 * Therefore, we choose to leave the biased error code
		 * in errno so that _if_ someone looks up the code somewhere,
		 * then it is at least the number that are usually listed.
		 */
		errno = WSAGetLastError();
		return -1;
	}
	/* convert into a file descriptor */
	if ((sockfd = _open_osfhandle(s, O_RDWR|O_BINARY)) < 0) {
		closesocket(s);
		return error("unable to make a socket file descriptor: %s",
			strerror(errno));
	}
	return sockfd;
}

#undef connect
int mingw_connect(int sockfd, struct sockaddr *sa, size_t sz)
{
	SOCKET s = (SOCKET)_get_osfhandle(sockfd);
	return connect(s, sa, sz);
}

#undef bind
int mingw_bind(int sockfd, struct sockaddr *sa, size_t sz)
{
	SOCKET s = (SOCKET)_get_osfhandle(sockfd);
	return bind(s, sa, sz);
}

#undef setsockopt
int mingw_setsockopt(int sockfd, int lvl, int optname, void *optval, int optlen)
{
	SOCKET s = (SOCKET)_get_osfhandle(sockfd);
	return setsockopt(s, lvl, optname, (const char*)optval, optlen);
}

#undef shutdown
int mingw_shutdown(int sockfd, int how)
{
	SOCKET s = (SOCKET)_get_osfhandle(sockfd);
	return shutdown(s, how);
}

#undef listen
int mingw_listen(int sockfd, int backlog)
{
	SOCKET s = (SOCKET)_get_osfhandle(sockfd);
	return listen(s, backlog);
}

#undef accept
int mingw_accept(int sockfd1, struct sockaddr *sa, socklen_t *sz)
{
	int sockfd2;

	SOCKET s1 = (SOCKET)_get_osfhandle(sockfd1);
	SOCKET s2 = accept(s1, sa, sz);

	/* convert into a file descriptor */
	if ((sockfd2 = _open_osfhandle(s2, O_RDWR|O_BINARY)) < 0) {
		int err = errno;
		closesocket(s2);
		return error("unable to make a socket file descriptor: %s",
			strerror(err));
	}
	return sockfd2;
}

#undef rename
int mingw_rename(const char *pold, const char *pnew)
{
	DWORD attrs, gle;
	int tries = 0;
	wchar_t wpold[MAX_PATH], wpnew[MAX_PATH];
	if (xutftowcs_path(wpold, pold) < 0 || xutftowcs_path(wpnew, pnew) < 0)
		return -1;

	/*
	 * Try native rename() first to get errno right.
	 * It is based on MoveFile(), which cannot overwrite existing files.
	 */
	if (!_wrename(wpold, wpnew))
		return 0;
	if (errno != EEXIST)
		return -1;
repeat:
	if (MoveFileExW(wpold, wpnew, MOVEFILE_REPLACE_EXISTING))
		return 0;
	/* TODO: translate more errors */
	gle = GetLastError();
	if (gle == ERROR_ACCESS_DENIED &&
	    (attrs = GetFileAttributesW(wpnew)) != INVALID_FILE_ATTRIBUTES) {
		if (attrs & FILE_ATTRIBUTE_DIRECTORY) {
			errno = EISDIR;
			return -1;
		}
		if ((attrs & FILE_ATTRIBUTE_READONLY) &&
		    SetFileAttributesW(wpnew, attrs & ~FILE_ATTRIBUTE_READONLY)) {
			if (MoveFileExW(wpold, wpnew, MOVEFILE_REPLACE_EXISTING))
				return 0;
			gle = GetLastError();
			/* revert file attributes on failure */
			SetFileAttributesW(wpnew, attrs);
		}
	}
	if (tries < ARRAY_SIZE(delay) && gle == ERROR_ACCESS_DENIED) {
		/*
		 * We assume that some other process had the source or
		 * destination file open at the wrong moment and retry.
		 * In order to give the other process a higher chance to
		 * complete its operation, we give up our time slice now.
		 * If we have to retry again, we do sleep a bit.
		 */
		Sleep(delay[tries]);
		tries++;
		goto repeat;
	}
	if (gle == ERROR_ACCESS_DENIED &&
	       ask_yes_no_if_possible("Rename from '%s' to '%s' failed. "
		       "Should I try again?", pold, pnew))
		goto repeat;

	errno = EACCES;
	return -1;
}

/*
 * Note that this doesn't return the actual pagesize, but
 * the allocation granularity. If future Windows specific git code
 * needs the real getpagesize function, we need to find another solution.
 */
int mingw_getpagesize(void)
{
	SYSTEM_INFO si;
	GetSystemInfo(&si);
	return si.dwAllocationGranularity;
}

struct passwd *getpwuid(int uid)
{
	static char user_name[100];
	static struct passwd p;

	DWORD len = sizeof(user_name);
	if (!GetUserName(user_name, &len))
		return NULL;
	p.pw_name = user_name;
	p.pw_gecos = "unknown";
	p.pw_dir = NULL;
	return &p;
}

static HANDLE timer_event;
static HANDLE timer_thread;
static int timer_interval;
static int one_shot;
static sig_handler_t timer_fn = SIG_DFL, sigint_fn = SIG_DFL;

/* The timer works like this:
 * The thread, ticktack(), is a trivial routine that most of the time
 * only waits to receive the signal to terminate. The main thread tells
 * the thread to terminate by setting the timer_event to the signalled
 * state.
 * But ticktack() interrupts the wait state after the timer's interval
 * length to call the signal handler.
 */

static unsigned __stdcall ticktack(void *dummy)
{
	while (WaitForSingleObject(timer_event, timer_interval) == WAIT_TIMEOUT) {
		mingw_raise(SIGALRM);
		if (one_shot)
			break;
	}
	return 0;
}

static int start_timer_thread(void)
{
	timer_event = CreateEvent(NULL, FALSE, FALSE, NULL);
	if (timer_event) {
		timer_thread = (HANDLE) _beginthreadex(NULL, 0, ticktack, NULL, 0, NULL);
		if (!timer_thread )
			return errno = ENOMEM,
				error("cannot start timer thread");
	} else
		return errno = ENOMEM,
			error("cannot allocate resources for timer");
	return 0;
}

static void stop_timer_thread(void)
{
	if (timer_event)
		SetEvent(timer_event);	/* tell thread to terminate */
	if (timer_thread) {
		int rc = WaitForSingleObject(timer_thread, 1000);
		if (rc == WAIT_TIMEOUT)
			error("timer thread did not terminate timely");
		else if (rc != WAIT_OBJECT_0)
			error("waiting for timer thread failed: %lu",
			      GetLastError());
		CloseHandle(timer_thread);
	}
	if (timer_event)
		CloseHandle(timer_event);
	timer_event = NULL;
	timer_thread = NULL;
}

static inline int is_timeval_eq(const struct timeval *i1, const struct timeval *i2)
{
	return i1->tv_sec == i2->tv_sec && i1->tv_usec == i2->tv_usec;
}

int setitimer(int type, struct itimerval *in, struct itimerval *out)
{
	static const struct timeval zero;
	static int atexit_done;

	if (out != NULL)
		return errno = EINVAL,
			error("setitimer param 3 != NULL not implemented");
	if (!is_timeval_eq(&in->it_interval, &zero) &&
	    !is_timeval_eq(&in->it_interval, &in->it_value))
		return errno = EINVAL,
			error("setitimer: it_interval must be zero or eq it_value");

	if (timer_thread)
		stop_timer_thread();

	if (is_timeval_eq(&in->it_value, &zero) &&
	    is_timeval_eq(&in->it_interval, &zero))
		return 0;

	timer_interval = in->it_value.tv_sec * 1000 + in->it_value.tv_usec / 1000;
	one_shot = is_timeval_eq(&in->it_interval, &zero);
	if (!atexit_done) {
		atexit(stop_timer_thread);
		atexit_done = 1;
	}
	return start_timer_thread();
}

int sigaction(int sig, struct sigaction *in, struct sigaction *out)
{
	if (sig != SIGALRM)
		return errno = EINVAL,
			error("sigaction only implemented for SIGALRM");
	if (out != NULL)
		return errno = EINVAL,
			error("sigaction: param 3 != NULL not implemented");

	timer_fn = in->sa_handler;
	return 0;
}

#undef signal
sig_handler_t mingw_signal(int sig, sig_handler_t handler)
{
	sig_handler_t old;

	switch (sig) {
	case SIGALRM:
		old = timer_fn;
		timer_fn = handler;
		break;

	case SIGINT:
		old = sigint_fn;
		sigint_fn = handler;
		break;

	default:
		return signal(sig, handler);
	}

	return old;
}

#undef raise
int mingw_raise(int sig)
{
	switch (sig) {
	case SIGALRM:
		if (timer_fn == SIG_DFL) {
			if (isatty(STDERR_FILENO))
				fputs("Alarm clock\n", stderr);
			exit(128 + SIGALRM);
		} else if (timer_fn != SIG_IGN)
			timer_fn(SIGALRM);
		return 0;

	case SIGINT:
		if (sigint_fn == SIG_DFL)
			exit(128 + SIGINT);
		else if (sigint_fn != SIG_IGN)
			sigint_fn(SIGINT);
		return 0;

	default:
		return raise(sig);
	}
}


static const char *make_backslash_path(const char *path)
{
	static char buf[PATH_MAX + 1];
	char *c;

	if (strlcpy(buf, path, PATH_MAX) >= PATH_MAX)
		die("Too long path: %.*s", 60, path);

	for (c = buf; *c; c++) {
		if (*c == '/')
			*c = '\\';
	}
	return buf;
}

void mingw_open_html(const char *unixpath)
{
	const char *htmlpath = make_backslash_path(unixpath);
	typedef HINSTANCE (WINAPI *T)(HWND, const char *,
			const char *, const char *, const char *, INT);
	T ShellExecute;
	HMODULE shell32;
	int r;

	shell32 = LoadLibrary("shell32.dll");
	if (!shell32)
		die("cannot load shell32.dll");
	ShellExecute = (T)GetProcAddress(shell32, "ShellExecuteA");
	if (!ShellExecute)
		die("cannot run browser");

	printf("Launching default browser to display HTML ...\n");
	r = (int)ShellExecute(NULL, "open", htmlpath, NULL, "\\", SW_SHOWNORMAL);
	FreeLibrary(shell32);
	/* see the MSDN documentation referring to the result codes here */
	if (r <= 32) {
		die("failed to launch browser for %.*s", MAX_PATH, unixpath);
	}
}

int link(const char *oldpath, const char *newpath)
{
	typedef BOOL (WINAPI *T)(LPCWSTR, LPCWSTR, LPSECURITY_ATTRIBUTES);
	static T create_hard_link = NULL;
	wchar_t woldpath[MAX_PATH], wnewpath[MAX_PATH];
	if (xutftowcs_path(woldpath, oldpath) < 0 ||
		xutftowcs_path(wnewpath, newpath) < 0)
		return -1;

	if (!create_hard_link) {
		create_hard_link = (T) GetProcAddress(
			GetModuleHandle("kernel32.dll"), "CreateHardLinkW");
		if (!create_hard_link)
			create_hard_link = (T)-1;
	}
	if (create_hard_link == (T)-1) {
		errno = ENOSYS;
		return -1;
	}
	if (!create_hard_link(wnewpath, woldpath, NULL)) {
		errno = err_win_to_posix(GetLastError());
		return -1;
	}
	return 0;
}

pid_t waitpid(pid_t pid, int *status, int options)
{
	HANDLE h = OpenProcess(SYNCHRONIZE | PROCESS_QUERY_INFORMATION,
	    FALSE, pid);
	if (!h) {
		errno = ECHILD;
		return -1;
	}

	if (pid > 0 && options & WNOHANG) {
		if (WAIT_OBJECT_0 != WaitForSingleObject(h, 0)) {
			CloseHandle(h);
			return 0;
		}
		options &= ~WNOHANG;
	}

	if (options == 0) {
		struct pinfo_t **ppinfo;
		if (WaitForSingleObject(h, INFINITE) != WAIT_OBJECT_0) {
			CloseHandle(h);
			return 0;
		}

		if (status)
			GetExitCodeProcess(h, (LPDWORD)status);

		EnterCriticalSection(&pinfo_cs);

		ppinfo = &pinfo;
		while (*ppinfo) {
			struct pinfo_t *info = *ppinfo;
			if (info->pid == pid) {
				CloseHandle(info->proc);
				*ppinfo = info->next;
				free(info);
				break;
			}
			ppinfo = &info->next;
		}

		LeaveCriticalSection(&pinfo_cs);

		CloseHandle(h);
		return pid;
	}
	CloseHandle(h);

	errno = EINVAL;
	return -1;
}

<<<<<<< HEAD
int mingw_offset_1st_component(const char *path)
{
	int offset = 0;
	if (has_dos_drive_prefix(path))
		offset = 2;

	/* unc paths */
	else if (is_dir_sep(path[0]) && is_dir_sep(path[1])) {

		/* skip server name */
		char *pos = strpbrk(path + 2, "\\/");
		if (!pos)
			return 0; /* Error: malformed unc path */

		do {
			pos++;
		} while (*pos && !is_dir_sep(*pos));

		offset = pos - path;
	}

	return offset + is_dir_sep(path[offset]);
=======
int xutftowcsn(wchar_t *wcs, const char *utfs, size_t wcslen, int utflen)
{
	int upos = 0, wpos = 0;
	const unsigned char *utf = (const unsigned char*) utfs;
	if (!utf || !wcs || wcslen < 1) {
		errno = EINVAL;
		return -1;
	}
	/* reserve space for \0 */
	wcslen--;
	if (utflen < 0)
		utflen = INT_MAX;

	while (upos < utflen) {
		int c = utf[upos++] & 0xff;
		if (utflen == INT_MAX && c == 0)
			break;

		if (wpos >= wcslen) {
			wcs[wpos] = 0;
			errno = ERANGE;
			return -1;
		}

		if (c < 0x80) {
			/* ASCII */
			wcs[wpos++] = c;
		} else if (c >= 0xc2 && c < 0xe0 && upos < utflen &&
				(utf[upos] & 0xc0) == 0x80) {
			/* 2-byte utf-8 */
			c = ((c & 0x1f) << 6);
			c |= (utf[upos++] & 0x3f);
			wcs[wpos++] = c;
		} else if (c >= 0xe0 && c < 0xf0 && upos + 1 < utflen &&
				!(c == 0xe0 && utf[upos] < 0xa0) && /* over-long encoding */
				(utf[upos] & 0xc0) == 0x80 &&
				(utf[upos + 1] & 0xc0) == 0x80) {
			/* 3-byte utf-8 */
			c = ((c & 0x0f) << 12);
			c |= ((utf[upos++] & 0x3f) << 6);
			c |= (utf[upos++] & 0x3f);
			wcs[wpos++] = c;
		} else if (c >= 0xf0 && c < 0xf5 && upos + 2 < utflen &&
				wpos + 1 < wcslen &&
				!(c == 0xf0 && utf[upos] < 0x90) && /* over-long encoding */
				!(c == 0xf4 && utf[upos] >= 0x90) && /* > \u10ffff */
				(utf[upos] & 0xc0) == 0x80 &&
				(utf[upos + 1] & 0xc0) == 0x80 &&
				(utf[upos + 2] & 0xc0) == 0x80) {
			/* 4-byte utf-8: convert to \ud8xx \udcxx surrogate pair */
			c = ((c & 0x07) << 18);
			c |= ((utf[upos++] & 0x3f) << 12);
			c |= ((utf[upos++] & 0x3f) << 6);
			c |= (utf[upos++] & 0x3f);
			c -= 0x10000;
			wcs[wpos++] = 0xd800 | (c >> 10);
			wcs[wpos++] = 0xdc00 | (c & 0x3ff);
		} else if (c >= 0xa0) {
			/* invalid utf-8 byte, printable unicode char: convert 1:1 */
			wcs[wpos++] = c;
		} else {
			/* invalid utf-8 byte, non-printable unicode: convert to hex */
			static const char *hex = "0123456789abcdef";
			wcs[wpos++] = hex[c >> 4];
			if (wpos < wcslen)
				wcs[wpos++] = hex[c & 0x0f];
		}
	}
	wcs[wpos] = 0;
	return wpos;
}

int xwcstoutf(char *utf, const wchar_t *wcs, size_t utflen)
{
	if (!wcs || !utf || utflen < 1) {
		errno = EINVAL;
		return -1;
	}
	utflen = WideCharToMultiByte(CP_UTF8, 0, wcs, -1, utf, utflen, NULL, NULL);
	if (utflen)
		return utflen - 1;
	errno = ERANGE;
	return -1;
}

/*
 * Disable MSVCRT command line wildcard expansion (__getmainargs called from
 * mingw startup code, see init.c in mingw runtime).
 */
int _CRT_glob = 0;

typedef struct {
	int newmode;
} _startupinfo;

extern int __wgetmainargs(int *argc, wchar_t ***argv, wchar_t ***env, int glob,
		_startupinfo *si);

static NORETURN void die_startup()
{
	fputs("fatal: not enough memory for initialization", stderr);
	exit(128);
}

static void *malloc_startup(size_t size)
{
	void *result = malloc(size);
	if (!result)
		die_startup();
	return result;
}

static char *wcstoutfdup_startup(char *buffer, const wchar_t *wcs, size_t len)
{
	len = xwcstoutf(buffer, wcs, len) + 1;
	return memcpy(malloc_startup(len), buffer, len);
}

void mingw_startup()
{
	int i, maxlen, argc;
	char *buffer;
	wchar_t **wenv, **wargv;
	_startupinfo si;

	/* get wide char arguments and environment */
	si.newmode = 0;
	if (__wgetmainargs(&argc, &wargv, &wenv, _CRT_glob, &si) < 0)
		die_startup();

	/* determine size of argv and environ conversion buffer */
	maxlen = wcslen(_wpgmptr);
	for (i = 1; i < argc; i++)
		maxlen = max(maxlen, wcslen(wargv[i]));
	for (i = 0; wenv[i]; i++)
		maxlen = max(maxlen, wcslen(wenv[i]));

	/*
	 * nedmalloc can't free CRT memory, allocate resizable environment
	 * list. Note that xmalloc / xmemdupz etc. call getenv, so we cannot
	 * use it while initializing the environment itself.
	 */
	environ_size = i + 1;
	environ_alloc = alloc_nr(environ_size * sizeof(char*));
	environ = malloc_startup(environ_alloc);

	/* allocate buffer (wchar_t encodes to max 3 UTF-8 bytes) */
	maxlen = 3 * maxlen + 1;
	buffer = malloc_startup(maxlen);

	/* convert command line arguments and environment to UTF-8 */
	__argv[0] = wcstoutfdup_startup(buffer, _wpgmptr, maxlen);
	for (i = 1; i < argc; i++)
		__argv[i] = wcstoutfdup_startup(buffer, wargv[i], maxlen);
	for (i = 0; wenv[i]; i++)
		environ[i] = wcstoutfdup_startup(buffer, wenv[i], maxlen);
	environ[i] = NULL;
	free(buffer);

	/* sort environment for O(log n) getenv / putenv */
	qsort(environ, i, sizeof(char*), compareenv);

	/* fix Windows specific environment settings */

	/* on Windows it is TMP and TEMP */
	if (!getenv("TMPDIR")) {
		const char *tmp = getenv("TMP");
		if (!tmp)
			tmp = getenv("TEMP");
		if (tmp)
			setenv("TMPDIR", tmp, 1);
	}

	/* simulate TERM to enable auto-color (see color.c) */
	if (!getenv("TERM"))
		setenv("TERM", "winansi", 1);

	/* initialize critical section for waitpid pinfo_t list */
	InitializeCriticalSection(&pinfo_cs);

	/* set up default file mode and file modes for stdin/out/err */
	_fmode = _O_BINARY;
	_setmode(_fileno(stdin), _O_BINARY);
	_setmode(_fileno(stdout), _O_BINARY);
	_setmode(_fileno(stderr), _O_BINARY);

	/* initialize Unicode console */
	winansi_init();
>>>>>>> cd0792af
}<|MERGE_RESOLUTION|>--- conflicted
+++ resolved
@@ -1913,7 +1913,6 @@
 	return -1;
 }
 
-<<<<<<< HEAD
 int mingw_offset_1st_component(const char *path)
 {
 	int offset = 0;
@@ -1936,7 +1935,8 @@
 	}
 
 	return offset + is_dir_sep(path[offset]);
-=======
+}
+
 int xutftowcsn(wchar_t *wcs, const char *utfs, size_t wcslen, int utflen)
 {
 	int upos = 0, wpos = 0;
@@ -2125,5 +2125,4 @@
 
 	/* initialize Unicode console */
 	winansi_init();
->>>>>>> cd0792af
 }