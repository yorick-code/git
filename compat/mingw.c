--- conflicted
+++ resolved
@@ -6,11 +6,8 @@
 #include "../run-command.h"
 #include "../cache.h"
 #include "win32/lazyload.h"
-<<<<<<< HEAD
+#include "../config.h"
 #include "../string-list.h"
-=======
-#include "../config.h"
->>>>>>> 6bbe29b1
 
 #define HCAST(type, handle) ((type)(intptr_t)handle)
 
@@ -2139,17 +2136,10 @@
 	static char user_name[100];
 	static struct passwd *p;
 	DWORD len;
-<<<<<<< HEAD
 
 	if (initialized)
 		return p;
 
-=======
-
-	if (initialized)
-		return p;
-
->>>>>>> 6bbe29b1
 	len = sizeof(user_name);
 	if (!GetUserName(user_name, &len)) {
 		initialized = 1;
