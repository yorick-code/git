--- conflicted
+++ resolved
@@ -185,17 +185,15 @@
 int git_parse_maybe_bool(const char *);
 
 /**
-<<<<<<< HEAD
+ * Same as `git_parse_maybe_bool`, except that it does not handle
+ * integer values, i.e., those cause this function to return -1.
+ */
+int git_parse_maybe_bool_text(const char *);
+
+/**
  * Parse the string to an integer, including unit factors. Dies on error;
  * otherwise, returns the parsed result.
  */
-=======
- * Same as `git_parse_maybe_bool`, except that it does not handle
- * integer values, i.e., those cause this function to return -1.
- */
-int git_parse_maybe_bool_text(const char *);
-
->>>>>>> 7e0a28ee
 int git_config_int(const char *, const char *);
 
 int64_t git_config_int64(const char *, const char *);
