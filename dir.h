#ifndef DIR_H
#define DIR_H

/* See Documentation/technical/api-directory-listing.txt */

#include "strbuf.h"

struct dir_entry {
	unsigned int len;
	char name[FLEX_ARRAY]; /* more */
};

#define EXC_FLAG_NODIR 1
#define EXC_FLAG_ENDSWITH 4
#define EXC_FLAG_MUSTBEDIR 8
#define EXC_FLAG_NEGATIVE 16

struct exclude {
	/*
	 * This allows callers of last_exclude_matching() etc.
	 * to determine the origin of the matching pattern.
	 */
	struct exclude_list *el;

	const char *pattern;
	int patternlen;
	int nowildcardlen;
	const char *base;
	int baselen;
	unsigned flags;		/* EXC_FLAG_* */

	/*
	 * Counting starts from 1 for line numbers in ignore files,
	 * and from -1 decrementing for patterns from CLI args.
	 */
	int srcpos;
};

/*
 * Each excludes file will be parsed into a fresh exclude_list which
 * is appended to the relevant exclude_list_group (either EXC_DIRS or
 * EXC_FILE).  An exclude_list within the EXC_CMDL exclude_list_group
 * can also be used to represent the list of --exclude values passed
 * via CLI args.
 */
struct exclude_list {
	int nr;
	int alloc;

	/* remember pointer to exclude file contents so we can free() */
	char *filebuf;

	/* origin of list, e.g. path to filename, or descriptive string */
	const char *src;

	struct exclude **excludes;
};

/*
 * The contents of the per-directory exclude files are lazily read on
 * demand and then cached in memory, one per exclude_stack struct, in
 * order to avoid opening and parsing each one every time that
 * directory is traversed.
 */
struct exclude_stack {
	struct exclude_stack *prev; /* the struct exclude_stack for the parent directory */
	int baselen;
	int exclude_ix; /* index of exclude_list within EXC_DIRS exclude_list_group */
	struct untracked_cache_dir *ucd;
};

struct exclude_list_group {
	int nr, alloc;
	struct exclude_list *el;
};

struct sha1_stat {
	struct stat_data stat;
	unsigned char sha1[20];
	int valid;
};

/*
 *  Untracked cache
 *
 *  The following inputs are sufficient to determine what files in a
 *  directory are excluded:
 *
 *   - The list of files and directories of the directory in question
 *   - The $GIT_DIR/index
 *   - dir_struct flags
 *   - The content of $GIT_DIR/info/exclude
 *   - The content of core.excludesfile
 *   - The content (or the lack) of .gitignore of all parent directories
 *     from $GIT_WORK_TREE
 *   - The check_only flag in read_directory_recursive (for
 *     DIR_HIDE_EMPTY_DIRECTORIES)
 *
 *  The first input can be checked using directory mtime. In many
 *  filesystems, directory mtime (stat_data field) is updated when its
 *  files or direct subdirs are added or removed.
 *
 *  The second one can be hooked from cache_tree_invalidate_path().
 *  Whenever a file (or a submodule) is added or removed from a
 *  directory, we invalidate that directory.
 *
 *  The remaining inputs are easy, their SHA-1 could be used to verify
 *  their contents (exclude_sha1[], info_exclude_sha1[] and
 *  excludes_file_sha1[])
 */
struct untracked_cache_dir {
	struct untracked_cache_dir **dirs;
	char **untracked;
	struct stat_data stat_data;
	unsigned int untracked_alloc, dirs_nr, dirs_alloc;
	unsigned int untracked_nr;
	unsigned int check_only : 1;
	/* all data except 'dirs' in this struct are good */
	unsigned int valid : 1;
	unsigned int recurse : 1;
	/* null SHA-1 means this directory does not have .gitignore */
	unsigned char exclude_sha1[20];
	char name[FLEX_ARRAY];
};

struct untracked_cache {
	struct sha1_stat ss_info_exclude;
	struct sha1_stat ss_excludes_file;
	const char *exclude_per_dir;
	struct strbuf ident;
	/*
	 * dir_struct#flags must match dir_flags or the untracked
	 * cache is ignored.
	 */
	unsigned dir_flags;
	struct untracked_cache_dir *root;
	/* Statistics */
	int dir_created;
	int gitignore_invalidated;
	int dir_invalidated;
	int dir_opened;
};

struct dir_struct {
	int nr, alloc;
	int ignored_nr, ignored_alloc;
	enum {
		DIR_SHOW_IGNORED = 1<<0,
		DIR_SHOW_OTHER_DIRECTORIES = 1<<1,
		DIR_HIDE_EMPTY_DIRECTORIES = 1<<2,
		DIR_NO_GITLINKS = 1<<3,
		DIR_COLLECT_IGNORED = 1<<4,
		DIR_SHOW_IGNORED_TOO = 1<<5,
		DIR_COLLECT_KILLED_ONLY = 1<<6
	} flags;
	struct dir_entry **entries;
	struct dir_entry **ignored;

	/* Exclude info */
	const char *exclude_per_dir;

	/*
	 * We maintain three groups of exclude pattern lists:
	 *
	 * EXC_CMDL lists patterns explicitly given on the command line.
	 * EXC_DIRS lists patterns obtained from per-directory ignore files.
	 * EXC_FILE lists patterns from fallback ignore files, e.g.
	 *   - .git/info/exclude
	 *   - core.excludesfile
	 *
	 * Each group contains multiple exclude lists, a single list
	 * per source.
	 */
#define EXC_CMDL 0
#define EXC_DIRS 1
#define EXC_FILE 2
	struct exclude_list_group exclude_list_group[3];

	/*
	 * Temporary variables which are used during loading of the
	 * per-directory exclude lists.
	 *
	 * exclude_stack points to the top of the exclude_stack, and
	 * basebuf contains the full path to the current
	 * (sub)directory in the traversal. Exclude points to the
	 * matching exclude struct if the directory is excluded.
	 */
	struct exclude_stack *exclude_stack;
	struct exclude *exclude;
	struct strbuf basebuf;

	/* Enable untracked file cache if set */
	struct untracked_cache *untracked;
	struct sha1_stat ss_info_exclude;
	struct sha1_stat ss_excludes_file;
	unsigned unmanaged_exclude_files;
};

/*
 * The ordering of these constants is significant, with
 * higher-numbered match types signifying "closer" (i.e. more
 * specific) matches which will override lower-numbered match types
 * when populating the seen[] array.
 */
#define MATCHED_RECURSIVELY 1
#define MATCHED_FNMATCH 2
#define MATCHED_EXACTLY 3
extern int simple_length(const char *match);
extern int no_wildcard(const char *string);
extern char *common_prefix(const struct pathspec *pathspec);
extern int match_pathspec(const struct pathspec *pathspec,
			  const char *name, int namelen,
			  int prefix, char *seen, int is_dir);
extern int report_path_error(const char *ps_matched, const struct pathspec *pathspec, const char *prefix);
extern int within_depth(const char *name, int namelen, int depth, int max_depth);

extern int fill_directory(struct dir_struct *dir, const struct pathspec *pathspec);
extern int read_directory(struct dir_struct *, const char *path, int len, const struct pathspec *pathspec);

extern int is_excluded_from_list(const char *pathname, int pathlen, const char *basename,
				 int *dtype, struct exclude_list *el);
struct dir_entry *dir_add_ignored(struct dir_struct *dir, const char *pathname, int len);

/*
 * these implement the matching logic for dir.c:excluded_from_list and
 * attr.c:path_matches()
 */
extern int match_basename(const char *, int,
			  const char *, int, int, unsigned);
extern int match_pathname(const char *, int,
			  const char *, int,
			  const char *, int, int, unsigned);

extern struct exclude *last_exclude_matching(struct dir_struct *dir,
					     const char *name, int *dtype);

extern int is_excluded(struct dir_struct *dir, const char *name, int *dtype);

extern struct exclude_list *add_exclude_list(struct dir_struct *dir,
					     int group_type, const char *src);
extern int add_excludes_from_file_to_list(const char *fname, const char *base, int baselen,
					  struct exclude_list *el, int check_index);
extern void add_excludes_from_file(struct dir_struct *, const char *fname);
extern void parse_exclude_pattern(const char **string, int *patternlen, unsigned *flags, int *nowildcardlen);
extern void add_exclude(const char *string, const char *base,
			int baselen, struct exclude_list *el, int srcpos);
extern void clear_exclude_list(struct exclude_list *el);
extern void clear_directory(struct dir_struct *dir);
extern int file_exists(const char *);

extern int is_inside_dir(const char *dir);
extern int dir_inside_of(const char *subdir, const char *dir);

static inline int is_dot_or_dotdot(const char *name)
{
	return (name[0] == '.' &&
		(name[1] == '\0' ||
		 (name[1] == '.' && name[2] == '\0')));
}

extern int is_empty_dir(const char *dir);

extern void setup_standard_excludes(struct dir_struct *dir);

#define REMOVE_DIR_EMPTY_ONLY 01
#define REMOVE_DIR_KEEP_NESTED_GIT 02
#define REMOVE_DIR_KEEP_TOPLEVEL 04
extern int remove_dir_recursively(struct strbuf *path, int flag);

/* tries to remove the path with empty directories along it, ignores ENOENT */
extern int remove_path(const char *path);

<<<<<<< HEAD
extern int strcmp_icase(const char *a, const char *b);
extern int strncmp_icase(const char *a, const char *b, size_t count);
=======
extern int fspathcmp(const char *a, const char *b);
extern int fspathncmp(const char *a, const char *b, size_t count);
extern int fnmatch_icase(const char *pattern, const char *string, int flags);
>>>>>>> 14ace5b7

/*
 * The prefix part of pattern must not contains wildcards.
 */
struct pathspec_item;
extern int git_fnmatch(const struct pathspec_item *item,
		       const char *pattern, const char *string,
		       int prefix);

static inline int ce_path_match(const struct cache_entry *ce,
				const struct pathspec *pathspec,
				char *seen)
{
	return match_pathspec(pathspec, ce->name, ce_namelen(ce), 0, seen,
			      S_ISDIR(ce->ce_mode) || S_ISGITLINK(ce->ce_mode));
}

static inline int dir_path_match(const struct dir_entry *ent,
				 const struct pathspec *pathspec,
				 int prefix, char *seen)
{
	int has_trailing_dir = ent->len && ent->name[ent->len - 1] == '/';
	int len = has_trailing_dir ? ent->len - 1 : ent->len;
	return match_pathspec(pathspec, ent->name, len, prefix, seen,
			      has_trailing_dir);
}

void untracked_cache_invalidate_path(struct index_state *, const char *);
void untracked_cache_remove_from_index(struct index_state *, const char *);
void untracked_cache_add_to_index(struct index_state *, const char *);

void free_untracked_cache(struct untracked_cache *);
struct untracked_cache *read_untracked_extension(const void *data, unsigned long sz);
void write_untracked_extension(struct strbuf *out, struct untracked_cache *untracked);
void add_untracked_cache(struct index_state *istate);
void remove_untracked_cache(struct index_state *istate);
#endif<|MERGE_RESOLUTION|>--- conflicted
+++ resolved
@@ -270,14 +270,8 @@
 /* tries to remove the path with empty directories along it, ignores ENOENT */
 extern int remove_path(const char *path);
 
-<<<<<<< HEAD
-extern int strcmp_icase(const char *a, const char *b);
-extern int strncmp_icase(const char *a, const char *b, size_t count);
-=======
 extern int fspathcmp(const char *a, const char *b);
 extern int fspathncmp(const char *a, const char *b, size_t count);
-extern int fnmatch_icase(const char *pattern, const char *string, int flags);
->>>>>>> 14ace5b7
 
 /*
  * The prefix part of pattern must not contains wildcards.
