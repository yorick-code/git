#!/bin/sh

test_description='test describe

                       B
        .--------------o----o----o----x
       /                   /    /
 o----o----o----o----o----.    /
       \        A    c        /
        .------------o---o---o
                   D,R   e
'
. ./test-lib.sh

check_describe () {
	expect="$1"
	shift
	R=$(git describe "$@" 2>err.actual)
	S=$?
	cat err.actual >&3
	test_expect_success "describe $*" '
	test $S = 0 &&
	case "$R" in
	$expect)	echo happy ;;
	*)	echo "Oops - $R is not $expect";
		false ;;
	esac
	'
}

test_expect_success setup '

	test_tick &&
	echo one >file && git add file && git commit -m initial &&
	one=$(git rev-parse HEAD) &&

	git describe --always HEAD &&

	test_tick &&
	echo two >file && git add file && git commit -m second &&
	two=$(git rev-parse HEAD) &&

	test_tick &&
	echo three >file && git add file && git commit -m third &&

	test_tick &&
	echo A >file && git add file && git commit -m A &&
	test_tick &&
	git tag -a -m A A &&

	test_tick &&
	echo c >file && git add file && git commit -m c &&
	test_tick &&
	git tag c &&

	git reset --hard $two &&
	test_tick &&
	echo B >side && git add side && git commit -m B &&
	test_tick &&
	git tag -a -m B B &&

	test_tick &&
	git merge -m Merged c &&
	merged=$(git rev-parse HEAD) &&

	git reset --hard $two &&
	test_tick &&
	echo D >another && git add another && git commit -m D &&
	test_tick &&
	git tag -a -m D D &&
	test_tick &&
	git tag -a -m R R &&

	test_tick &&
	echo DD >another && git commit -a -m another &&

	test_tick &&
	git tag e &&

	test_tick &&
	echo DDD >another && git commit -a -m "yet another" &&

	test_tick &&
	git merge -m Merged $merged &&

	test_tick &&
	echo X >file && echo X >side && git add file side &&
	git commit -m x

'

check_describe A-* HEAD
check_describe A-* HEAD^
check_describe R-* HEAD^^
check_describe A-* HEAD^^2
check_describe B HEAD^^2^
check_describe R-* HEAD^^^

check_describe c-* --tags HEAD
check_describe c-* --tags HEAD^
check_describe e-* --tags HEAD^^
check_describe c-* --tags HEAD^^2
check_describe B --tags HEAD^^2^
check_describe e --tags HEAD^^^

check_describe heads/master --all HEAD
check_describe tags/c-* --all HEAD^
check_describe tags/e --all HEAD^^^

check_describe B-0-* --long HEAD^^2^
check_describe A-3-* --long HEAD^^2

check_describe c-7-* --tags
check_describe e-3-* --first-parent --tags

test_expect_success 'describe --contains defaults to HEAD without commit-ish' '
	echo "A^0" >expect &&
	git checkout A &&
	test_when_finished "git checkout -" &&
	git describe --contains >actual &&
	test_cmp expect actual
'

: >err.expect
check_describe A --all A^0
test_expect_success 'no warning was displayed for A' '
	test_cmp err.expect err.actual
'

test_expect_success 'rename tag A to Q locally' '
	mv .git/refs/tags/A .git/refs/tags/Q
'
cat - >err.expect <<EOF
warning: tag 'A' is really 'Q' here
EOF
check_describe A-* HEAD
test_expect_success 'warning was displayed for Q' '
	test_i18ncmp err.expect err.actual
'
test_expect_success 'rename tag Q back to A' '
	mv .git/refs/tags/Q .git/refs/tags/A
'

test_expect_success 'pack tag refs' 'git pack-refs'
check_describe A-* HEAD

check_describe "A-*[0-9a-f]" --dirty

test_expect_success 'set-up dirty work tree' '
	echo >>file
'

check_describe "A-*[0-9a-f]-dirty" --dirty

check_describe "A-*[0-9a-f].mod" --dirty=.mod

test_expect_success 'describe --dirty HEAD' '
	test_must_fail git describe --dirty HEAD
'

test_expect_success 'set-up matching pattern tests' '
	git tag -a -m test-annotated test-annotated &&
	echo >>file &&
	test_tick &&
	git commit -a -m "one more" &&
	git tag test1-lightweight &&
	echo >>file &&
	test_tick &&
	git commit -a -m "yet another" &&
	git tag test2-lightweight &&
	echo >>file &&
	test_tick &&
	git commit -a -m "even more"

'

check_describe "test-annotated-*" --match="test-*"

check_describe "test1-lightweight-*" --tags --match="test1-*"

check_describe "test2-lightweight-*" --tags --match="test2-*"

check_describe "test2-lightweight-*" --long --tags --match="test2-*" HEAD^

check_describe "test2-lightweight-*" --long --tags --match="test1-*" --match="test2-*" HEAD^

check_describe "test2-lightweight-*" --long --tags --match="test1-*" --no-match --match="test2-*" HEAD^

check_describe "test1-lightweight-*" --long --tags --match="test1-*" --match="test3-*" HEAD

check_describe "test1-lightweight-*" --long --tags --match="test3-*" --match="test1-*" HEAD

<<<<<<< HEAD
=======
test_expect_success 'set-up branches' '
	git branch branch_A A &&
	git branch branch_C c &&
	git update-ref refs/remotes/origin/remote_branch_A "A^{commit}" &&
	git update-ref refs/remotes/origin/remote_branch_C "c^{commit}" &&
	git update-ref refs/original/original_branch_A test-annotated~2
'

check_describe "heads/branch_A*" --all --match="branch_*" --exclude="branch_C" HEAD

check_describe "remotes/origin/remote_branch_A*" --all --match="origin/remote_branch_*" --exclude="origin/remote_branch_C" HEAD

check_describe "original/original_branch_A*" --all test-annotated~1

test_expect_success '--match does not work for other types' '
	test_must_fail git describe --all --match="*original_branch_*" test-annotated~1
'

test_expect_success '--exclude does not work for other types' '
	R=$(git describe --all --exclude="any_pattern_even_not_matching" test-annotated~1) &&
	case "$R" in
	*original_branch_A*) echo "fail: Found unknown reference $R with --exclude"
		false;;
	*) echo ok: Found some known type;;
	esac
'

>>>>>>> 6d68b2ab
test_expect_success 'name-rev with exact tags' '
	echo A >expect &&
	tag_object=$(git rev-parse refs/tags/A) &&
	git name-rev --tags --name-only $tag_object >actual &&
	test_cmp expect actual &&

	echo "A^0" >expect &&
	tagged_commit=$(git rev-parse "refs/tags/A^0") &&
	git name-rev --tags --name-only $tagged_commit >actual &&
	test_cmp expect actual
'

test_expect_success 'name-rev --all' '
	>expect.unsorted &&
	for rev in $(git rev-list --all)
	do
		git name-rev $rev >>expect.unsorted
	done &&
	sort <expect.unsorted >expect &&
	git name-rev --all >actual.unsorted &&
	sort <actual.unsorted >actual &&
	test_cmp expect actual
'

test_expect_success 'name-rev --stdin' '
	>expect.unsorted &&
	for rev in $(git rev-list --all)
	do
		name=$(git name-rev --name-only $rev) &&
		echo "$rev ($name)" >>expect.unsorted
	done &&
	sort <expect.unsorted >expect &&
	git rev-list --all | git name-rev --stdin >actual.unsorted &&
	sort <actual.unsorted >actual &&
	test_cmp expect actual
'

test_expect_success 'describe --contains with the exact tags' '
	echo "A^0" >expect &&
	tag_object=$(git rev-parse refs/tags/A) &&
	git describe --contains $tag_object >actual &&
	test_cmp expect actual &&

	echo "A^0" >expect &&
	tagged_commit=$(git rev-parse "refs/tags/A^0") &&
	git describe --contains $tagged_commit >actual &&
	test_cmp expect actual
'

test_expect_success 'describe --contains and --match' '
	echo "A^0" >expect &&
	tagged_commit=$(git rev-parse "refs/tags/A^0") &&
	test_must_fail git describe --contains --match="B" $tagged_commit &&
	git describe --contains --match="B" --match="A" $tagged_commit >actual &&
	test_cmp expect actual
'

test_expect_success 'describe --exclude' '
	echo "c~1" >expect &&
	tagged_commit=$(git rev-parse "refs/tags/A^0") &&
	test_must_fail git describe --contains --match="B" $tagged_commit &&
	git describe --contains --match="?" --exclude="A" $tagged_commit >actual &&
	test_cmp expect actual
'

test_expect_success 'describe --contains and --no-match' '
	echo "A^0" >expect &&
	tagged_commit=$(git rev-parse "refs/tags/A^0") &&
	git describe --contains --match="B" --no-match $tagged_commit >actual &&
	test_cmp expect actual
'

test_expect_success 'setup and absorb a submodule' '
	test_create_repo sub1 &&
	test_commit -C sub1 initial &&
	git submodule add ./sub1 &&
	git submodule absorbgitdirs &&
	git commit -a -m "add submodule" &&
	git describe --dirty >expect &&
	git describe --broken >out &&
	test_cmp expect out
'

test_expect_success 'describe chokes on severely broken submodules' '
	mv .git/modules/sub1/ .git/modules/sub_moved &&
	test_must_fail git describe --dirty
'
test_expect_success 'describe ignoring a borken submodule' '
	git describe --broken >out &&
	test_when_finished "mv .git/modules/sub_moved .git/modules/sub1" &&
	grep broken out
'

test_expect_failure ULIMIT_STACK_SIZE 'name-rev works in a deep repo' '
	i=1 &&
	while test $i -lt 8000
	do
		echo "commit refs/heads/master
committer A U Thor <author@example.com> $((1000000000 + $i * 100)) +0200
data <<EOF
commit #$i
EOF"
		test $i = 1 && echo "from refs/heads/master^0"
		i=$(($i + 1))
	done | git fast-import &&
	git checkout master &&
	git tag far-far-away HEAD^ &&
	echo "HEAD~4000 tags/far-far-away~3999" >expect &&
	git name-rev HEAD~4000 >actual &&
	test_cmp expect actual &&
	run_with_limited_stack git name-rev HEAD~4000 >actual &&
	test_cmp expect actual
'

test_expect_success ULIMIT_STACK_SIZE 'describe works in a deep repo' '
	git tag -f far-far-away HEAD~7999 &&
	echo "far-far-away" >expect &&
	git describe --tags --abbrev=0 HEAD~4000 >actual &&
	test_cmp expect actual &&
	run_with_limited_stack git describe --tags --abbrev=0 HEAD~4000 >actual &&
	test_cmp expect actual
'

test_done<|MERGE_RESOLUTION|>--- conflicted
+++ resolved
@@ -190,8 +190,6 @@
 
 check_describe "test1-lightweight-*" --long --tags --match="test3-*" --match="test1-*" HEAD
 
-<<<<<<< HEAD
-=======
 test_expect_success 'set-up branches' '
 	git branch branch_A A &&
 	git branch branch_C c &&
@@ -219,7 +217,6 @@
 	esac
 '
 
->>>>>>> 6d68b2ab
 test_expect_success 'name-rev with exact tags' '
 	echo A >expect &&
 	tag_object=$(git rev-parse refs/tags/A) &&
