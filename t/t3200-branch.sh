--- conflicted
+++ resolved
@@ -109,16 +109,7 @@
 	"test $(git config branch.s.dummy) = Hello &&
 	 ! git config branch.s/s/dummy"
 
-<<<<<<< HEAD
 test "$no_symlinks" || {
-test_expect_failure \
-    'git branch -m u v should fail when the reflog for u is a symlink' \
-    'git branch -l u &&
-     mv .git/logs/refs/heads/u real-u &&
-     ln -s real-u .git/logs/refs/heads/u &&
-     git branch -m u v'
-}
-=======
 test_expect_success \
     'git branch -m u v should fail when the reflog for u is a symlink' '
      git branch -l u &&
@@ -126,7 +117,7 @@
      ln -s real-u .git/logs/refs/heads/u &&
      ! git branch -m u v
 '
->>>>>>> cf5c51ef
+}
 
 test_expect_success 'test tracking setup via --track' \
     'git config remote.local.url . &&
