--- conflicted
+++ resolved
@@ -719,15 +719,7 @@
 test_expect_success 'status submodule summary' '
 	git config status.submodulesummary 10 &&
 	git status >output &&
-<<<<<<< HEAD
-	if test_have_prereq MINGW
-	then
-		dos2unix output
-	fi &&
-	test_cmp expect output
-=======
-	test_i18ncmp expect output
->>>>>>> a8770a16
+	test_i18ncmp expect output
 '
 
 cat >expect <<EOF
@@ -743,10 +735,6 @@
 EOF
 test_expect_success 'status -s submodule summary' '
 	git status -s >output &&
-	if test_have_prereq MINGW
-	then
-		dos2unix output
-	fi &&
 	test_cmp expect output
 '
 
@@ -773,23 +761,9 @@
 	git commit -m "commit submodule" &&
 	git config status.submodulesummary 10 &&
 	test_must_fail git commit --dry-run >output &&
-<<<<<<< HEAD
-	if test_have_prereq MINGW
-	then
-		dos2unix output
-	fi &&
-	test_cmp expect output &&
-	git status >output &&
-	if test_have_prereq MINGW
-	then
-		dos2unix output
-	fi &&
-	test_cmp expect output
-=======
-	test_i18ncmp expect output &&
-	git status >output &&
-	test_i18ncmp expect output
->>>>>>> a8770a16
+	test_i18ncmp expect output &&
+	git status >output &&
+	test_i18ncmp expect output
 '
 
 cat >expect <<EOF
@@ -803,10 +777,6 @@
 EOF
 test_expect_success 'status -s submodule summary (clean submodule)' '
 	git status -s >output &&
-	if test_have_prereq MINGW
-	then
-		dos2unix output
-	fi &&
 	test_cmp expect output
 '
 
@@ -842,15 +812,7 @@
 test_expect_success 'commit --dry-run submodule summary (--amend)' '
 	git config status.submodulesummary 10 &&
 	git commit --dry-run --amend >output &&
-<<<<<<< HEAD
-	if test_have_prereq MINGW
-	then
-		dos2unix output
-	fi &&
-	test_cmp expect output
-=======
-	test_i18ncmp expect output
->>>>>>> a8770a16
+	test_i18ncmp expect output
 '
 
 test_expect_success POSIXPERM,SANITY 'status succeeds in a read-only repository' '
