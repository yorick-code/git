--- conflicted
+++ resolved
@@ -185,14 +185,9 @@
 EOF
 test_expect_success \
 	'listing tags with substring as pattern must print those matching' '
-<<<<<<< HEAD
 	rm *a* &&
 	git-tag -l "*a*" > current &&
-	git diff expect current
-=======
-	git-tag -l "*a*" > actual &&
-	test_cmp expect actual
->>>>>>> 02c17196
+	test_cmp expect current
 '
 
 cat >expect <<EOF
