--- conflicted
+++ resolved
@@ -616,16 +616,12 @@
 # in subprocesses like git equals our $PWD (for pathname comparisons).
 cd -P "$test" || exit 1
 
-<<<<<<< HEAD
 # test for symbolic link capability
 ln -s x y 2> /dev/null && test -l y 2> /dev/null || no_symlinks=1
 rm -f y
 
-this_test=$(expr "./$0" : '.*/\(t[0-9]*\)-[^/]*$')
-=======
 this_test=${0##*/}
 this_test=${this_test%%-*}
->>>>>>> a797b02f
 for skp in $GIT_SKIP_TESTS
 do
 	to_skip=
