#!/bin/sh
#
# Copyright (c) 2005 Junio C Hamano
#

test_description='Test the very basics part #1.

The rest of the test suite does not check the basic operation of git
plumbing commands to work very carefully.  Their job is to concentrate
on tricky features that caused bugs in the past to detect regression.

This test runs very basic features, like registering things in cache,
writing tree, etc.

Note that this test *deliberately* hard-codes many expected object
IDs.  When object ID computation changes, like in the previous case of
swapping compression and hashing order, the person who is making the
modification *should* take notice and update the test vectors here.
'

################################################################
# It appears that people try to run tests without building...

../git >/dev/null
if test $? != 1
then
	echo >&2 'You do not seem to have built git yet.'
	exit 1
fi

. ./test-lib.sh

################################################################
# git init has been done in an empty repository.
# make sure it is empty.

find .git/objects -type f -print >should-be-empty
test_expect_success \
    '.git/objects should be empty after git init in an empty repo.' \
    'cmp -s /dev/null should-be-empty'

# also it should have 2 subdirectories; no fan-out anymore, pack, and info.
# 3 is counting "objects" itself
find .git/objects -type d -print >full-of-directories
test_expect_success \
    '.git/objects should have 3 subdirectories.' \
    'test $(wc -l < full-of-directories) = 3'

################################################################
# Test harness
test_expect_success 'success is reported like this' '
    :
'
test_expect_failure 'pretend we have a known breakage' '
    false
'
test_expect_failure 'pretend we have fixed a known breakage' '
    :
'
test_set_prereq HAVEIT
haveit=no
test_expect_success HAVEIT 'test runs if prerequisite is satisfied' '
    test_have_prereq HAVEIT &&
    haveit=yes
'
donthaveit=yes
test_expect_success DONTHAVEIT 'unmet prerequisite causes test to be skipped' '
    donthaveit=no
'
if test $haveit$donthaveit != yesyes
then
	say "bug in test framework: prerequisite tags do not work reliably"
	exit 1
fi

################################################################
# Basics of the basics

# updating a new file without --add should fail.
test_expect_success 'git update-index without --add should fail adding.' '
    test_must_fail git update-index should-be-empty
'

# and with --add it should succeed, even if it is empty (it used to fail).
test_expect_success \
    'git update-index with --add should succeed.' \
    'git update-index --add should-be-empty'

test_expect_success \
    'writing tree out with git write-tree' \
    'tree=$(git write-tree)'

# we know the shape and contents of the tree and know the object ID for it.
test_expect_success \
    'validate object ID of a known tree.' \
    'test "$tree" = 7bb943559a305bdd6bdee2cef6e5df2413c3d30a'

# Removing paths.
rm -f should-be-empty full-of-directories
test_expect_success 'git update-index without --remove should fail removing.' '
    test_must_fail git update-index should-be-empty
'

test_expect_success \
    'git update-index with --remove should be able to remove.' \
    'git update-index --remove should-be-empty'

# Empty tree can be written with recent write-tree.
test_expect_success \
    'git write-tree should be able to write an empty tree.' \
    'tree=$(git write-tree)'

test_expect_success \
    'validate object ID of a known tree.' \
    'test "$tree" = 4b825dc642cb6eb9a060e54bf8d69288fbee4904'

# Various types of objects
# Some filesystems do not support symblic links; on such systems
# some expected values are different
mkdir path2 path3 path3/subp3
paths='path0 path2/file2 path3/file3 path3/subp3/file3'
for p in $paths
do
    echo "hello $p" >$p
done
<<<<<<< HEAD
if test -z "$no_symlinks"
=======
if test_have_prereq SYMLINKS
>>>>>>> 8b02c64a
then
	for p in $paths
	do
		ln -s "hello $p" ${p}sym
	done
	expectfilter=cat
	expectedtree=087704a96baf1c2d1c869a8b084481e121c88b5b
	expectedptree1=21ae8269cacbe57ae09138dcc3a2887f904d02b3
	expectedptree2=3c5e5399f3a333eddecce7a9b9465b63f65f51e2
else
	expectfilter='grep -v sym'
	expectedtree=8e18edf7d7edcf4371a3ac6ae5f07c2641db7c46
	expectedptree1=cfb8591b2f65de8b8cc1020cd7d9e67e7793b325
	expectedptree2=ce580448f0148b985a513b693fdf7d802cacb44f
fi

test_expect_success \
    'adding various types of objects with git update-index --add.' \
    'find path* ! -type d -print | xargs git update-index --add'

# Show them and see that matches what we expect.
test_expect_success \
    'showing stage with git ls-files --stage' \
    'git ls-files --stage >current'

$expectfilter >expected <<\EOF
100644 f87290f8eb2cbbea7857214459a0739927eab154 0	path0
120000 15a98433ae33114b085f3eb3bb03b832b3180a01 0	path0sym
100644 3feff949ed00a62d9f7af97c15cd8a30595e7ac7 0	path2/file2
120000 d8ce161addc5173867a3c3c730924388daedbc38 0	path2/file2sym
100644 0aa34cae68d0878578ad119c86ca2b5ed5b28376 0	path3/file3
120000 8599103969b43aff7e430efea79ca4636466794f 0	path3/file3sym
100644 00fb5908cb97c2564a9783c0c64087333b3b464f 0	path3/subp3/file3
120000 6649a1ebe9e9f1c553b66f5a6e74136a07ccc57c 0	path3/subp3/file3sym
EOF

test_expect_success \
    'validate git ls-files output for a known tree.' \
    'test_cmp expected current'

test_expect_success \
    'writing tree out with git write-tree.' \
    'tree=$(git write-tree)'
test_expect_success \
    'validate object ID for a known tree.' \
    'test "$tree" = "$expectedtree"'

test_expect_success \
    'showing tree with git ls-tree' \
    'git ls-tree $tree >current'
cat >expected <<\EOF
100644 blob f87290f8eb2cbbea7857214459a0739927eab154	path0
120000 blob 15a98433ae33114b085f3eb3bb03b832b3180a01	path0sym
040000 tree 58a09c23e2ca152193f2786e06986b7b6712bdbe	path2
040000 tree 21ae8269cacbe57ae09138dcc3a2887f904d02b3	path3
EOF
<<<<<<< HEAD
test -z "$no_symlinks" &&
test_expect_success \
=======
test_expect_success SYMLINKS \
>>>>>>> 8b02c64a
    'git ls-tree output for a known tree.' \
    'test_cmp expected current'

# This changed in ls-tree pathspec change -- recursive does
# not show tree nodes anymore.
test_expect_success \
    'showing tree with git ls-tree -r' \
    'git ls-tree -r $tree >current'
$expectfilter >expected <<\EOF
100644 blob f87290f8eb2cbbea7857214459a0739927eab154	path0
120000 blob 15a98433ae33114b085f3eb3bb03b832b3180a01	path0sym
100644 blob 3feff949ed00a62d9f7af97c15cd8a30595e7ac7	path2/file2
120000 blob d8ce161addc5173867a3c3c730924388daedbc38	path2/file2sym
100644 blob 0aa34cae68d0878578ad119c86ca2b5ed5b28376	path3/file3
120000 blob 8599103969b43aff7e430efea79ca4636466794f	path3/file3sym
100644 blob 00fb5908cb97c2564a9783c0c64087333b3b464f	path3/subp3/file3
120000 blob 6649a1ebe9e9f1c553b66f5a6e74136a07ccc57c	path3/subp3/file3sym
EOF
test_expect_success \
    'git ls-tree -r output for a known tree.' \
    'test_cmp expected current'

# But with -r -t we can have both.
test_expect_success \
    'showing tree with git ls-tree -r -t' \
    'git ls-tree -r -t $tree >current'
cat >expected <<\EOF
100644 blob f87290f8eb2cbbea7857214459a0739927eab154	path0
120000 blob 15a98433ae33114b085f3eb3bb03b832b3180a01	path0sym
040000 tree 58a09c23e2ca152193f2786e06986b7b6712bdbe	path2
100644 blob 3feff949ed00a62d9f7af97c15cd8a30595e7ac7	path2/file2
120000 blob d8ce161addc5173867a3c3c730924388daedbc38	path2/file2sym
040000 tree 21ae8269cacbe57ae09138dcc3a2887f904d02b3	path3
100644 blob 0aa34cae68d0878578ad119c86ca2b5ed5b28376	path3/file3
120000 blob 8599103969b43aff7e430efea79ca4636466794f	path3/file3sym
040000 tree 3c5e5399f3a333eddecce7a9b9465b63f65f51e2	path3/subp3
100644 blob 00fb5908cb97c2564a9783c0c64087333b3b464f	path3/subp3/file3
120000 blob 6649a1ebe9e9f1c553b66f5a6e74136a07ccc57c	path3/subp3/file3sym
EOF
<<<<<<< HEAD
test -z "$no_symlinks" &&
test_expect_success \
=======
test_expect_success SYMLINKS \
>>>>>>> 8b02c64a
    'git ls-tree -r output for a known tree.' \
    'test_cmp expected current'

test_expect_success \
    'writing partial tree out with git write-tree --prefix.' \
    'ptree=$(git write-tree --prefix=path3)'
test_expect_success \
    'validate object ID for a known tree.' \
    'test "$ptree" = "$expectedptree1"'

test_expect_success \
    'writing partial tree out with git write-tree --prefix.' \
    'ptree=$(git write-tree --prefix=path3/subp3)'
test_expect_success \
    'validate object ID for a known tree.' \
    'test "$ptree" = "$expectedptree2"'

cat >badobjects <<EOF
100644 blob 1000000000000000000000000000000000000000	dir/file1
100644 blob 2000000000000000000000000000000000000000	dir/file2
100644 blob 3000000000000000000000000000000000000000	dir/file3
100644 blob 4000000000000000000000000000000000000000	dir/file4
100644 blob 5000000000000000000000000000000000000000	dir/file5
EOF

rm .git/index
test_expect_success \
    'put invalid objects into the index.' \
    'git update-index --index-info < badobjects'

test_expect_success 'writing this tree without --missing-ok.' '
    test_must_fail git write-tree
'

test_expect_success \
    'writing this tree with --missing-ok.' \
    'git write-tree --missing-ok'


################################################################
rm .git/index
test_expect_success \
    'git read-tree followed by write-tree should be idempotent.' \
    'git read-tree $tree &&
     test -f .git/index &&
     newtree=$(git write-tree) &&
     test "$newtree" = "$tree"'

$expectfilter >expected <<\EOF
:100644 100644 f87290f8eb2cbbea7857214459a0739927eab154 0000000000000000000000000000000000000000 M	path0
:120000 120000 15a98433ae33114b085f3eb3bb03b832b3180a01 0000000000000000000000000000000000000000 M	path0sym
:100644 100644 3feff949ed00a62d9f7af97c15cd8a30595e7ac7 0000000000000000000000000000000000000000 M	path2/file2
:120000 120000 d8ce161addc5173867a3c3c730924388daedbc38 0000000000000000000000000000000000000000 M	path2/file2sym
:100644 100644 0aa34cae68d0878578ad119c86ca2b5ed5b28376 0000000000000000000000000000000000000000 M	path3/file3
:120000 120000 8599103969b43aff7e430efea79ca4636466794f 0000000000000000000000000000000000000000 M	path3/file3sym
:100644 100644 00fb5908cb97c2564a9783c0c64087333b3b464f 0000000000000000000000000000000000000000 M	path3/subp3/file3
:120000 120000 6649a1ebe9e9f1c553b66f5a6e74136a07ccc57c 0000000000000000000000000000000000000000 M	path3/subp3/file3sym
EOF
test_expect_success \
    'validate git diff-files output for a know cache/work tree state.' \
    'git diff-files >current && diff >/dev/null -b current expected'

test_expect_success \
    'git update-index --refresh should succeed.' \
    'git update-index --refresh'

test_expect_success \
    'no diff after checkout and git update-index --refresh.' \
    'git diff-files >current && cmp -s current /dev/null'

################################################################
P=$expectedtree
test_expect_success \
    'git commit-tree records the correct tree in a commit.' \
    'commit0=$(echo NO | git commit-tree $P) &&
     tree=$(git show --pretty=raw $commit0 |
	 sed -n -e "s/^tree //p" -e "/^author /q") &&
     test "z$tree" = "z$P"'

test_expect_success \
    'git commit-tree records the correct parent in a commit.' \
    'commit1=$(echo NO | git commit-tree $P -p $commit0) &&
     parent=$(git show --pretty=raw $commit1 |
	 sed -n -e "s/^parent //p" -e "/^author /q") &&
     test "z$commit0" = "z$parent"'

test_expect_success \
    'git commit-tree omits duplicated parent in a commit.' \
    'commit2=$(echo NO | git commit-tree $P -p $commit0 -p $commit0) &&
     parent=$(git show --pretty=raw $commit2 |
	 sed -n -e "s/^parent //p" -e "/^author /q" |
	 sort -u) &&
     test "z$commit0" = "z$parent" &&
     numparent=$(git show --pretty=raw $commit2 |
	 sed -n -e "s/^parent //p" -e "/^author /q" |
	 wc -l) &&
     test $numparent = 1'

test_expect_success 'update-index D/F conflict' '
	mv path0 tmp &&
	mv path2 path0 &&
	mv tmp path2 &&
	git update-index --add --replace path2 path0/file2 &&
	numpath0=$(git ls-files path0 | wc -l) &&
	test $numpath0 = 1
'

<<<<<<< HEAD
test -z "$no_symlinks" &&
test_expect_success 'absolute path works as expected' '
=======
test_expect_success SYMLINKS 'absolute path works as expected' '
>>>>>>> 8b02c64a
	mkdir first &&
	ln -s ../.git first/.git &&
	mkdir second &&
	ln -s ../first second/other &&
	mkdir third &&
	dir="$(cd .git; pwd -P)" &&
	dir2=third/../second/other/.git &&
	test "$dir" = "$(test-path-utils make_absolute_path $dir2)" &&
	file="$dir"/index &&
	test "$file" = "$(test-path-utils make_absolute_path $dir2/index)" &&
	basename=blub &&
	test "$dir/$basename" = "$(cd .git && test-path-utils make_absolute_path "$basename")" &&
	ln -s ../first/file .git/syml &&
	sym="$(cd first; pwd -P)"/file &&
	test "$sym" = "$(test-path-utils make_absolute_path "$dir2/syml")"
'

test_expect_success 'very long name in the index handled sanely' '

	a=a && # 1
	a=$a$a$a$a$a$a$a$a$a$a$a$a$a$a$a$a && # 16
	a=$a$a$a$a$a$a$a$a$a$a$a$a$a$a$a$a && # 256
	a=$a$a$a$a$a$a$a$a$a$a$a$a$a$a$a$a && # 4096
	a=${a}q &&

	>path4 &&
	git update-index --add path4 &&
	(
		git ls-files -s path4 |
		sed -e "s/	.*/	/" |
		tr -d "\012"
		echo "$a"
	) | git update-index --index-info &&
	len=$(git ls-files "a*" | wc -c) &&
	test $len = 4098
'

test_done<|MERGE_RESOLUTION|>--- conflicted
+++ resolved
@@ -123,11 +123,7 @@
 do
     echo "hello $p" >$p
 done
-<<<<<<< HEAD
-if test -z "$no_symlinks"
-=======
 if test_have_prereq SYMLINKS
->>>>>>> 8b02c64a
 then
 	for p in $paths
 	do
@@ -163,7 +159,6 @@
 100644 00fb5908cb97c2564a9783c0c64087333b3b464f 0	path3/subp3/file3
 120000 6649a1ebe9e9f1c553b66f5a6e74136a07ccc57c 0	path3/subp3/file3sym
 EOF
-
 test_expect_success \
     'validate git ls-files output for a known tree.' \
     'test_cmp expected current'
@@ -184,12 +179,7 @@
 040000 tree 58a09c23e2ca152193f2786e06986b7b6712bdbe	path2
 040000 tree 21ae8269cacbe57ae09138dcc3a2887f904d02b3	path3
 EOF
-<<<<<<< HEAD
-test -z "$no_symlinks" &&
-test_expect_success \
-=======
 test_expect_success SYMLINKS \
->>>>>>> 8b02c64a
     'git ls-tree output for a known tree.' \
     'test_cmp expected current'
 
@@ -229,12 +219,7 @@
 100644 blob 00fb5908cb97c2564a9783c0c64087333b3b464f	path3/subp3/file3
 120000 blob 6649a1ebe9e9f1c553b66f5a6e74136a07ccc57c	path3/subp3/file3sym
 EOF
-<<<<<<< HEAD
-test -z "$no_symlinks" &&
-test_expect_success \
-=======
 test_expect_success SYMLINKS \
->>>>>>> 8b02c64a
     'git ls-tree -r output for a known tree.' \
     'test_cmp expected current'
 
@@ -342,12 +327,7 @@
 	test $numpath0 = 1
 '
 
-<<<<<<< HEAD
-test -z "$no_symlinks" &&
-test_expect_success 'absolute path works as expected' '
-=======
 test_expect_success SYMLINKS 'absolute path works as expected' '
->>>>>>> 8b02c64a
 	mkdir first &&
 	ln -s ../.git first/.git &&
 	mkdir second &&
