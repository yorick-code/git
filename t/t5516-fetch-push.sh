--- conflicted
+++ resolved
@@ -1016,7 +1016,6 @@
 	! check_push_result $the_first_commit tmp/foo tmp/bar
 '
 
-<<<<<<< HEAD
 for configsection in transfer receive
 do
 	test_expect_success "push to update a ref hidden by $configsection.hiderefs" '
@@ -1076,7 +1075,8 @@
 		result=$(git rev-parse --verify refs/heads/copy) &&
 		test "$the_commit" = "$result"
 	)
-=======
+'
+
 test_expect_success 'fetch follows tags by default' '
 	mk_test heads/master &&
 	rm -fr src dst &&
@@ -1148,7 +1148,6 @@
 		git for-each-ref >../actual
 	) &&
 	test_cmp expect actual
->>>>>>> c2aba155
 '
 
 test_done