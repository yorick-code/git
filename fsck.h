#ifndef GIT_FSCK_H
#define GIT_FSCK_H

#define FSCK_ERROR 1
#define FSCK_WARN 2
#define FSCK_IGNORE 3

struct fsck_options;

void fsck_set_msg_type(struct fsck_options *options,
		const char *msg_id, const char *msg_type);
void fsck_set_msg_types(struct fsck_options *options, const char *values);
int is_valid_msg_type(const char *msg_id, const char *msg_type);

/*
 * callback function for fsck_walk
 * type is the expected type of the object or OBJ_ANY
 * the return value is:
 *     0	everything OK
 *     <0	error signaled and abort
 *     >0	error signaled and do not abort
 */
typedef int (*fsck_walk_func)(struct object *obj, int type, void *data, struct fsck_options *options);

/* callback for fsck_object, type is FSCK_ERROR or FSCK_WARN */
<<<<<<< HEAD
typedef int (*fsck_error)(struct object *obj, int type, const char *message);

int fsck_error_function(struct object *obj, int type, const char *message);
=======
typedef int (*fsck_error)(struct fsck_options *o,
	struct object *obj, int type, const char *message);

int fsck_error_function(struct fsck_options *o,
	struct object *obj, int type, const char *message);
>>>>>>> 6ebdac1b

struct fsck_options {
	fsck_walk_func walk;
	fsck_error error_func;
	unsigned strict:1;
	int *msg_type;
	struct sha1_array *skiplist;
<<<<<<< HEAD
=======
	struct decoration *object_names;
>>>>>>> 6ebdac1b
};

#define FSCK_OPTIONS_DEFAULT { NULL, fsck_error_function, 0, NULL }
#define FSCK_OPTIONS_STRICT { NULL, fsck_error_function, 1, NULL }

/* descend in all linked child objects
 * the return value is:
 *    -1	error in processing the object
 *    <0	return value of the callback, which lead to an abort
 *    >0	return value of the first signaled error >0 (in the case of no other errors)
 *    0		everything OK
 */
int fsck_walk(struct object *obj, void *data, struct fsck_options *options);
/* If NULL is passed for data, we assume the object is local and read it. */
int fsck_object(struct object *obj, void *data, unsigned long size,
	struct fsck_options *options);

#endif<|MERGE_RESOLUTION|>--- conflicted
+++ resolved
@@ -23,17 +23,11 @@
 typedef int (*fsck_walk_func)(struct object *obj, int type, void *data, struct fsck_options *options);
 
 /* callback for fsck_object, type is FSCK_ERROR or FSCK_WARN */
-<<<<<<< HEAD
-typedef int (*fsck_error)(struct object *obj, int type, const char *message);
-
-int fsck_error_function(struct object *obj, int type, const char *message);
-=======
 typedef int (*fsck_error)(struct fsck_options *o,
 	struct object *obj, int type, const char *message);
 
 int fsck_error_function(struct fsck_options *o,
 	struct object *obj, int type, const char *message);
->>>>>>> 6ebdac1b
 
 struct fsck_options {
 	fsck_walk_func walk;
@@ -41,10 +35,7 @@
 	unsigned strict:1;
 	int *msg_type;
 	struct sha1_array *skiplist;
-<<<<<<< HEAD
-=======
 	struct decoration *object_names;
->>>>>>> 6ebdac1b
 };
 
 #define FSCK_OPTIONS_DEFAULT { NULL, fsck_error_function, 0, NULL }
