#ifndef COMMIT_H
#define COMMIT_H

#include "object.h"
#include "tree.h"
#include "strbuf.h"
#include "decorate.h"
#include "gpg-interface.h"
#include "string-list.h"
#include "pretty.h"

#define COMMIT_NOT_FROM_GRAPH 0xFFFFFFFF
#define GENERATION_NUMBER_INFINITY 0xFFFFFFFF
#define GENERATION_NUMBER_MAX 0x3FFFFFFF
#define GENERATION_NUMBER_ZERO 0

struct commit_list {
	struct commit *item;
	struct commit_list *next;
};

/*
 * The size of this struct matters in full repo walk operations like
 * 'git clone' or 'git gc'. Consider using commit-slab to attach data
 * to a commit instead of adding new fields here.
 */
struct commit {
	struct object object;
	timestamp_t date;
	struct commit_list *parents;

	/*
	 * If the commit is loaded from the commit-graph file, then this
	 * member may be NULL. Only access it through get_commit_tree()
	 * or get_commit_tree_oid().
	 */
	struct tree *maybe_tree;
	uint32_t graph_pos;
	uint32_t generation;
	unsigned int index;
};

extern int save_commit_buffer;
extern const char *commit_type;

/* While we can decorate any object with a name, it's only used for commits.. */
struct name_decoration {
	struct name_decoration *next;
	int type;
	char name[FLEX_ARRAY];
};

enum decoration_type {
	DECORATION_NONE = 0,
	DECORATION_REF_LOCAL,
	DECORATION_REF_REMOTE,
	DECORATION_REF_TAG,
	DECORATION_REF_STASH,
	DECORATION_REF_HEAD,
	DECORATION_GRAFTED,
};

void add_name_decoration(enum decoration_type type, const char *name, struct object *obj);
const struct name_decoration *get_name_decoration(const struct object *obj);

struct commit *lookup_commit(struct repository *r, const struct object_id *oid);
struct commit *lookup_commit_reference(struct repository *r,
				       const struct object_id *oid);
struct commit *lookup_commit_reference_gently(struct repository *r,
					      const struct object_id *oid,
					      int quiet);
struct commit *lookup_commit_reference_by_name(const char *name);

/*
 * Look up object named by "oid", dereference tag as necessary,
 * get a commit and return it. If "oid" does not dereference to
 * a commit, use ref_name to report an error and die.
 */
struct commit *lookup_commit_or_die(const struct object_id *oid, const char *ref_name);

int parse_commit_buffer(struct repository *r, struct commit *item, const void *buffer, unsigned long size, int check_graph);
int parse_commit_internal(struct commit *item, int quiet_on_missing, int use_commit_graph);
int parse_commit_gently(struct commit *item, int quiet_on_missing);
static inline int parse_commit(struct commit *item)
{
	return parse_commit_gently(item, 0);
}
void parse_commit_or_die(struct commit *item);

struct buffer_slab;
struct buffer_slab *allocate_commit_buffer_slab(void);
void free_commit_buffer_slab(struct buffer_slab *bs);

/*
 * Associate an object buffer with the commit. The ownership of the
 * memory is handed over to the commit, and must be free()-able.
 */
void set_commit_buffer(struct repository *r, struct commit *, void *buffer, unsigned long size);

/*
 * Get any cached object buffer associated with the commit. Returns NULL
 * if none. The resulting memory should not be freed.
 */
const void *get_cached_commit_buffer(struct repository *, const struct commit *, unsigned long *size);

/*
 * Get the commit's object contents, either from cache or by reading the object
 * from disk. The resulting memory should not be modified, and must be given
 * to unuse_commit_buffer when the caller is done.
 */
const void *get_commit_buffer(const struct commit *, unsigned long *size);

/*
 * Tell the commit subsytem that we are done with a particular commit buffer.
 * The commit and buffer should be the input and return value, respectively,
 * from an earlier call to get_commit_buffer.  The buffer may or may not be
 * freed by this call; callers should not access the memory afterwards.
 */
void unuse_commit_buffer(const struct commit *, const void *buffer);

/*
 * Free any cached object buffer associated with the commit.
 */
void free_commit_buffer(struct commit *);

struct tree *get_commit_tree(const struct commit *);
struct object_id *get_commit_tree_oid(const struct commit *);

/*
 * Release memory related to a commit, including the parent list and
 * any cached object buffer.
 */
void release_commit_memory(struct commit *c);

/*
 * Disassociate any cached object buffer from the commit, but do not free it.
 * The buffer (or NULL, if none) is returned.
 */
const void *detach_commit_buffer(struct commit *, unsigned long *sizep);

/* Find beginning and length of commit subject. */
int find_commit_subject(const char *commit_buffer, const char **subject);

struct commit_list *commit_list_insert(struct commit *item,
					struct commit_list **list);
struct commit_list **commit_list_append(struct commit *commit,
					struct commit_list **next);
unsigned commit_list_count(const struct commit_list *l);
struct commit_list *commit_list_insert_by_date(struct commit *item,
				    struct commit_list **list);
void commit_list_sort_by_date(struct commit_list **list);

/* Shallow copy of the input list */
struct commit_list *copy_commit_list(struct commit_list *list);

void free_commit_list(struct commit_list *list);

struct rev_info; /* in revision.h, it circularly uses enum cmit_fmt */

extern int has_non_ascii(const char *text);
extern const char *logmsg_reencode(const struct commit *commit,
				   char **commit_encoding,
				   const char *output_encoding);
extern const char *skip_blank_lines(const char *msg);

/** Removes the first commit from a list sorted by date, and adds all
 * of its parents.
 **/
struct commit *pop_most_recent_commit(struct commit_list **list,
				      unsigned int mark);

struct commit *pop_commit(struct commit_list **stack);

void clear_commit_marks(struct commit *commit, unsigned int mark);
void clear_commit_marks_many(int nr, struct commit **commit, unsigned int mark);


enum rev_sort_order {
	REV_SORT_IN_GRAPH_ORDER = 0,
	REV_SORT_BY_COMMIT_DATE,
	REV_SORT_BY_AUTHOR_DATE
};

/*
 * Performs an in-place topological sort of list supplied.
 *
 *   invariant of resulting list is:
 *      a reachable from b => ord(b) < ord(a)
 *   sort_order further specifies:
 *   REV_SORT_IN_GRAPH_ORDER: try to show a commit on a single-parent
 *                            chain together.
 *   REV_SORT_BY_COMMIT_DATE: show eligible commits in committer-date order.
 */
void sort_in_topological_order(struct commit_list **, enum rev_sort_order);

struct commit_graft {
	struct object_id oid;
	int nr_parent; /* < 0 if shallow commit */
	struct object_id parent[FLEX_ARRAY]; /* more */
};
typedef int (*each_commit_graft_fn)(const struct commit_graft *, void *);

struct commit_graft *read_graft_line(struct strbuf *line);
int register_commit_graft(struct repository *r, struct commit_graft *, int);
void prepare_commit_graft(struct repository *r);
struct commit_graft *lookup_commit_graft(struct repository *r, const struct object_id *oid);

<<<<<<< HEAD
=======
extern struct commit_list *get_merge_bases(struct commit *rev1, struct commit *rev2);
extern struct commit_list *get_merge_bases_many(struct commit *one, int n, struct commit **twos);
extern struct commit_list *get_octopus_merge_bases(struct commit_list *in);

/* To be used only when object flags after this call no longer matter */
extern struct commit_list *get_merge_bases_many_dirty(struct commit *one, int n, struct commit **twos);

struct commit *get_fork_point(const char *refname, struct commit *commit);

>>>>>>> 9dba809a
/* largest positive number a signed 32-bit integer can contain */
#define INFINITE_DEPTH 0x7fffffff

struct oid_array;
struct ref;
extern int register_shallow(struct repository *r, const struct object_id *oid);
extern int unregister_shallow(const struct object_id *oid);
extern int for_each_commit_graft(each_commit_graft_fn, void *);
extern int is_repository_shallow(struct repository *r);
extern struct commit_list *get_shallow_commits(struct object_array *heads,
		int depth, int shallow_flag, int not_shallow_flag);
extern struct commit_list *get_shallow_commits_by_rev_list(
		int ac, const char **av, int shallow_flag, int not_shallow_flag);
extern void set_alternate_shallow_file(struct repository *r, const char *path, int override);
extern int write_shallow_commits(struct strbuf *out, int use_pack_protocol,
				 const struct oid_array *extra);
extern void setup_alternate_shallow(struct lock_file *shallow_lock,
				    const char **alternate_shallow_file,
				    const struct oid_array *extra);
extern const char *setup_temporary_shallow(const struct oid_array *extra);
extern void advertise_shallow_grafts(int);

struct shallow_info {
	struct oid_array *shallow;
	int *ours, nr_ours;
	int *theirs, nr_theirs;
	struct oid_array *ref;

	/* for receive-pack */
	uint32_t **used_shallow;
	int *need_reachability_test;
	int *reachable;
	int *shallow_ref;
	struct commit **commits;
	int nr_commits;
};

extern void prepare_shallow_info(struct shallow_info *, struct oid_array *);
extern void clear_shallow_info(struct shallow_info *);
extern void remove_nonexistent_theirs_shallow(struct shallow_info *);
extern void assign_shallow_commits_to_refs(struct shallow_info *info,
					   uint32_t **used,
					   int *ref_status);
extern int delayed_reachability_test(struct shallow_info *si, int c);
extern void prune_shallow(int show_only);
extern struct trace_key trace_shallow;

extern int interactive_add(int argc, const char **argv, const char *prefix, int patch);
extern int run_add_interactive(const char *revision, const char *patch_mode,
			       const struct pathspec *pathspec);

struct commit_extra_header {
	struct commit_extra_header *next;
	char *key;
	char *value;
	size_t len;
};

extern void append_merge_tag_headers(struct commit_list *parents,
				     struct commit_extra_header ***tail);

extern int commit_tree(const char *msg, size_t msg_len,
		       const struct object_id *tree,
		       struct commit_list *parents, struct object_id *ret,
		       const char *author, const char *sign_commit);

extern int commit_tree_extended(const char *msg, size_t msg_len,
				const struct object_id *tree,
				struct commit_list *parents,
				struct object_id *ret, const char *author,
				const char *sign_commit,
				struct commit_extra_header *);

extern struct commit_extra_header *read_commit_extra_headers(struct commit *, const char **);

extern void free_commit_extra_headers(struct commit_extra_header *extra);

/*
 * Search the commit object contents given by "msg" for the header "key".
 * Returns a pointer to the start of the header contents, or NULL. The length
 * of the header, up to the first newline, is returned via out_len.
 *
 * Note that some headers (like mergetag) may be multi-line. It is the caller's
 * responsibility to parse further in this case!
 */
extern const char *find_commit_header(const char *msg, const char *key,
				      size_t *out_len);

/* Find the end of the log message, the right place for a new trailer. */
extern size_t ignore_non_trailer(const char *buf, size_t len);

typedef int (*each_mergetag_fn)(struct commit *commit, struct commit_extra_header *extra,
				 void *cb_data);

extern int for_each_mergetag(each_mergetag_fn fn, struct commit *commit, void *data);

struct merge_remote_desc {
	struct object *obj; /* the named object, could be a tag */
	char name[FLEX_ARRAY];
};
extern struct merge_remote_desc *merge_remote_util(struct commit *);
extern void set_merge_remote_desc(struct commit *commit,
				  const char *name, struct object *obj);

/*
 * Given "name" from the command line to merge, find the commit object
 * and return it, while storing merge_remote_desc in its ->util field,
 * to allow callers to tell if we are told to merge a tag.
 */
struct commit *get_merge_parent(const char *name);

extern int parse_signed_commit(const struct commit *commit,
			       struct strbuf *message, struct strbuf *signature);
extern int remove_signature(struct strbuf *buf);

/*
 * Check the signature of the given commit. The result of the check is stored
 * in sig->check_result, 'G' for a good signature, 'U' for a good signature
 * from an untrusted signer, 'B' for a bad signature and 'N' for no signature
 * at all.  This may allocate memory for sig->gpg_output, sig->gpg_status,
 * sig->signer and sig->key.
 */
extern int check_commit_signature(const struct commit *commit, struct signature_check *sigc);

int compare_commits_by_commit_date(const void *a_, const void *b_, void *unused);
int compare_commits_by_gen_then_commit_date(const void *a_, const void *b_, void *unused);

LAST_ARG_MUST_BE_NULL
extern int run_commit_hook(int editor_is_used, const char *index_file, const char *name, ...);

#endif /* COMMIT_H */<|MERGE_RESOLUTION|>--- conflicted
+++ resolved
@@ -205,18 +205,8 @@
 void prepare_commit_graft(struct repository *r);
 struct commit_graft *lookup_commit_graft(struct repository *r, const struct object_id *oid);
 
-<<<<<<< HEAD
-=======
-extern struct commit_list *get_merge_bases(struct commit *rev1, struct commit *rev2);
-extern struct commit_list *get_merge_bases_many(struct commit *one, int n, struct commit **twos);
-extern struct commit_list *get_octopus_merge_bases(struct commit_list *in);
-
-/* To be used only when object flags after this call no longer matter */
-extern struct commit_list *get_merge_bases_many_dirty(struct commit *one, int n, struct commit **twos);
-
 struct commit *get_fork_point(const char *refname, struct commit *commit);
 
->>>>>>> 9dba809a
 /* largest positive number a signed 32-bit integer can contain */
 #define INFINITE_DEPTH 0x7fffffff
 
