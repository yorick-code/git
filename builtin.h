#ifndef BUILTIN_H
#define BUILTIN_H

#include "git-compat-util.h"
#include "strbuf.h"
#include "cache.h"
#include "commit.h"

/*
 * builtin API
 * ===========
 *
 * Adding a new built-in
 * ---------------------
 *
 * There are 4 things to do to add a built-in command implementation to
 * Git:
 *
 * . Define the implementation of the built-in command `foo` with
 *   signature:
 *
 *	int cmd_foo(int argc, const char **argv, const char *prefix);
 *
 * . Add the external declaration for the function to `builtin.h`.
 *
 * . Add the command to the `commands[]` table defined in `git.c`.
 *   The entry should look like:
 *
 *	{ "foo", cmd_foo, <options> },
 *
 * where options is the bitwise-or of:
 *
 * `RUN_SETUP`:
 *	If there is not a Git directory to work on, abort.  If there
 *	is a work tree, chdir to the top of it if the command was
 *	invoked in a subdirectory.  If there is no work tree, no
 *	chdir() is done.
 *
 * `RUN_SETUP_GENTLY`:
 *	If there is a Git directory, chdir as per RUN_SETUP, otherwise,
 *	don't chdir anywhere.
 *
 * `USE_PAGER`:
 *
 *	If the standard output is connected to a tty, spawn a pager and
 *	feed our output to it.
 *
 * `NEED_WORK_TREE`:
 *
 *	Make sure there is a work tree, i.e. the command cannot act
 *	on bare repositories.
 *	This only makes sense when `RUN_SETUP` is also set.
 *
 * `SUPPORT_SUPER_PREFIX`:
 *
 *	The built-in supports `--super-prefix`.
 *
 * `DELAY_PAGER_CONFIG`:
 *
 *	If RUN_SETUP or RUN_SETUP_GENTLY is set, git.c normally handles
 *	the `pager.<cmd>`-configuration. If this flag is used, git.c
 *	will skip that step, instead allowing the built-in to make a
 *	more informed decision, e.g., by ignoring `pager.<cmd>` for
 *	certain subcommands.
 *
 * . Add `builtin/foo.o` to `BUILTIN_OBJS` in `Makefile`.
 *
 * Additionally, if `foo` is a new command, there are 4 more things to do:
 *
 * . Add tests to `t/` directory.
 *
 * . Write documentation in `Documentation/git-foo.txt`.
 *
 * . Add an entry for `git-foo` to `command-list.txt`.
 *
 * . Add an entry for `/git-foo` to `.gitignore`.
 *
 *
 * How a built-in is called
 * ------------------------
 *
 * The implementation `cmd_foo()` takes three parameters, `argc`, `argv,
 * and `prefix`.  The first two are similar to what `main()` of a
 * standalone command would be called with.
 *
 * When `RUN_SETUP` is specified in the `commands[]` table, and when you
 * were started from a subdirectory of the work tree, `cmd_foo()` is called
 * after chdir(2) to the top of the work tree, and `prefix` gets the path
 * to the subdirectory the command started from.  This allows you to
 * convert a user-supplied pathname (typically relative to that directory)
 * to a pathname relative to the top of the work tree.
 *
 * The return value from `cmd_foo()` becomes the exit status of the
 * command.
 */

#define DEFAULT_MERGE_LOG_LEN 20

extern const char git_usage_string[];
extern const char git_more_info_string[];

#define PRUNE_PACKED_DRY_RUN 01
#define PRUNE_PACKED_VERBOSE 02

void prune_packed_objects(int);

struct fmt_merge_msg_opts {
	unsigned add_title:1,
		credit_people:1;
	int shortlog_len;
};

int fmt_merge_msg(struct strbuf *in, struct strbuf *out,
		  struct fmt_merge_msg_opts *);

/**
 * If a built-in has DELAY_PAGER_CONFIG set, the built-in should call this early
 * when it wishes to respect the `pager.foo`-config. The `cmd` is the name of
 * the built-in, e.g., "foo". If a paging-choice has already been setup, this
 * does nothing. The default in `def` should be 0 for "pager off", 1 for "pager
 * on" or -1 for "punt".
 *
 * You should most likely use a default of 0 or 1. "Punt" (-1) could be useful
 * to be able to fall back to some historical compatibility name.
 */
void setup_auto_pager(const char *cmd, int def);

int is_builtin(const char *s);

<<<<<<< HEAD
int cmd_add(int argc, const char **argv, const char *prefix);
int cmd_am(int argc, const char **argv, const char *prefix);
int cmd_annotate(int argc, const char **argv, const char *prefix);
int cmd_apply(int argc, const char **argv, const char *prefix);
int cmd_archive(int argc, const char **argv, const char *prefix);
int cmd_bisect__helper(int argc, const char **argv, const char *prefix);
int cmd_blame(int argc, const char **argv, const char *prefix);
int cmd_branch(int argc, const char **argv, const char *prefix);
int cmd_bundle(int argc, const char **argv, const char *prefix);
int cmd_cat_file(int argc, const char **argv, const char *prefix);
int cmd_checkout(int argc, const char **argv, const char *prefix);
int cmd_checkout_index(int argc, const char **argv, const char *prefix);
int cmd_check_attr(int argc, const char **argv, const char *prefix);
int cmd_check_ignore(int argc, const char **argv, const char *prefix);
int cmd_check_mailmap(int argc, const char **argv, const char *prefix);
int cmd_check_ref_format(int argc, const char **argv, const char *prefix);
int cmd_cherry(int argc, const char **argv, const char *prefix);
int cmd_cherry_pick(int argc, const char **argv, const char *prefix);
int cmd_clone(int argc, const char **argv, const char *prefix);
int cmd_clean(int argc, const char **argv, const char *prefix);
int cmd_column(int argc, const char **argv, const char *prefix);
int cmd_commit(int argc, const char **argv, const char *prefix);
int cmd_commit_graph(int argc, const char **argv, const char *prefix);
int cmd_commit_tree(int argc, const char **argv, const char *prefix);
int cmd_config(int argc, const char **argv, const char *prefix);
int cmd_count_objects(int argc, const char **argv, const char *prefix);
int cmd_credential(int argc, const char **argv, const char *prefix);
int cmd_describe(int argc, const char **argv, const char *prefix);
int cmd_diff_files(int argc, const char **argv, const char *prefix);
int cmd_diff_index(int argc, const char **argv, const char *prefix);
int cmd_diff(int argc, const char **argv, const char *prefix);
int cmd_diff_tree(int argc, const char **argv, const char *prefix);
int cmd_difftool(int argc, const char **argv, const char *prefix);
int cmd_fast_export(int argc, const char **argv, const char *prefix);
int cmd_fetch(int argc, const char **argv, const char *prefix);
int cmd_fetch_pack(int argc, const char **argv, const char *prefix);
int cmd_fmt_merge_msg(int argc, const char **argv, const char *prefix);
int cmd_for_each_ref(int argc, const char **argv, const char *prefix);
int cmd_format_patch(int argc, const char **argv, const char *prefix);
int cmd_fsck(int argc, const char **argv, const char *prefix);
int cmd_gc(int argc, const char **argv, const char *prefix);
int cmd_get_tar_commit_id(int argc, const char **argv, const char *prefix);
int cmd_grep(int argc, const char **argv, const char *prefix);
int cmd_hash_object(int argc, const char **argv, const char *prefix);
int cmd_help(int argc, const char **argv, const char *prefix);
int cmd_index_pack(int argc, const char **argv, const char *prefix);
int cmd_init_db(int argc, const char **argv, const char *prefix);
int cmd_interpret_trailers(int argc, const char **argv, const char *prefix);
int cmd_log(int argc, const char **argv, const char *prefix);
int cmd_log_reflog(int argc, const char **argv, const char *prefix);
int cmd_ls_files(int argc, const char **argv, const char *prefix);
int cmd_ls_tree(int argc, const char **argv, const char *prefix);
int cmd_ls_remote(int argc, const char **argv, const char *prefix);
int cmd_mailinfo(int argc, const char **argv, const char *prefix);
int cmd_mailsplit(int argc, const char **argv, const char *prefix);
int cmd_merge(int argc, const char **argv, const char *prefix);
int cmd_merge_base(int argc, const char **argv, const char *prefix);
int cmd_merge_index(int argc, const char **argv, const char *prefix);
int cmd_merge_ours(int argc, const char **argv, const char *prefix);
int cmd_merge_file(int argc, const char **argv, const char *prefix);
int cmd_merge_recursive(int argc, const char **argv, const char *prefix);
int cmd_merge_tree(int argc, const char **argv, const char *prefix);
int cmd_mktag(int argc, const char **argv, const char *prefix);
int cmd_mktree(int argc, const char **argv, const char *prefix);
int cmd_multi_pack_index(int argc, const char **argv, const char *prefix);
int cmd_mv(int argc, const char **argv, const char *prefix);
int cmd_name_rev(int argc, const char **argv, const char *prefix);
int cmd_notes(int argc, const char **argv, const char *prefix);
int cmd_pack_objects(int argc, const char **argv, const char *prefix);
int cmd_pack_redundant(int argc, const char **argv, const char *prefix);
int cmd_patch_id(int argc, const char **argv, const char *prefix);
int cmd_prune(int argc, const char **argv, const char *prefix);
int cmd_prune_packed(int argc, const char **argv, const char *prefix);
int cmd_pull(int argc, const char **argv, const char *prefix);
int cmd_push(int argc, const char **argv, const char *prefix);
int cmd_range_diff(int argc, const char **argv, const char *prefix);
int cmd_read_tree(int argc, const char **argv, const char *prefix);
int cmd_rebase(int argc, const char **argv, const char *prefix);
int cmd_rebase__interactive(int argc, const char **argv, const char *prefix);
int cmd_receive_pack(int argc, const char **argv, const char *prefix);
int cmd_reflog(int argc, const char **argv, const char *prefix);
int cmd_remote(int argc, const char **argv, const char *prefix);
int cmd_remote_ext(int argc, const char **argv, const char *prefix);
int cmd_remote_fd(int argc, const char **argv, const char *prefix);
int cmd_repack(int argc, const char **argv, const char *prefix);
int cmd_rerere(int argc, const char **argv, const char *prefix);
int cmd_reset(int argc, const char **argv, const char *prefix);
int cmd_rev_list(int argc, const char **argv, const char *prefix);
int cmd_rev_parse(int argc, const char **argv, const char *prefix);
int cmd_revert(int argc, const char **argv, const char *prefix);
int cmd_rm(int argc, const char **argv, const char *prefix);
int cmd_send_pack(int argc, const char **argv, const char *prefix);
int cmd_shortlog(int argc, const char **argv, const char *prefix);
int cmd_show(int argc, const char **argv, const char *prefix);
int cmd_show_branch(int argc, const char **argv, const char *prefix);
int cmd_show_index(int argc, const char **argv, const char *prefix);
int cmd_status(int argc, const char **argv, const char *prefix);
int cmd_stash(int argc, const char **argv, const char *prefix);
int cmd_stripspace(int argc, const char **argv, const char *prefix);
int cmd_submodule__helper(int argc, const char **argv, const char *prefix);
int cmd_symbolic_ref(int argc, const char **argv, const char *prefix);
int cmd_tag(int argc, const char **argv, const char *prefix);
int cmd_tar_tree(int argc, const char **argv, const char *prefix);
int cmd_unpack_file(int argc, const char **argv, const char *prefix);
int cmd_unpack_objects(int argc, const char **argv, const char *prefix);
int cmd_update_index(int argc, const char **argv, const char *prefix);
int cmd_update_ref(int argc, const char **argv, const char *prefix);
int cmd_update_server_info(int argc, const char **argv, const char *prefix);
int cmd_upload_archive(int argc, const char **argv, const char *prefix);
int cmd_upload_archive_writer(int argc, const char **argv, const char *prefix);
int cmd_upload_pack(int argc, const char **argv, const char *prefix);
int cmd_var(int argc, const char **argv, const char *prefix);
int cmd_verify_commit(int argc, const char **argv, const char *prefix);
int cmd_verify_tag(int argc, const char **argv, const char *prefix);
int cmd_version(int argc, const char **argv, const char *prefix);
int cmd_whatchanged(int argc, const char **argv, const char *prefix);
int cmd_worktree(int argc, const char **argv, const char *prefix);
int cmd_write_tree(int argc, const char **argv, const char *prefix);
int cmd_verify_pack(int argc, const char **argv, const char *prefix);
int cmd_show_ref(int argc, const char **argv, const char *prefix);
int cmd_pack_refs(int argc, const char **argv, const char *prefix);
int cmd_replace(int argc, const char **argv, const char *prefix);
=======
extern int cmd_add(int argc, const char **argv, const char *prefix);
extern int cmd_am(int argc, const char **argv, const char *prefix);
extern int cmd_annotate(int argc, const char **argv, const char *prefix);
extern int cmd_apply(int argc, const char **argv, const char *prefix);
extern int cmd_archive(int argc, const char **argv, const char *prefix);
extern int cmd_bisect__helper(int argc, const char **argv, const char *prefix);
extern int cmd_blame(int argc, const char **argv, const char *prefix);
extern int cmd_branch(int argc, const char **argv, const char *prefix);
extern int cmd_bundle(int argc, const char **argv, const char *prefix);
extern int cmd_cat_file(int argc, const char **argv, const char *prefix);
extern int cmd_checkout(int argc, const char **argv, const char *prefix);
extern int cmd_checkout_index(int argc, const char **argv, const char *prefix);
extern int cmd_check_attr(int argc, const char **argv, const char *prefix);
extern int cmd_check_ignore(int argc, const char **argv, const char *prefix);
extern int cmd_check_mailmap(int argc, const char **argv, const char *prefix);
extern int cmd_check_ref_format(int argc, const char **argv, const char *prefix);
extern int cmd_cherry(int argc, const char **argv, const char *prefix);
extern int cmd_cherry_pick(int argc, const char **argv, const char *prefix);
extern int cmd_clone(int argc, const char **argv, const char *prefix);
extern int cmd_clean(int argc, const char **argv, const char *prefix);
extern int cmd_column(int argc, const char **argv, const char *prefix);
extern int cmd_commit(int argc, const char **argv, const char *prefix);
extern int cmd_commit_graph(int argc, const char **argv, const char *prefix);
extern int cmd_commit_tree(int argc, const char **argv, const char *prefix);
extern int cmd_config(int argc, const char **argv, const char *prefix);
extern int cmd_count_objects(int argc, const char **argv, const char *prefix);
extern int cmd_credential(int argc, const char **argv, const char *prefix);
extern int cmd_describe(int argc, const char **argv, const char *prefix);
extern int cmd_diff_files(int argc, const char **argv, const char *prefix);
extern int cmd_diff_index(int argc, const char **argv, const char *prefix);
extern int cmd_diff(int argc, const char **argv, const char *prefix);
extern int cmd_diff_tree(int argc, const char **argv, const char *prefix);
extern int cmd_difftool(int argc, const char **argv, const char *prefix);
extern int cmd_fast_export(int argc, const char **argv, const char *prefix);
extern int cmd_fetch(int argc, const char **argv, const char *prefix);
extern int cmd_fetch_pack(int argc, const char **argv, const char *prefix);
extern int cmd_fmt_merge_msg(int argc, const char **argv, const char *prefix);
extern int cmd_for_each_ref(int argc, const char **argv, const char *prefix);
extern int cmd_format_patch(int argc, const char **argv, const char *prefix);
extern int cmd_fsck(int argc, const char **argv, const char *prefix);
extern int cmd_gc(int argc, const char **argv, const char *prefix);
extern int cmd_get_tar_commit_id(int argc, const char **argv, const char *prefix);
extern int cmd_grep(int argc, const char **argv, const char *prefix);
extern int cmd_hash_object(int argc, const char **argv, const char *prefix);
extern int cmd_help(int argc, const char **argv, const char *prefix);
extern int cmd_index_pack(int argc, const char **argv, const char *prefix);
extern int cmd_init_db(int argc, const char **argv, const char *prefix);
extern int cmd_interpret_trailers(int argc, const char **argv, const char *prefix);
extern int cmd_log(int argc, const char **argv, const char *prefix);
extern int cmd_log_reflog(int argc, const char **argv, const char *prefix);
extern int cmd_ls_files(int argc, const char **argv, const char *prefix);
extern int cmd_ls_tree(int argc, const char **argv, const char *prefix);
extern int cmd_ls_remote(int argc, const char **argv, const char *prefix);
extern int cmd_mailinfo(int argc, const char **argv, const char *prefix);
extern int cmd_mailsplit(int argc, const char **argv, const char *prefix);
extern int cmd_merge(int argc, const char **argv, const char *prefix);
extern int cmd_merge_base(int argc, const char **argv, const char *prefix);
extern int cmd_merge_index(int argc, const char **argv, const char *prefix);
extern int cmd_merge_ours(int argc, const char **argv, const char *prefix);
extern int cmd_merge_file(int argc, const char **argv, const char *prefix);
extern int cmd_merge_recursive(int argc, const char **argv, const char *prefix);
extern int cmd_merge_tree(int argc, const char **argv, const char *prefix);
extern int cmd_mktag(int argc, const char **argv, const char *prefix);
extern int cmd_mktree(int argc, const char **argv, const char *prefix);
extern int cmd_multi_pack_index(int argc, const char **argv, const char *prefix);
extern int cmd_mv(int argc, const char **argv, const char *prefix);
extern int cmd_name_rev(int argc, const char **argv, const char *prefix);
extern int cmd_notes(int argc, const char **argv, const char *prefix);
extern int cmd_pack_objects(int argc, const char **argv, const char *prefix);
extern int cmd_pack_redundant(int argc, const char **argv, const char *prefix);
extern int cmd_patch_id(int argc, const char **argv, const char *prefix);
extern int cmd_prune(int argc, const char **argv, const char *prefix);
extern int cmd_prune_packed(int argc, const char **argv, const char *prefix);
extern int cmd_pull(int argc, const char **argv, const char *prefix);
extern int cmd_push(int argc, const char **argv, const char *prefix);
extern int cmd_range_diff(int argc, const char **argv, const char *prefix);
extern int cmd_read_tree(int argc, const char **argv, const char *prefix);
extern int cmd_rebase(int argc, const char **argv, const char *prefix);
extern int cmd_rebase__interactive(int argc, const char **argv, const char *prefix);
extern int cmd_receive_pack(int argc, const char **argv, const char *prefix);
extern int cmd_reflog(int argc, const char **argv, const char *prefix);
extern int cmd_remote(int argc, const char **argv, const char *prefix);
extern int cmd_remote_ext(int argc, const char **argv, const char *prefix);
extern int cmd_remote_fd(int argc, const char **argv, const char *prefix);
extern int cmd_repack(int argc, const char **argv, const char *prefix);
extern int cmd_rerere(int argc, const char **argv, const char *prefix);
extern int cmd_reset(int argc, const char **argv, const char *prefix);
extern int cmd_restore(int argc, const char **argv, const char *prefix);
extern int cmd_rev_list(int argc, const char **argv, const char *prefix);
extern int cmd_rev_parse(int argc, const char **argv, const char *prefix);
extern int cmd_revert(int argc, const char **argv, const char *prefix);
extern int cmd_rm(int argc, const char **argv, const char *prefix);
extern int cmd_send_pack(int argc, const char **argv, const char *prefix);
extern int cmd_serve(int argc, const char **argv, const char *prefix);
extern int cmd_shortlog(int argc, const char **argv, const char *prefix);
extern int cmd_show(int argc, const char **argv, const char *prefix);
extern int cmd_show_branch(int argc, const char **argv, const char *prefix);
extern int cmd_show_index(int argc, const char **argv, const char *prefix);
extern int cmd_status(int argc, const char **argv, const char *prefix);
extern int cmd_stripspace(int argc, const char **argv, const char *prefix);
extern int cmd_submodule__helper(int argc, const char **argv, const char *prefix);
extern int cmd_switch(int argc, const char **argv, const char *prefix);
extern int cmd_symbolic_ref(int argc, const char **argv, const char *prefix);
extern int cmd_tag(int argc, const char **argv, const char *prefix);
extern int cmd_tar_tree(int argc, const char **argv, const char *prefix);
extern int cmd_unpack_file(int argc, const char **argv, const char *prefix);
extern int cmd_unpack_objects(int argc, const char **argv, const char *prefix);
extern int cmd_update_index(int argc, const char **argv, const char *prefix);
extern int cmd_update_ref(int argc, const char **argv, const char *prefix);
extern int cmd_update_server_info(int argc, const char **argv, const char *prefix);
extern int cmd_upload_archive(int argc, const char **argv, const char *prefix);
extern int cmd_upload_archive_writer(int argc, const char **argv, const char *prefix);
extern int cmd_upload_pack(int argc, const char **argv, const char *prefix);
extern int cmd_var(int argc, const char **argv, const char *prefix);
extern int cmd_verify_commit(int argc, const char **argv, const char *prefix);
extern int cmd_verify_tag(int argc, const char **argv, const char *prefix);
extern int cmd_version(int argc, const char **argv, const char *prefix);
extern int cmd_whatchanged(int argc, const char **argv, const char *prefix);
extern int cmd_worktree(int argc, const char **argv, const char *prefix);
extern int cmd_write_tree(int argc, const char **argv, const char *prefix);
extern int cmd_verify_pack(int argc, const char **argv, const char *prefix);
extern int cmd_show_ref(int argc, const char **argv, const char *prefix);
extern int cmd_pack_refs(int argc, const char **argv, const char *prefix);
extern int cmd_replace(int argc, const char **argv, const char *prefix);
>>>>>>> 97ed6857

#endif<|MERGE_RESOLUTION|>--- conflicted
+++ resolved
@@ -127,7 +127,6 @@
 
 int is_builtin(const char *s);
 
-<<<<<<< HEAD
 int cmd_add(int argc, const char **argv, const char *prefix);
 int cmd_am(int argc, const char **argv, const char *prefix);
 int cmd_annotate(int argc, const char **argv, const char *prefix);
@@ -215,6 +214,7 @@
 int cmd_repack(int argc, const char **argv, const char *prefix);
 int cmd_rerere(int argc, const char **argv, const char *prefix);
 int cmd_reset(int argc, const char **argv, const char *prefix);
+int cmd_restore(int argc, const char **argv, const char *prefix);
 int cmd_rev_list(int argc, const char **argv, const char *prefix);
 int cmd_rev_parse(int argc, const char **argv, const char *prefix);
 int cmd_revert(int argc, const char **argv, const char *prefix);
@@ -228,6 +228,7 @@
 int cmd_stash(int argc, const char **argv, const char *prefix);
 int cmd_stripspace(int argc, const char **argv, const char *prefix);
 int cmd_submodule__helper(int argc, const char **argv, const char *prefix);
+int cmd_switch(int argc, const char **argv, const char *prefix);
 int cmd_symbolic_ref(int argc, const char **argv, const char *prefix);
 int cmd_tag(int argc, const char **argv, const char *prefix);
 int cmd_tar_tree(int argc, const char **argv, const char *prefix);
@@ -250,131 +251,5 @@
 int cmd_show_ref(int argc, const char **argv, const char *prefix);
 int cmd_pack_refs(int argc, const char **argv, const char *prefix);
 int cmd_replace(int argc, const char **argv, const char *prefix);
-=======
-extern int cmd_add(int argc, const char **argv, const char *prefix);
-extern int cmd_am(int argc, const char **argv, const char *prefix);
-extern int cmd_annotate(int argc, const char **argv, const char *prefix);
-extern int cmd_apply(int argc, const char **argv, const char *prefix);
-extern int cmd_archive(int argc, const char **argv, const char *prefix);
-extern int cmd_bisect__helper(int argc, const char **argv, const char *prefix);
-extern int cmd_blame(int argc, const char **argv, const char *prefix);
-extern int cmd_branch(int argc, const char **argv, const char *prefix);
-extern int cmd_bundle(int argc, const char **argv, const char *prefix);
-extern int cmd_cat_file(int argc, const char **argv, const char *prefix);
-extern int cmd_checkout(int argc, const char **argv, const char *prefix);
-extern int cmd_checkout_index(int argc, const char **argv, const char *prefix);
-extern int cmd_check_attr(int argc, const char **argv, const char *prefix);
-extern int cmd_check_ignore(int argc, const char **argv, const char *prefix);
-extern int cmd_check_mailmap(int argc, const char **argv, const char *prefix);
-extern int cmd_check_ref_format(int argc, const char **argv, const char *prefix);
-extern int cmd_cherry(int argc, const char **argv, const char *prefix);
-extern int cmd_cherry_pick(int argc, const char **argv, const char *prefix);
-extern int cmd_clone(int argc, const char **argv, const char *prefix);
-extern int cmd_clean(int argc, const char **argv, const char *prefix);
-extern int cmd_column(int argc, const char **argv, const char *prefix);
-extern int cmd_commit(int argc, const char **argv, const char *prefix);
-extern int cmd_commit_graph(int argc, const char **argv, const char *prefix);
-extern int cmd_commit_tree(int argc, const char **argv, const char *prefix);
-extern int cmd_config(int argc, const char **argv, const char *prefix);
-extern int cmd_count_objects(int argc, const char **argv, const char *prefix);
-extern int cmd_credential(int argc, const char **argv, const char *prefix);
-extern int cmd_describe(int argc, const char **argv, const char *prefix);
-extern int cmd_diff_files(int argc, const char **argv, const char *prefix);
-extern int cmd_diff_index(int argc, const char **argv, const char *prefix);
-extern int cmd_diff(int argc, const char **argv, const char *prefix);
-extern int cmd_diff_tree(int argc, const char **argv, const char *prefix);
-extern int cmd_difftool(int argc, const char **argv, const char *prefix);
-extern int cmd_fast_export(int argc, const char **argv, const char *prefix);
-extern int cmd_fetch(int argc, const char **argv, const char *prefix);
-extern int cmd_fetch_pack(int argc, const char **argv, const char *prefix);
-extern int cmd_fmt_merge_msg(int argc, const char **argv, const char *prefix);
-extern int cmd_for_each_ref(int argc, const char **argv, const char *prefix);
-extern int cmd_format_patch(int argc, const char **argv, const char *prefix);
-extern int cmd_fsck(int argc, const char **argv, const char *prefix);
-extern int cmd_gc(int argc, const char **argv, const char *prefix);
-extern int cmd_get_tar_commit_id(int argc, const char **argv, const char *prefix);
-extern int cmd_grep(int argc, const char **argv, const char *prefix);
-extern int cmd_hash_object(int argc, const char **argv, const char *prefix);
-extern int cmd_help(int argc, const char **argv, const char *prefix);
-extern int cmd_index_pack(int argc, const char **argv, const char *prefix);
-extern int cmd_init_db(int argc, const char **argv, const char *prefix);
-extern int cmd_interpret_trailers(int argc, const char **argv, const char *prefix);
-extern int cmd_log(int argc, const char **argv, const char *prefix);
-extern int cmd_log_reflog(int argc, const char **argv, const char *prefix);
-extern int cmd_ls_files(int argc, const char **argv, const char *prefix);
-extern int cmd_ls_tree(int argc, const char **argv, const char *prefix);
-extern int cmd_ls_remote(int argc, const char **argv, const char *prefix);
-extern int cmd_mailinfo(int argc, const char **argv, const char *prefix);
-extern int cmd_mailsplit(int argc, const char **argv, const char *prefix);
-extern int cmd_merge(int argc, const char **argv, const char *prefix);
-extern int cmd_merge_base(int argc, const char **argv, const char *prefix);
-extern int cmd_merge_index(int argc, const char **argv, const char *prefix);
-extern int cmd_merge_ours(int argc, const char **argv, const char *prefix);
-extern int cmd_merge_file(int argc, const char **argv, const char *prefix);
-extern int cmd_merge_recursive(int argc, const char **argv, const char *prefix);
-extern int cmd_merge_tree(int argc, const char **argv, const char *prefix);
-extern int cmd_mktag(int argc, const char **argv, const char *prefix);
-extern int cmd_mktree(int argc, const char **argv, const char *prefix);
-extern int cmd_multi_pack_index(int argc, const char **argv, const char *prefix);
-extern int cmd_mv(int argc, const char **argv, const char *prefix);
-extern int cmd_name_rev(int argc, const char **argv, const char *prefix);
-extern int cmd_notes(int argc, const char **argv, const char *prefix);
-extern int cmd_pack_objects(int argc, const char **argv, const char *prefix);
-extern int cmd_pack_redundant(int argc, const char **argv, const char *prefix);
-extern int cmd_patch_id(int argc, const char **argv, const char *prefix);
-extern int cmd_prune(int argc, const char **argv, const char *prefix);
-extern int cmd_prune_packed(int argc, const char **argv, const char *prefix);
-extern int cmd_pull(int argc, const char **argv, const char *prefix);
-extern int cmd_push(int argc, const char **argv, const char *prefix);
-extern int cmd_range_diff(int argc, const char **argv, const char *prefix);
-extern int cmd_read_tree(int argc, const char **argv, const char *prefix);
-extern int cmd_rebase(int argc, const char **argv, const char *prefix);
-extern int cmd_rebase__interactive(int argc, const char **argv, const char *prefix);
-extern int cmd_receive_pack(int argc, const char **argv, const char *prefix);
-extern int cmd_reflog(int argc, const char **argv, const char *prefix);
-extern int cmd_remote(int argc, const char **argv, const char *prefix);
-extern int cmd_remote_ext(int argc, const char **argv, const char *prefix);
-extern int cmd_remote_fd(int argc, const char **argv, const char *prefix);
-extern int cmd_repack(int argc, const char **argv, const char *prefix);
-extern int cmd_rerere(int argc, const char **argv, const char *prefix);
-extern int cmd_reset(int argc, const char **argv, const char *prefix);
-extern int cmd_restore(int argc, const char **argv, const char *prefix);
-extern int cmd_rev_list(int argc, const char **argv, const char *prefix);
-extern int cmd_rev_parse(int argc, const char **argv, const char *prefix);
-extern int cmd_revert(int argc, const char **argv, const char *prefix);
-extern int cmd_rm(int argc, const char **argv, const char *prefix);
-extern int cmd_send_pack(int argc, const char **argv, const char *prefix);
-extern int cmd_serve(int argc, const char **argv, const char *prefix);
-extern int cmd_shortlog(int argc, const char **argv, const char *prefix);
-extern int cmd_show(int argc, const char **argv, const char *prefix);
-extern int cmd_show_branch(int argc, const char **argv, const char *prefix);
-extern int cmd_show_index(int argc, const char **argv, const char *prefix);
-extern int cmd_status(int argc, const char **argv, const char *prefix);
-extern int cmd_stripspace(int argc, const char **argv, const char *prefix);
-extern int cmd_submodule__helper(int argc, const char **argv, const char *prefix);
-extern int cmd_switch(int argc, const char **argv, const char *prefix);
-extern int cmd_symbolic_ref(int argc, const char **argv, const char *prefix);
-extern int cmd_tag(int argc, const char **argv, const char *prefix);
-extern int cmd_tar_tree(int argc, const char **argv, const char *prefix);
-extern int cmd_unpack_file(int argc, const char **argv, const char *prefix);
-extern int cmd_unpack_objects(int argc, const char **argv, const char *prefix);
-extern int cmd_update_index(int argc, const char **argv, const char *prefix);
-extern int cmd_update_ref(int argc, const char **argv, const char *prefix);
-extern int cmd_update_server_info(int argc, const char **argv, const char *prefix);
-extern int cmd_upload_archive(int argc, const char **argv, const char *prefix);
-extern int cmd_upload_archive_writer(int argc, const char **argv, const char *prefix);
-extern int cmd_upload_pack(int argc, const char **argv, const char *prefix);
-extern int cmd_var(int argc, const char **argv, const char *prefix);
-extern int cmd_verify_commit(int argc, const char **argv, const char *prefix);
-extern int cmd_verify_tag(int argc, const char **argv, const char *prefix);
-extern int cmd_version(int argc, const char **argv, const char *prefix);
-extern int cmd_whatchanged(int argc, const char **argv, const char *prefix);
-extern int cmd_worktree(int argc, const char **argv, const char *prefix);
-extern int cmd_write_tree(int argc, const char **argv, const char *prefix);
-extern int cmd_verify_pack(int argc, const char **argv, const char *prefix);
-extern int cmd_show_ref(int argc, const char **argv, const char *prefix);
-extern int cmd_pack_refs(int argc, const char **argv, const char *prefix);
-extern int cmd_replace(int argc, const char **argv, const char *prefix);
->>>>>>> 97ed6857
 
 #endif